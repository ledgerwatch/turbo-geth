// Copyright 2015 The go-ethereum Authors
// This file is part of the go-ethereum library.
//
// The go-ethereum library is free software: you can redistribute it and/or modify
// it under the terms of the GNU Lesser General Public License as published by
// the Free Software Foundation, either version 3 of the License, or
// (at your option) any later version.
//
// The go-ethereum library is distributed in the hope that it will be useful,
// but WITHOUT ANY WARRANTY; without even the implied warranty of
// MERCHANTABILITY or FITNESS FOR A PARTICULAR PURPOSE. See the
// GNU Lesser General Public License for more details.
//
// You should have received a copy of the GNU Lesser General Public License
// along with the go-ethereum library. If not, see <http://www.gnu.org/licenses/>.

package backends

import (
	"context"
	"errors"
	"fmt"
	"math/big"
	"sync"
	"testing"
	"time"

	"github.com/holiman/uint256"
	ethereum "github.com/ledgerwatch/erigon"
	"github.com/ledgerwatch/erigon/accounts/abi"
	"github.com/ledgerwatch/erigon/accounts/abi/bind"
	"github.com/ledgerwatch/erigon/common"
	"github.com/ledgerwatch/erigon/common/hexutil"
	"github.com/ledgerwatch/erigon/common/math"
	"github.com/ledgerwatch/erigon/common/u256"
	"github.com/ledgerwatch/erigon/consensus/ethash"
	"github.com/ledgerwatch/erigon/core"
	"github.com/ledgerwatch/erigon/core/bloombits"
	"github.com/ledgerwatch/erigon/core/rawdb"
	"github.com/ledgerwatch/erigon/core/state"
	"github.com/ledgerwatch/erigon/core/types"
	"github.com/ledgerwatch/erigon/core/vm"
	"github.com/ledgerwatch/erigon/eth/filters"
	"github.com/ledgerwatch/erigon/ethdb"
	"github.com/ledgerwatch/erigon/event"
	"github.com/ledgerwatch/erigon/log"
	"github.com/ledgerwatch/erigon/params"
	"github.com/ledgerwatch/erigon/rpc"
	"github.com/ledgerwatch/erigon/turbo/stages"
)

// This nil assignment ensures at compile time that SimulatedBackend implements bind.ContractBackend.
var _ bind.ContractBackend = (*SimulatedBackend)(nil)

var (
	errBlockNumberUnsupported  = errors.New("simulatedBackend cannot access blocks other than the latest block")
	errBlockDoesNotExist       = errors.New("block does not exist in blockchain")
	errTransactionDoesNotExist = errors.New("transaction does not exist")
)

// SimulatedBackend implements bind.ContractBackend, simulating a blockchain in
// the background. Its main purpose is to allow for easy testing of contract bindings.
// Simulated backend implements the following interfaces:
// ChainReader, ChainStateReader, ContractBackend, ContractCaller, ContractFilterer, ContractTransactor,
// DeployBackend, GasEstimator, GasPricer, LogFilterer, PendingContractCaller, TransactionReader, and TransactionSender
type SimulatedBackend struct {
<<<<<<< HEAD
	m         *stages.MockSentry
	database  ethdb.Database
=======
	database  ethdb.RwKV // In memory database to store our testing data
	engine    consensus.Engine
>>>>>>> 5ba3ea16
	getHeader func(hash common.Hash, number uint64) *types.Header
	checkTEVM func(hash common.Hash) (bool, error)

	mu              sync.Mutex
	prependBlock    *types.Block
	pendingReceipts types.Receipts
	pendingHeader   *types.Header
	gasPool         *core.GasPool
	pendingBlock    *types.Block // Currently pending block that will be imported on request
	pendingReader   *state.PlainStateReader
	pendingState    *state.IntraBlockState // Currently pending state that will be the active on request

	events *filters.EventSystem // Event system for filtering log events live

	rmLogsFeed event.Feed
	chainFeed  event.Feed
	logsFeed   event.Feed
}

// NewSimulatedBackendWithDatabase creates a new binding backend based on the given database
// and uses a simulated blockchain for testing purposes.
// A simulated backend always uses chainID 1337.
func NewSimulatedBackendWithDatabase(database ethdb.RwKV, alloc core.GenesisAlloc, gasLimit uint64) *SimulatedBackend {
	genesis := core.Genesis{Config: params.AllEthashProtocolChanges, GasLimit: gasLimit, Alloc: alloc}
	engine := ethash.NewFaker()
	m := stages.MockWithGenesisEngine(nil, &genesis, engine)
	backend := &SimulatedBackend{
<<<<<<< HEAD
		m:            m,
		database:     ethdb.NewObjectDatabase(m.DB),
		prependBlock: m.Genesis,
		getHeader: func(hash common.Hash, number uint64) *types.Header {
			return rawdb.ReadHeader(database, hash, number)
		},
		checkTEVM: ethdb.GetCheckTEVM(database),
=======
		prependBlock: genesisBlock,
		database:     database,
		engine:       engine,
		getHeader: func(hash common.Hash, number uint64) (h *types.Header) {
			if err := database.View(context.Background(), func(tx ethdb.Tx) error {
				h = rawdb.ReadHeader(tx, hash, number)
				return nil
			}); err != nil {
				panic(err)
			}
			return h
		},
		config: genesis.Config,
>>>>>>> 5ba3ea16
	}
	backend.checkTEVM = ethdb.GetCheckTEVM(ethdb.NewObjectDatabase(database))
	backend.events = filters.NewEventSystem(&filterBackend{database, backend})
	backend.emptyPendingBlock()
	return backend
}

// NewSimulatedBackend creates a new binding backend using a simulated blockchain
// for testing purposes.
func NewSimulatedBackendWithConfig(alloc core.GenesisAlloc, config *params.ChainConfig, gasLimit uint64) *SimulatedBackend {
	database := ethdb.NewMemKV()
	genesis := core.Genesis{Config: config, GasLimit: gasLimit, Alloc: alloc}
	engine := ethash.NewFaker()
	m := stages.MockWithGenesisEngine(nil, &genesis, engine)
	backend := &SimulatedBackend{
<<<<<<< HEAD
		m:            m,
		database:     ethdb.NewObjectDatabase(m.DB),
		prependBlock: m.Genesis,
		getHeader: func(hash common.Hash, number uint64) *types.Header {
			return rawdb.ReadHeader(database, hash, number)
=======
		prependBlock: genesisBlock,
		database:     database,
		engine:       engine,
		config:       genesis.Config,
		getHeader: func(hash common.Hash, number uint64) (h *types.Header) {
			if err := database.View(context.Background(), func(tx ethdb.Tx) error {
				h = rawdb.ReadHeader(tx, hash, number)
				return nil
			}); err != nil {
				panic(err)
			}
			return h
>>>>>>> 5ba3ea16
		},
	}
	backend.checkTEVM = ethdb.GetCheckTEVM(ethdb.NewObjectDatabase(database))
	backend.events = filters.NewEventSystem(&filterBackend{database, backend})
	backend.emptyPendingBlock()
	return backend
}

// A simulated backend always uses chainID 1337.
func NewSimulatedBackend(t *testing.T, alloc core.GenesisAlloc, gasLimit uint64) *SimulatedBackend {
	b := NewSimulatedBackendWithDatabase(ethdb.NewTestKV(t), alloc, gasLimit)
	t.Cleanup(func() {
		b.Close()
	})
	return b
}

func (b *SimulatedBackend) DB() ethdb.RwKV {
<<<<<<< HEAD
	return b.m.DB
=======
	return b.database
>>>>>>> 5ba3ea16
}

// Close terminates the underlying blockchain's update loop.
func (b *SimulatedBackend) Close() error {
	b.database.Close()
	return nil
}

// Commit imports all the pending transactions as a single block and starts a
// fresh new state.
func (b *SimulatedBackend) Commit() {
	b.mu.Lock()
	defer b.mu.Unlock()
<<<<<<< HEAD
	if err := b.m.InsertChain(&core.ChainPack{
		Headers:  []*types.Header{b.pendingBlock.Header()},
		Blocks:   []*types.Block{b.pendingBlock},
		Length:   1,
		TopBlock: b.pendingBlock,
	}); err != nil {
=======
	if _, err := stagedsync.InsertBlockInStages(ethdb.NewObjectDatabase(b.database), b.config, &vm.Config{}, b.engine, b.pendingBlock, false /* checkRoot */); err != nil {
>>>>>>> 5ba3ea16
		panic(err)
	}
	//nolint:prealloc
	var allLogs []*types.Log
	for _, r := range b.pendingReceipts {
		allLogs = append(allLogs, r.Logs...)
	}
	b.logsFeed.Send(allLogs)
	b.prependBlock = b.pendingBlock
	b.emptyPendingBlock()
}

// Rollback aborts all pending transactions, reverting to the last committed state.
func (b *SimulatedBackend) Rollback() {
	b.mu.Lock()
	defer b.mu.Unlock()

	b.emptyPendingBlock()
}

func (b *SimulatedBackend) emptyPendingBlock() {
<<<<<<< HEAD
	chain, _ := core.GenerateChain(b.m.ChainConfig, b.prependBlock, b.m.Engine, b.m.DB, 1, func(int, *core.BlockGen) {}, false /* intermediateHashes */)
=======
	chain, _ := core.GenerateChain(b.config, b.prependBlock, ethash.NewFaker(), b.database, 1, func(int, *core.BlockGen) {}, false /* intermediateHashes */)
>>>>>>> 5ba3ea16
	b.pendingBlock = chain.Blocks[0]
	b.pendingReceipts = chain.Receipts[0]
	b.pendingHeader = chain.Headers[0]
	b.gasPool = new(core.GasPool).AddGas(b.pendingHeader.GasLimit)
	b.pendingReader = state.NewPlainStateReader(ethdb.NewObjectDatabase(b.database))
	b.pendingState = state.New(b.pendingReader)
}

// stateByBlockNumber retrieves a state by a given blocknumber.
func (b *SimulatedBackend) stateByBlockNumber(db ethdb.RwKV, blockNumber *big.Int) *state.IntraBlockState {
	if blockNumber == nil || blockNumber.Cmp(b.pendingBlock.Number()) == 0 {
		return state.New(state.NewPlainDBState(ethdb.NewObjectDatabase(db), b.pendingBlock.NumberU64()))
	}
	return state.New(state.NewPlainDBState(ethdb.NewObjectDatabase(db), uint64(blockNumber.Int64())))
}

// CodeAt returns the code associated with a certain account in the blockchain.
func (b *SimulatedBackend) CodeAt(ctx context.Context, contract common.Address, blockNumber *big.Int) ([]byte, error) {
	b.mu.Lock()
	defer b.mu.Unlock()

	stateDB := b.stateByBlockNumber(b.database, blockNumber)
	return stateDB.GetCode(contract), nil
}

// BalanceAt returns the wei balance of a certain account in the blockchain.
func (b *SimulatedBackend) BalanceAt(ctx context.Context, contract common.Address, blockNumber *big.Int) (*uint256.Int, error) {
	b.mu.Lock()
	defer b.mu.Unlock()

	stateDB := b.stateByBlockNumber(b.database, blockNumber)
	return stateDB.GetBalance(contract), nil
}

// NonceAt returns the nonce of a certain account in the blockchain.
func (b *SimulatedBackend) NonceAt(ctx context.Context, contract common.Address, blockNumber *big.Int) (uint64, error) {
	b.mu.Lock()
	defer b.mu.Unlock()

	stateDB := b.stateByBlockNumber(b.database, blockNumber)
	return stateDB.GetNonce(contract), nil
}

// StorageAt returns the value of key in the storage of an account in the blockchain.
func (b *SimulatedBackend) StorageAt(ctx context.Context, contract common.Address, key common.Hash, blockNumber *big.Int) ([]byte, error) {
	b.mu.Lock()
	defer b.mu.Unlock()

	stateDB := b.stateByBlockNumber(b.database, blockNumber)
	var val uint256.Int
	stateDB.GetState(contract, &key, &val)
	return val.Bytes(), nil
}

// TransactionReceipt returns the receipt of a transaction.
func (b *SimulatedBackend) TransactionReceipt(ctx context.Context, txHash common.Hash) (*types.Receipt, error) {
	b.mu.Lock()
	defer b.mu.Unlock()

	tx, err := b.database.BeginRo(context.Background())
	if err != nil {
		return nil, err
	}
	defer tx.Rollback()
	receipt, _, _, _ := rawdb.ReadReceipt(tx, txHash)
	return receipt, nil
}

// TransactionByHash checks the pool of pending transactions in addition to the
// blockchain. The isPending return value indicates whether the transaction has been
// mined yet. Note that the transaction may not be part of the canonical chain even if
// it's not pending.
func (b *SimulatedBackend) TransactionByHash(ctx context.Context, txHash common.Hash) (types.Transaction, bool, error) {
	b.mu.Lock()
	defer b.mu.Unlock()

	tx, err := b.database.BeginRo(context.Background())
	if err != nil {
		return nil, false, err
	}
	defer tx.Rollback()

	txn := b.pendingBlock.Transaction(txHash)
	if txn != nil {
		return txn, true, nil
	}
	txn, _, _, _ = rawdb.ReadTransaction(tx, txHash)
	if txn != nil {
		return txn, false, nil
	}
	return nil, false, ethereum.NotFound
}

// BlockByHash retrieves a block based on the block hash.
func (b *SimulatedBackend) BlockByHash(ctx context.Context, hash common.Hash) (*types.Block, error) {
	b.mu.Lock()
	defer b.mu.Unlock()

	if hash == b.pendingBlock.Hash() {
		return b.pendingBlock, nil
	}
	tx, err := b.database.BeginRo(context.Background())
	if err != nil {
		return nil, err
	}
	defer tx.Rollback()

	block, err := rawdb.ReadBlockByHash(tx, hash)
	if err != nil {
		return nil, err
	}
	if block != nil {
		return block, nil
	}

	return nil, errBlockDoesNotExist
}

// BlockByNumber retrieves a block from the database by number, caching it
// (associated with its hash) if found.
func (b *SimulatedBackend) BlockByNumber(ctx context.Context, number *big.Int) (*types.Block, error) {
	b.mu.Lock()
	defer b.mu.Unlock()

	return b.blockByNumberNoLock(ctx, number)
}

// blockByNumberNoLock retrieves a block from the database by number, caching it
// (associated with its hash) if found without Lock.
func (b *SimulatedBackend) blockByNumberNoLock(_ context.Context, number *big.Int) (*types.Block, error) {
	if number == nil || number.Cmp(b.prependBlock.Number()) == 0 {
		return b.prependBlock, nil
	}

	tx, err := b.database.BeginRo(context.Background())
	if err != nil {
		return nil, err
	}
	defer tx.Rollback()

	hash, err := rawdb.ReadCanonicalHash(tx, number.Uint64())
	if err != nil {
		return nil, err
	}
	block := rawdb.ReadBlock(tx, hash, number.Uint64())
	if block == nil {
		return nil, errBlockDoesNotExist
	}

	return block, nil
}

// HeaderByHash returns a block header from the current canonical chain.
func (b *SimulatedBackend) HeaderByHash(ctx context.Context, hash common.Hash) (*types.Header, error) {
	b.mu.Lock()
	defer b.mu.Unlock()

	if hash == b.pendingBlock.Hash() {
		return b.pendingBlock.Header(), nil
	}
	tx, err := b.database.BeginRo(context.Background())
	if err != nil {
		return nil, err
	}
	defer tx.Rollback()

	number := rawdb.ReadHeaderNumber(tx, hash)
	if number == nil {
		return nil, errBlockDoesNotExist
	}
	header := rawdb.ReadHeader(tx, hash, *number)
	if header == nil {
		return nil, errBlockDoesNotExist
	}

	return header, nil
}

// HeaderByNumber returns a block header from the current canonical chain. If number is
// nil, the latest known header is returned.
func (b *SimulatedBackend) HeaderByNumber(ctx context.Context, number *big.Int) (*types.Header, error) {
	b.mu.Lock()
	defer b.mu.Unlock()
	tx, err := b.database.BeginRo(context.Background())
	if err != nil {
		return nil, err
	}
	defer tx.Rollback()

	if number == nil || number.Cmp(b.prependBlock.Number()) == 0 {
		return b.prependBlock.Header(), nil
	}
	hash, err := rawdb.ReadCanonicalHash(tx, number.Uint64())
	if err != nil {
		return nil, err
	}
	header := rawdb.ReadHeader(tx, hash, number.Uint64())
	return header, nil
}

// TransactionCount returns the number of transactions in a given block.
func (b *SimulatedBackend) TransactionCount(ctx context.Context, blockHash common.Hash) (uint, error) {
	b.mu.Lock()
	defer b.mu.Unlock()

	if blockHash == b.pendingBlock.Hash() {
		return uint(b.pendingBlock.Transactions().Len()), nil
	}
	tx, err := b.database.BeginRo(context.Background())
	if err != nil {
		return 0, err
	}
	defer tx.Rollback()

	block, err := rawdb.ReadBlockByHash(tx, blockHash)
	if err != nil {
		return 0, err
	}
	if block == nil {
		return uint(0), errBlockDoesNotExist
	}

	return uint(block.Transactions().Len()), nil
}

// TransactionInBlock returns the transaction for a specific block at a specific index.
func (b *SimulatedBackend) TransactionInBlock(ctx context.Context, blockHash common.Hash, index uint) (types.Transaction, error) {
	b.mu.Lock()
	defer b.mu.Unlock()

	if blockHash == b.pendingBlock.Hash() {
		transactions := b.pendingBlock.Transactions()
		if uint(len(transactions)) < index+1 {
			return nil, errTransactionDoesNotExist
		}

		return transactions[index], nil
	}
	tx, err := b.database.BeginRo(context.Background())
	if err != nil {
		return nil, err
	}
	defer tx.Rollback()

	block, err := rawdb.ReadBlockByHash(tx, blockHash)
	if err != nil {
		return nil, err
	}
	if block == nil {
		return nil, errBlockDoesNotExist
	}

	transactions := block.Transactions()
	if uint(len(transactions)) < index+1 {
		return nil, errTransactionDoesNotExist
	}

	return transactions[index], nil
}

// PendingCodeAt returns the code associated with an account in the pending state.
func (b *SimulatedBackend) PendingCodeAt(ctx context.Context, contract common.Address) ([]byte, error) {
	b.mu.Lock()
	defer b.mu.Unlock()

	return b.pendingState.GetCode(contract), nil
}

func newRevertError(result *core.ExecutionResult) *revertError {
	reason, errUnpack := abi.UnpackRevert(result.Revert())
	err := errors.New("execution reverted")
	if errUnpack == nil {
		err = fmt.Errorf("execution reverted: %v", reason)
	}
	return &revertError{
		error:  err,
		reason: hexutil.Encode(result.Revert()),
	}
}

// revertError is an API error that encompasses an EVM revert with JSON error
// code and a binary data blob.
type revertError struct {
	error
	reason string // revert reason hex encoded
}

// ErrorCode returns the JSON error code for a revert.
// See: https://github.com/ethereum/wiki/wiki/JSON-RPC-Error-Codes-Improvement-Proposal
func (e *revertError) ErrorCode() int {
	return 3
}

// ErrorData returns the hex encoded revert reason.
func (e *revertError) ErrorData() interface{} {
	return e.reason
}

// CallContract executes a contract call.
func (b *SimulatedBackend) CallContract(ctx context.Context, call ethereum.CallMsg, blockNumber *big.Int) ([]byte, error) {
	b.mu.Lock()
	defer b.mu.Unlock()

	if blockNumber != nil && blockNumber.Cmp(b.pendingBlock.Number()) != 0 {
		return nil, errBlockNumberUnsupported
	}
	s := state.New(state.NewPlainStateReader(ethdb.NewObjectDatabase(b.database)))
	res, err := b.callContract(ctx, call, b.pendingBlock, s)
	if err != nil {
		return nil, err
	}
	// If the result contains a revert reason, try to unpack and return it.
	if len(res.Revert()) > 0 {
		return nil, newRevertError(res)
	}
	return res.Return(), res.Err
}

// PendingCallContract executes a contract call on the pending state.
func (b *SimulatedBackend) PendingCallContract(ctx context.Context, call ethereum.CallMsg) ([]byte, error) {
	b.mu.Lock()
	defer b.mu.Unlock()
	defer b.pendingState.RevertToSnapshot(b.pendingState.Snapshot())

	res, err := b.callContract(ctx, call, b.pendingBlock, b.pendingState)
	if err != nil {
		return nil, err
	}
	// If the result contains a revert reason, try to unpack and return it.
	if len(res.Revert()) > 0 {
		return nil, newRevertError(res)
	}
	return res.Return(), res.Err
}

// PendingNonceAt implements PendingStateReader.PendingNonceAt, retrieving
// the nonce currently pending for the account.
func (b *SimulatedBackend) PendingNonceAt(ctx context.Context, account common.Address) (uint64, error) {
	b.mu.Lock()
	defer b.mu.Unlock()

	return b.pendingState.GetNonce(account), nil
}

// SuggestGasPrice implements ContractTransactor.SuggestGasPrice. Since the simulated
// chain doesn't have miners, we just return a gas price of 1 for any call.
func (b *SimulatedBackend) SuggestGasPrice(ctx context.Context) (*big.Int, error) {
	return big.NewInt(1), nil
}

// EstimateGas executes the requested code against the currently pending block/state and
// returns the used amount of gas.
func (b *SimulatedBackend) EstimateGas(ctx context.Context, call ethereum.CallMsg) (uint64, error) {
	b.mu.Lock()
	defer b.mu.Unlock()

	// Determine the lowest and highest possible gas limits to binary search in between
	var (
		lo  = params.TxGas - 1
		hi  uint64
		cap uint64
	)
	if call.Gas >= params.TxGas {
		hi = call.Gas
	} else {
		hi = b.pendingBlock.GasLimit()
	}
	// Recap the highest gas allowance with account's balance.
	if call.GasPrice != nil && call.GasPrice.BitLen() != 0 {
		balance := b.pendingState.GetBalance(call.From) // from can't be nil
		available := balance.ToBig()
		if call.Value != nil {
			if call.Value.ToBig().Cmp(available) >= 0 {
				return 0, errors.New("insufficient funds for transfer")
			}
			available.Sub(available, call.Value.ToBig())
		}
		allowance := new(big.Int).Div(available, call.GasPrice.ToBig())
		if allowance.IsUint64() && hi > allowance.Uint64() {
			transfer := call.Value
			if transfer == nil {
				transfer = new(uint256.Int)
			}
			log.Warn("Gas estimation capped by limited funds", "original", hi, "balance", balance,
				"sent", transfer, "gasprice", call.GasPrice, "fundable", allowance)
			hi = allowance.Uint64()
		}
	}
	cap = hi
	b.pendingState.Prepare(common.Hash{}, common.Hash{}, len(b.pendingBlock.Transactions()))

	// Create a helper to check if a gas allowance results in an executable transaction
	executable := func(gas uint64) (bool, *core.ExecutionResult, error) {
		call.Gas = gas

		snapshot := b.pendingState.Snapshot()
		res, err := b.callContract(ctx, call, b.pendingBlock, b.pendingState)
		b.pendingState.RevertToSnapshot(snapshot)

		if err != nil {
			if errors.Is(err, core.ErrIntrinsicGas) {
				return true, nil, nil // Special case, raise gas limit
			}
			return true, nil, err // Bail out
		}
		return res.Failed(), res, nil
	}
	// Execute the binary search and hone in on an executable gas limit
	for lo+1 < hi {
		mid := (hi + lo) / 2
		failed, _, err := executable(mid)

		// If the error is not nil(consensus error), it means the provided message
		// call or transaction will never be accepted no matter how much gas it is
		// assigned. Return the error directly, don't struggle any more
		if err != nil {
			return 0, err
		}
		if failed {
			lo = mid
		} else {
			hi = mid
		}
	}
	// Reject the transaction as invalid if it still fails at the highest allowance
	if hi == cap {
		failed, result, err := executable(hi)
		if err != nil {
			return 0, err
		}
		if failed {
			if result != nil && result.Err != vm.ErrOutOfGas {
				if len(result.Revert()) > 0 {
					return 0, newRevertError(result)
				}
				return 0, result.Err
			}
			// Otherwise, the specified gas cap is too low
			return 0, fmt.Errorf("gas required exceeds allowance (%d)", cap)
		}
	}
	return hi, nil
}

// callContract implements common code between normal and pending contract calls.
// state is modified during execution, make sure to copy it if necessary.
func (b *SimulatedBackend) callContract(_ context.Context, call ethereum.CallMsg, block *types.Block, statedb *state.IntraBlockState) (*core.ExecutionResult, error) {
	// Ensure message is initialized properly.
	if call.GasPrice == nil {
		call.GasPrice = u256.Num1
	}
	if call.Gas == 0 {
		call.Gas = 50000000
	}
	if call.Value == nil {
		call.Value = new(uint256.Int)
	}
	// Set infinite balance to the fake caller account.
	from := statedb.GetOrNewStateObject(call.From)
	from.SetBalance(uint256.NewInt(0).SetAllOne())
	// Execute the call.
	msg := callMsg{call}

	txContext := core.NewEVMTxContext(msg)
	evmContext := core.NewEVMBlockContext(block.Header(), b.getHeader, b.m.Engine, nil, b.checkTEVM)
	// Create a new environment which holds all relevant information
	// about the transaction and calling mechanisms.
	vmEnv := vm.NewEVM(evmContext, txContext, statedb, b.m.ChainConfig, vm.Config{})
	gasPool := new(core.GasPool).AddGas(math.MaxUint64)

	return core.NewStateTransition(vmEnv, msg, gasPool).TransitionDb(true /* refunds */, false /* gasBailout */)
}

// SendTransaction updates the pending block to include the given transaction.
// It panics if the transaction is invalid.
func (b *SimulatedBackend) SendTransaction(ctx context.Context, tx types.Transaction) error {
	b.mu.Lock()
	defer b.mu.Unlock()

	// Check transaction validity.
	signer := types.MakeSigner(b.m.ChainConfig, b.pendingBlock.NumberU64())
	sender, senderErr := tx.Sender(*signer)
	if senderErr != nil {
		return fmt.Errorf("invalid transaction: %v", senderErr)
	}
	nonce := b.pendingState.GetNonce(sender)
	if tx.GetNonce() != nonce {
		return fmt.Errorf("invalid transaction nonce: got %d, want %d", tx.GetNonce(), nonce)
	}

	b.pendingState.Prepare(tx.Hash(), common.Hash{}, len(b.pendingBlock.Transactions()))
	//fmt.Printf("==== Start producing block %d, header: %d\n", b.pendingBlock.NumberU64(), b.pendingHeader.Number.Uint64())
	if _, err := core.ApplyTransaction(
		b.m.ChainConfig, b.getHeader, b.m.Engine,
		&b.pendingHeader.Coinbase, b.gasPool,
		b.pendingState, state.NewNoopWriter(),
		b.pendingHeader, tx,
		&b.pendingHeader.GasUsed, vm.Config{}, b.checkTEVM); err != nil {
		return err
	}
	//fmt.Printf("==== Start producing block %d\n", (b.prependBlock.NumberU64() + 1))
<<<<<<< HEAD
	chain, err := core.GenerateChain(b.m.ChainConfig, b.prependBlock, b.m.Engine, b.m.DB, 1, func(number int, block *core.BlockGen) {
=======
	chain, err := core.GenerateChain(b.config, b.prependBlock, ethash.NewFaker(), b.database, 1, func(number int, block *core.BlockGen) {
>>>>>>> 5ba3ea16
		for _, tx := range b.pendingBlock.Transactions() {
			block.AddTxWithChain(b.getHeader, b.m.Engine, tx)
		}
		block.AddTxWithChain(b.getHeader, b.m.Engine, tx)
	}, false /* intermediateHashes */)
	if err != nil {
		return err
	}
	//fmt.Printf("==== End producing block %d\n", b.pendingBlock.NumberU64())
	b.pendingBlock = chain.Blocks[0]
	b.pendingReceipts = chain.Receipts[0]
	b.pendingHeader = chain.Headers[0]
	return nil
}

// FilterLogs executes a log filter operation, blocking during execution and
// returning all the results in one batch.
//
// TODO(karalabe): Deprecate when the subscription one can return past data too.
func (b *SimulatedBackend) FilterLogs(ctx context.Context, query ethereum.FilterQuery) ([]types.Log, error) {
	var filter *filters.Filter
	if query.BlockHash != nil {
		// Block filter requested, construct a single-shot filter
		filter = filters.NewBlockFilter(&filterBackend{b.database, b}, *query.BlockHash, query.Addresses, query.Topics)
	} else {
		// Initialize unset filter boundaries to run from genesis to chain head
		from := int64(0)
		if query.FromBlock != nil {
			from = query.FromBlock.Int64()
		}
		to := int64(-1)
		if query.ToBlock != nil {
			to = query.ToBlock.Int64()
		}
		// Construct the range filter
		filter = filters.NewRangeFilter(&filterBackend{b.database, b}, from, to, query.Addresses, query.Topics)
	}
	// Run the filter and return all the logs
	logs, err := filter.Logs(ctx)
	if err != nil {
		return nil, err
	}
	res := make([]types.Log, len(logs))
	for i, nLog := range logs {
		res[i] = *nLog
	}
	return res, nil
}

// SubscribeFilterLogs creates a background log filtering operation, returning a
// subscription immediately, which can be used to stream the found events.
func (b *SimulatedBackend) SubscribeFilterLogs(ctx context.Context, query ethereum.FilterQuery, ch chan<- types.Log) (ethereum.Subscription, error) {
	// Subscribe to contract events
	sink := make(chan []*types.Log)

	sub, err := b.events.SubscribeLogs(query, sink)
	if err != nil {
		return nil, err
	}
	// Since we're getting logs in batches, we need to flatten them into a plain stream
	return event.NewSubscription(func(quit <-chan struct{}) error {
		defer sub.Unsubscribe()
		for {
			select {
			case logs := <-sink:
				for _, nlog := range logs {
					select {
					case ch <- *nlog:
					case err := <-sub.Err():
						return err
					case <-quit:
						return nil
					}
				}
			case err := <-sub.Err():
				return err
			case <-quit:
				return nil
			}
		}
	}), nil
}

// SubscribeNewHead returns an event subscription for a new header.
func (b *SimulatedBackend) SubscribeNewHead(ctx context.Context, ch chan<- *types.Header) (ethereum.Subscription, error) {
	// subscribe to a new head
	sink := make(chan *types.Header)
	sub := b.events.SubscribeNewHeads(sink)

	return event.NewSubscription(func(quit <-chan struct{}) error {
		defer sub.Unsubscribe()
		for {
			select {
			case head := <-sink:
				select {
				case ch <- head:
				case err := <-sub.Err():
					return err
				case <-quit:
					return nil
				}
			case err := <-sub.Err():
				return err
			case <-quit:
				return nil
			}
		}
	}), nil
}

// AdjustTime adds a time shift to the simulated clock.
// It can only be called on empty blocks.
func (b *SimulatedBackend) AdjustTime(adjustment time.Duration) error {
	b.mu.Lock()
	defer b.mu.Unlock()

	if len(b.pendingBlock.Transactions()) != 0 {
		return errors.New("could not adjust time on non-empty block")
	}

<<<<<<< HEAD
	chain, err := core.GenerateChain(b.m.ChainConfig, b.prependBlock, b.m.Engine, b.m.DB, 1, func(number int, block *core.BlockGen) {
=======
	chain, err := core.GenerateChain(b.config, b.prependBlock, ethash.NewFaker(), b.database, 1, func(number int, block *core.BlockGen) {
>>>>>>> 5ba3ea16
		for _, tx := range b.pendingBlock.Transactions() {
			block.AddTxWithChain(b.getHeader, b.m.Engine, tx)
		}
		block.OffsetTime(int64(adjustment.Seconds()))
	}, false /* intermediateHashes */)
	if err != nil {
		return err
	}
	b.pendingBlock = chain.Blocks[0]
	b.pendingHeader = chain.Headers[0]

	return nil
}

// callMsg implements core.Message to allow passing it as a transaction simulator.
type callMsg struct {
	ethereum.CallMsg
}

func (m callMsg) From() common.Address         { return m.CallMsg.From }
func (m callMsg) Nonce() uint64                { return 0 }
func (m callMsg) CheckNonce() bool             { return false }
func (m callMsg) To() *common.Address          { return m.CallMsg.To }
func (m callMsg) GasPrice() *uint256.Int       { return m.CallMsg.GasPrice }
func (m callMsg) FeeCap() *uint256.Int         { return m.CallMsg.FeeCap }
func (m callMsg) Tip() *uint256.Int            { return m.CallMsg.Tip }
func (m callMsg) Gas() uint64                  { return m.CallMsg.Gas }
func (m callMsg) Value() *uint256.Int          { return m.CallMsg.Value }
func (m callMsg) Data() []byte                 { return m.CallMsg.Data }
func (m callMsg) AccessList() types.AccessList { return m.CallMsg.AccessList }

// filterBackend implements filters.Backend to support filtering for logs without
// taking bloom-bits acceleration structures into account.
type filterBackend struct {
	db ethdb.RwKV
	b  *SimulatedBackend
}

func (fb *filterBackend) HeaderByNumber(ctx context.Context, block rpc.BlockNumber) (*types.Header, error) {
	if block == rpc.LatestBlockNumber {
		return fb.b.HeaderByNumber(ctx, nil)
	}
	return fb.b.HeaderByNumber(ctx, big.NewInt(block.Int64()))
}

func (fb *filterBackend) HeaderByHash(ctx context.Context, hash common.Hash) (*types.Header, error) {
	return fb.b.HeaderByHash(ctx, hash)
}

func (fb *filterBackend) GetReceipts(ctx context.Context, hash common.Hash) (types.Receipts, error) {
	tx, err := fb.db.BeginRo(context.Background())
	if err != nil {
		return nil, err
	}
	defer tx.Rollback()
	b, senders, err := rawdb.ReadBlockByHashWithSenders(tx, hash)
	if err != nil {
		return nil, err
	}
	return rawdb.ReadReceipts(tx, b, senders), nil
}

func (fb *filterBackend) GetLogs(ctx context.Context, hash common.Hash) ([][]*types.Log, error) {
	tx, err := fb.db.BeginRo(context.Background())
	if err != nil {
		return nil, err
	}
	defer tx.Rollback()
	b, senders, err := rawdb.ReadBlockByHashWithSenders(tx, hash)
	if err != nil {
		return nil, err
	}
	receipts := rawdb.ReadReceipts(tx, b, senders)
	if receipts == nil {
		return nil, nil
	}
	logs := make([][]*types.Log, len(receipts))
	for i, receipt := range receipts {
		logs[i] = receipt.Logs
	}
	return logs, nil
}

func (fb *filterBackend) SubscribeNewTxsEvent(ch chan<- core.NewTxsEvent) event.Subscription {
	return nullSubscription()
}

func (fb *filterBackend) SubscribeChainEvent(ch chan<- core.ChainEvent) event.Subscription {
	return fb.b.chainFeed.Subscribe(ch)
}

func (fb *filterBackend) SubscribeRemovedLogsEvent(ch chan<- core.RemovedLogsEvent) event.Subscription {
	return fb.b.rmLogsFeed.Subscribe(ch)
}

func (fb *filterBackend) SubscribeLogsEvent(ch chan<- []*types.Log) event.Subscription {
	return fb.b.logsFeed.Subscribe(ch)
}

func (fb *filterBackend) SubscribePendingLogsEvent(ch chan<- []*types.Log) event.Subscription {
	return nullSubscription()
}

func (fb *filterBackend) BloomStatus() (uint64, uint64) { return 4096, 0 }

func (fb *filterBackend) ServiceFilter(ctx context.Context, ms *bloombits.MatcherSession) {
	panic("not supported")
}

func nullSubscription() event.Subscription {
	return event.NewSubscription(func(quit <-chan struct{}) error {
		<-quit
		return nil
	})
}<|MERGE_RESOLUTION|>--- conflicted
+++ resolved
@@ -64,13 +64,7 @@
 // ChainReader, ChainStateReader, ContractBackend, ContractCaller, ContractFilterer, ContractTransactor,
 // DeployBackend, GasEstimator, GasPricer, LogFilterer, PendingContractCaller, TransactionReader, and TransactionSender
 type SimulatedBackend struct {
-<<<<<<< HEAD
 	m         *stages.MockSentry
-	database  ethdb.Database
-=======
-	database  ethdb.RwKV // In memory database to store our testing data
-	engine    consensus.Engine
->>>>>>> 5ba3ea16
 	getHeader func(hash common.Hash, number uint64) *types.Header
 	checkTEVM func(hash common.Hash) (bool, error)
 
@@ -98,18 +92,8 @@
 	engine := ethash.NewFaker()
 	m := stages.MockWithGenesisEngine(nil, &genesis, engine)
 	backend := &SimulatedBackend{
-<<<<<<< HEAD
 		m:            m,
-		database:     ethdb.NewObjectDatabase(m.DB),
 		prependBlock: m.Genesis,
-		getHeader: func(hash common.Hash, number uint64) *types.Header {
-			return rawdb.ReadHeader(database, hash, number)
-		},
-		checkTEVM: ethdb.GetCheckTEVM(database),
-=======
-		prependBlock: genesisBlock,
-		database:     database,
-		engine:       engine,
 		getHeader: func(hash common.Hash, number uint64) (h *types.Header) {
 			if err := database.View(context.Background(), func(tx ethdb.Tx) error {
 				h = rawdb.ReadHeader(tx, hash, number)
@@ -119,11 +103,9 @@
 			}
 			return h
 		},
-		config: genesis.Config,
->>>>>>> 5ba3ea16
 	}
 	backend.checkTEVM = ethdb.GetCheckTEVM(ethdb.NewObjectDatabase(database))
-	backend.events = filters.NewEventSystem(&filterBackend{database, backend})
+	backend.events = filters.NewEventSystem(&filterBackend{m.DB, backend})
 	backend.emptyPendingBlock()
 	return backend
 }
@@ -131,35 +113,24 @@
 // NewSimulatedBackend creates a new binding backend using a simulated blockchain
 // for testing purposes.
 func NewSimulatedBackendWithConfig(alloc core.GenesisAlloc, config *params.ChainConfig, gasLimit uint64) *SimulatedBackend {
-	database := ethdb.NewMemKV()
 	genesis := core.Genesis{Config: config, GasLimit: gasLimit, Alloc: alloc}
 	engine := ethash.NewFaker()
 	m := stages.MockWithGenesisEngine(nil, &genesis, engine)
 	backend := &SimulatedBackend{
-<<<<<<< HEAD
 		m:            m,
-		database:     ethdb.NewObjectDatabase(m.DB),
 		prependBlock: m.Genesis,
-		getHeader: func(hash common.Hash, number uint64) *types.Header {
-			return rawdb.ReadHeader(database, hash, number)
-=======
-		prependBlock: genesisBlock,
-		database:     database,
-		engine:       engine,
-		config:       genesis.Config,
 		getHeader: func(hash common.Hash, number uint64) (h *types.Header) {
-			if err := database.View(context.Background(), func(tx ethdb.Tx) error {
+			if err := m.DB.View(context.Background(), func(tx ethdb.Tx) error {
 				h = rawdb.ReadHeader(tx, hash, number)
 				return nil
 			}); err != nil {
 				panic(err)
 			}
 			return h
->>>>>>> 5ba3ea16
 		},
 	}
-	backend.checkTEVM = ethdb.GetCheckTEVM(ethdb.NewObjectDatabase(database))
-	backend.events = filters.NewEventSystem(&filterBackend{database, backend})
+	backend.checkTEVM = ethdb.GetCheckTEVM(ethdb.NewObjectDatabase(m.DB))
+	backend.events = filters.NewEventSystem(&filterBackend{m.DB, backend})
 	backend.emptyPendingBlock()
 	return backend
 }
@@ -174,16 +145,12 @@
 }
 
 func (b *SimulatedBackend) DB() ethdb.RwKV {
-<<<<<<< HEAD
 	return b.m.DB
-=======
-	return b.database
->>>>>>> 5ba3ea16
 }
 
 // Close terminates the underlying blockchain's update loop.
 func (b *SimulatedBackend) Close() error {
-	b.database.Close()
+	b.m.DB.Close()
 	return nil
 }
 
@@ -192,16 +159,12 @@
 func (b *SimulatedBackend) Commit() {
 	b.mu.Lock()
 	defer b.mu.Unlock()
-<<<<<<< HEAD
 	if err := b.m.InsertChain(&core.ChainPack{
 		Headers:  []*types.Header{b.pendingBlock.Header()},
 		Blocks:   []*types.Block{b.pendingBlock},
 		Length:   1,
 		TopBlock: b.pendingBlock,
 	}); err != nil {
-=======
-	if _, err := stagedsync.InsertBlockInStages(ethdb.NewObjectDatabase(b.database), b.config, &vm.Config{}, b.engine, b.pendingBlock, false /* checkRoot */); err != nil {
->>>>>>> 5ba3ea16
 		panic(err)
 	}
 	//nolint:prealloc
@@ -223,16 +186,12 @@
 }
 
 func (b *SimulatedBackend) emptyPendingBlock() {
-<<<<<<< HEAD
 	chain, _ := core.GenerateChain(b.m.ChainConfig, b.prependBlock, b.m.Engine, b.m.DB, 1, func(int, *core.BlockGen) {}, false /* intermediateHashes */)
-=======
-	chain, _ := core.GenerateChain(b.config, b.prependBlock, ethash.NewFaker(), b.database, 1, func(int, *core.BlockGen) {}, false /* intermediateHashes */)
->>>>>>> 5ba3ea16
 	b.pendingBlock = chain.Blocks[0]
 	b.pendingReceipts = chain.Receipts[0]
 	b.pendingHeader = chain.Headers[0]
 	b.gasPool = new(core.GasPool).AddGas(b.pendingHeader.GasLimit)
-	b.pendingReader = state.NewPlainStateReader(ethdb.NewObjectDatabase(b.database))
+	b.pendingReader = state.NewPlainStateReader(ethdb.NewObjectDatabase(b.m.DB))
 	b.pendingState = state.New(b.pendingReader)
 }
 
@@ -249,7 +208,7 @@
 	b.mu.Lock()
 	defer b.mu.Unlock()
 
-	stateDB := b.stateByBlockNumber(b.database, blockNumber)
+	stateDB := b.stateByBlockNumber(b.m.DB, blockNumber)
 	return stateDB.GetCode(contract), nil
 }
 
@@ -258,7 +217,7 @@
 	b.mu.Lock()
 	defer b.mu.Unlock()
 
-	stateDB := b.stateByBlockNumber(b.database, blockNumber)
+	stateDB := b.stateByBlockNumber(b.m.DB, blockNumber)
 	return stateDB.GetBalance(contract), nil
 }
 
@@ -267,7 +226,7 @@
 	b.mu.Lock()
 	defer b.mu.Unlock()
 
-	stateDB := b.stateByBlockNumber(b.database, blockNumber)
+	stateDB := b.stateByBlockNumber(b.m.DB, blockNumber)
 	return stateDB.GetNonce(contract), nil
 }
 
@@ -276,7 +235,7 @@
 	b.mu.Lock()
 	defer b.mu.Unlock()
 
-	stateDB := b.stateByBlockNumber(b.database, blockNumber)
+	stateDB := b.stateByBlockNumber(b.m.DB, blockNumber)
 	var val uint256.Int
 	stateDB.GetState(contract, &key, &val)
 	return val.Bytes(), nil
@@ -287,7 +246,7 @@
 	b.mu.Lock()
 	defer b.mu.Unlock()
 
-	tx, err := b.database.BeginRo(context.Background())
+	tx, err := b.m.DB.BeginRo(context.Background())
 	if err != nil {
 		return nil, err
 	}
@@ -304,7 +263,7 @@
 	b.mu.Lock()
 	defer b.mu.Unlock()
 
-	tx, err := b.database.BeginRo(context.Background())
+	tx, err := b.m.DB.BeginRo(context.Background())
 	if err != nil {
 		return nil, false, err
 	}
@@ -329,7 +288,7 @@
 	if hash == b.pendingBlock.Hash() {
 		return b.pendingBlock, nil
 	}
-	tx, err := b.database.BeginRo(context.Background())
+	tx, err := b.m.DB.BeginRo(context.Background())
 	if err != nil {
 		return nil, err
 	}
@@ -362,7 +321,7 @@
 		return b.prependBlock, nil
 	}
 
-	tx, err := b.database.BeginRo(context.Background())
+	tx, err := b.m.DB.BeginRo(context.Background())
 	if err != nil {
 		return nil, err
 	}
@@ -388,7 +347,7 @@
 	if hash == b.pendingBlock.Hash() {
 		return b.pendingBlock.Header(), nil
 	}
-	tx, err := b.database.BeginRo(context.Background())
+	tx, err := b.m.DB.BeginRo(context.Background())
 	if err != nil {
 		return nil, err
 	}
@@ -411,7 +370,7 @@
 func (b *SimulatedBackend) HeaderByNumber(ctx context.Context, number *big.Int) (*types.Header, error) {
 	b.mu.Lock()
 	defer b.mu.Unlock()
-	tx, err := b.database.BeginRo(context.Background())
+	tx, err := b.m.DB.BeginRo(context.Background())
 	if err != nil {
 		return nil, err
 	}
@@ -436,7 +395,7 @@
 	if blockHash == b.pendingBlock.Hash() {
 		return uint(b.pendingBlock.Transactions().Len()), nil
 	}
-	tx, err := b.database.BeginRo(context.Background())
+	tx, err := b.m.DB.BeginRo(context.Background())
 	if err != nil {
 		return 0, err
 	}
@@ -466,7 +425,7 @@
 
 		return transactions[index], nil
 	}
-	tx, err := b.database.BeginRo(context.Background())
+	tx, err := b.m.DB.BeginRo(context.Background())
 	if err != nil {
 		return nil, err
 	}
@@ -534,7 +493,7 @@
 	if blockNumber != nil && blockNumber.Cmp(b.pendingBlock.Number()) != 0 {
 		return nil, errBlockNumberUnsupported
 	}
-	s := state.New(state.NewPlainStateReader(ethdb.NewObjectDatabase(b.database)))
+	s := state.New(state.NewPlainStateReader(ethdb.NewObjectDatabase(b.m.DB)))
 	res, err := b.callContract(ctx, call, b.pendingBlock, s)
 	if err != nil {
 		return nil, err
@@ -729,11 +688,7 @@
 		return err
 	}
 	//fmt.Printf("==== Start producing block %d\n", (b.prependBlock.NumberU64() + 1))
-<<<<<<< HEAD
 	chain, err := core.GenerateChain(b.m.ChainConfig, b.prependBlock, b.m.Engine, b.m.DB, 1, func(number int, block *core.BlockGen) {
-=======
-	chain, err := core.GenerateChain(b.config, b.prependBlock, ethash.NewFaker(), b.database, 1, func(number int, block *core.BlockGen) {
->>>>>>> 5ba3ea16
 		for _, tx := range b.pendingBlock.Transactions() {
 			block.AddTxWithChain(b.getHeader, b.m.Engine, tx)
 		}
@@ -757,7 +712,7 @@
 	var filter *filters.Filter
 	if query.BlockHash != nil {
 		// Block filter requested, construct a single-shot filter
-		filter = filters.NewBlockFilter(&filterBackend{b.database, b}, *query.BlockHash, query.Addresses, query.Topics)
+		filter = filters.NewBlockFilter(&filterBackend{b.m.DB, b}, *query.BlockHash, query.Addresses, query.Topics)
 	} else {
 		// Initialize unset filter boundaries to run from genesis to chain head
 		from := int64(0)
@@ -769,7 +724,7 @@
 			to = query.ToBlock.Int64()
 		}
 		// Construct the range filter
-		filter = filters.NewRangeFilter(&filterBackend{b.database, b}, from, to, query.Addresses, query.Topics)
+		filter = filters.NewRangeFilter(&filterBackend{b.m.DB, b}, from, to, query.Addresses, query.Topics)
 	}
 	// Run the filter and return all the logs
 	logs, err := filter.Logs(ctx)
@@ -854,11 +809,7 @@
 		return errors.New("could not adjust time on non-empty block")
 	}
 
-<<<<<<< HEAD
 	chain, err := core.GenerateChain(b.m.ChainConfig, b.prependBlock, b.m.Engine, b.m.DB, 1, func(number int, block *core.BlockGen) {
-=======
-	chain, err := core.GenerateChain(b.config, b.prependBlock, ethash.NewFaker(), b.database, 1, func(number int, block *core.BlockGen) {
->>>>>>> 5ba3ea16
 		for _, tx := range b.pendingBlock.Transactions() {
 			block.AddTxWithChain(b.getHeader, b.m.Engine, tx)
 		}
