// Copyright 2016 The go-ethereum Authors
// This file is part of the go-ethereum library.
//
// The go-ethereum library is free software: you can redistribute it and/or modify
// it under the terms of the GNU Lesser General Public License as published by
// the Free Software Foundation, either version 3 of the License, or
// (at your option) any later version.
//
// The go-ethereum library is distributed in the hope that it will be useful,
// but WITHOUT ANY WARRANTY; without even the implied warranty of
// MERCHANTABILITY or FITNESS FOR A PARTICULAR PURPOSE. See the
// GNU Lesser General Public License for more details.
//
// You should have received a copy of the GNU Lesser General Public License
// along with the go-ethereum library. If not, see <http://www.gnu.org/licenses/>.

package params

import (
	"encoding/binary"
	"fmt"
	"math/big"
	"path"

	"github.com/ledgerwatch/erigon/common"
	"github.com/ledgerwatch/erigon/common/paths"
	"github.com/ledgerwatch/erigon/crypto"
)

const (
	MainnetChainName   = "mainnet"
	RopstenChainName   = "ropsten"
	RinkebyChainName   = "rinkeby"
	GoerliChainName    = "goerli"
	DevChainName       = "dev"
	ErigonMineName     = "erigonmine"
	CalaverasChainName = "calaveras"
	SokolChainName     = "sokol"
)

// Genesis hashes to enforce below configs on.
var (
	MainnetGenesisHash   = common.HexToHash("0xd4e56740f876aef8c010b86a40d5f56745a118d0906a34e69aec8c0db1cb8fa3")
	RopstenGenesisHash   = common.HexToHash("0x41941023680923e0fe4d74a34bdac8141f2540e3ae90623718e47d66d1ca4a2d")
	RinkebyGenesisHash   = common.HexToHash("0x6341fd3daf94b748c72ced5a5b26028f2474f5f00d824504e4fa37a75767e177")
	GoerliGenesisHash    = common.HexToHash("0xbf7e331f7f7c1dd2e05159666b3bf8bc7a8a3a9eb1d518969eab529dd9b88c1a")
	ErigonGenesisHash    = common.HexToHash("0xfecd5c85712e36f30f09ba3a42386b42c46b5ba5395a4246b952e655f9aa0f58")
	CalaverasGenesisHash = common.HexToHash("0xeb9233d066c275efcdfed8037f4fc082770176aefdbcb7691c71da412a5670f2")
	SokolGenesisHash     = common.HexToHash("0x5b28c1bfd3a15230c9a46b399cd0f9a6920d432e85381cc6a140b06e8410112f")
)

var (
	SokolGenesisStateRoot = common.HexToHash("0xfad4af258fd11939fae0c6c6eec9d340b1caac0b0196fd9a1bc3f489c5bf00b3")
)

// TrustedCheckpoints associates each known checkpoint with the genesis hash of
// the chain it belongs to.
var TrustedCheckpoints = map[common.Hash]*TrustedCheckpoint{
	MainnetGenesisHash: MainnetTrustedCheckpoint,
	RopstenGenesisHash: RopstenTrustedCheckpoint,
	RinkebyGenesisHash: RinkebyTrustedCheckpoint,
	GoerliGenesisHash:  GoerliTrustedCheckpoint,
}

// CheckpointOracles associates each known checkpoint oracles with the genesis hash of
// the chain it belongs to.
var CheckpointOracles = map[common.Hash]*CheckpointOracleConfig{
	MainnetGenesisHash: MainnetCheckpointOracle,
	RopstenGenesisHash: RopstenCheckpointOracle,
	RinkebyGenesisHash: RinkebyCheckpointOracle,
	GoerliGenesisHash:  GoerliCheckpointOracle,
}

var (
	// MainnetChainConfig is the chain parameters to run a node on the main network.
	MainnetChainConfig = &ChainConfig{
		ChainName:           MainnetChainName,
		ChainID:             big.NewInt(1),
		HomesteadBlock:      big.NewInt(1_150_000),
		DAOForkBlock:        big.NewInt(1_920_000),
		DAOForkSupport:      true,
		EIP150Block:         big.NewInt(2_463_000),
		EIP150Hash:          common.HexToHash("0x2086799aeebeae135c246c65021c82b4e15a2c451340993aacfd2751886514f0"),
		EIP155Block:         big.NewInt(2_675_000),
		EIP158Block:         big.NewInt(2_675_000),
		ByzantiumBlock:      big.NewInt(4_370_000),
		ConstantinopleBlock: big.NewInt(7_280_000),
		PetersburgBlock:     big.NewInt(7_280_000),
		IstanbulBlock:       big.NewInt(9_069_000),
		MuirGlacierBlock:    big.NewInt(9_200_000),
		BerlinBlock:         big.NewInt(12_244_000),
		Ethash:              new(EthashConfig),
	}

	// MainnetTrustedCheckpoint contains the light client trusted checkpoint for the main network.
	MainnetTrustedCheckpoint = &TrustedCheckpoint{
		SectionIndex: 364,
		SectionHead:  common.HexToHash("0x3fd20ff221f5e962bb66f57a61973bfc2ba959879a6509384a80a45d208b5afc"),
		CHTRoot:      common.HexToHash("0xe35b3b807f4e9427fb4e2929961c78a9dc10f503a538319031cc7d00946a0591"),
		BloomRoot:    common.HexToHash("0x340553b378b2db214b898be15c80ac5be7caffc2e6448fd6f7aff23290d89296"),
	}

	// MainnetCheckpointOracle contains a set of configs for the main network oracle.
	MainnetCheckpointOracle = &CheckpointOracleConfig{
		Address: common.HexToAddress("0x9a9070028361F7AAbeB3f2F2Dc07F82C4a98A02a"),
		Signers: []common.Address{
			common.HexToAddress("0x1b2C260efc720BE89101890E4Db589b44E950527"), // Peter
			common.HexToAddress("0x78d1aD571A1A09D60D9BBf25894b44e4C8859595"), // Martin
			common.HexToAddress("0x286834935f4A8Cfb4FF4C77D5770C2775aE2b0E7"), // Zsolt
			common.HexToAddress("0xb86e2B0Ab5A4B1373e40c51A7C712c70Ba2f9f8E"), // Gary
			common.HexToAddress("0x0DF8fa387C602AE62559cC4aFa4972A7045d6707"), // Guillaume
		},
		Threshold: 2,
	}

	// RopstenChainConfig contains the chain parameters to run a node on the Ropsten test network.
	RopstenChainConfig = &ChainConfig{
		ChainName:           RopstenChainName,
		ChainID:             big.NewInt(3),
		HomesteadBlock:      big.NewInt(0),
		DAOForkBlock:        nil,
		DAOForkSupport:      true,
		EIP150Block:         big.NewInt(0),
		EIP150Hash:          common.HexToHash("0x41941023680923e0fe4d74a34bdac8141f2540e3ae90623718e47d66d1ca4a2d"),
		EIP155Block:         big.NewInt(10),
		EIP158Block:         big.NewInt(10),
		ByzantiumBlock:      big.NewInt(1_700_000),
		ConstantinopleBlock: big.NewInt(4_230_000),
		PetersburgBlock:     big.NewInt(4_939_394),
		IstanbulBlock:       big.NewInt(6_485_846),
		MuirGlacierBlock:    big.NewInt(7_117_117),
		BerlinBlock:         big.NewInt(9_812_189),
		LondonBlock:         big.NewInt(10_499_401),
		Ethash:              new(EthashConfig),
	}

	// RopstenTrustedCheckpoint contains the light client trusted checkpoint for the Ropsten test network.
	RopstenTrustedCheckpoint = &TrustedCheckpoint{
		SectionIndex: 279,
		SectionHead:  common.HexToHash("0x4a4912848d4c06090097073357c10015d11c6f4544a0f93cbdd584701c3b7d58"),
		CHTRoot:      common.HexToHash("0x9053b7867ae921e80a4e2f5a4b15212e4af3d691ca712fb33dc150e9c6ea221c"),
		BloomRoot:    common.HexToHash("0x3dc04cb1be7ddc271f3f83469b47b76184a79d7209ef51d85b1539ea6d25a645"),
	}

	// RopstenCheckpointOracle contains a set of configs for the Ropsten test network oracle.
	RopstenCheckpointOracle = &CheckpointOracleConfig{
		Address: common.HexToAddress("0xEF79475013f154E6A65b54cB2742867791bf0B84"),
		Signers: []common.Address{
			common.HexToAddress("0x32162F3581E88a5f62e8A61892B42C46E2c18f7b"), // Peter
			common.HexToAddress("0x78d1aD571A1A09D60D9BBf25894b44e4C8859595"), // Martin
			common.HexToAddress("0x286834935f4A8Cfb4FF4C77D5770C2775aE2b0E7"), // Zsolt
			common.HexToAddress("0xb86e2B0Ab5A4B1373e40c51A7C712c70Ba2f9f8E"), // Gary
			common.HexToAddress("0x0DF8fa387C602AE62559cC4aFa4972A7045d6707"), // Guillaume
		},
		Threshold: 2,
	}

	// RinkebyChainConfig contains the chain parameters to run a node on the Rinkeby test network.
	RinkebyChainConfig = &ChainConfig{
		ChainName:           RinkebyChainName,
		ChainID:             big.NewInt(4),
		HomesteadBlock:      big.NewInt(1),
		DAOForkBlock:        nil,
		DAOForkSupport:      true,
		EIP150Block:         big.NewInt(2),
		EIP150Hash:          common.HexToHash("0x9b095b36c15eaf13044373aef8ee0bd3a382a5abb92e402afa44b8249c3a90e9"),
		EIP155Block:         big.NewInt(3),
		EIP158Block:         big.NewInt(3),
		ByzantiumBlock:      big.NewInt(1_035_301),
		ConstantinopleBlock: big.NewInt(3_660_663),
		PetersburgBlock:     big.NewInt(4_321_234),
		IstanbulBlock:       big.NewInt(5_435_345),
		MuirGlacierBlock:    nil,
		BerlinBlock:         big.NewInt(8_290_928),
		LondonBlock:         big.NewInt(8_897_988),
		Clique: &CliqueConfig{
			Period: 15,
			Epoch:  30000,
		},
	}

	// RinkebyTrustedCheckpoint contains the light client trusted checkpoint for the Rinkeby test network.
	RinkebyTrustedCheckpoint = &TrustedCheckpoint{
		SectionIndex: 248,
		SectionHead:  common.HexToHash("0x26874cf023695778cc3175d1bec19894204d8d0b756b587e81e35f300dc5b33c"),
		CHTRoot:      common.HexToHash("0xc129d1ed6673c5d3e1068e9d97244e72952b7ca08acbd7b3bfa58bc3085c442c"),
		BloomRoot:    common.HexToHash("0x1dafe79dcd7d348782aa834a4a4397890d9ad90643736791132ed5c16879a037"),
	}

	// RinkebyCheckpointOracle contains a set of configs for the Rinkeby test network oracle.
	RinkebyCheckpointOracle = &CheckpointOracleConfig{
		Address: common.HexToAddress("0xebe8eFA441B9302A0d7eaECc277c09d20D684540"),
		Signers: []common.Address{
			common.HexToAddress("0xd9c9cd5f6779558b6e0ed4e6acf6b1947e7fa1f3"), // Peter
			common.HexToAddress("0x78d1aD571A1A09D60D9BBf25894b44e4C8859595"), // Martin
			common.HexToAddress("0x286834935f4A8Cfb4FF4C77D5770C2775aE2b0E7"), // Zsolt
			common.HexToAddress("0xb86e2B0Ab5A4B1373e40c51A7C712c70Ba2f9f8E"), // Gary
		},
		Threshold: 2,
	}

	// GoerliChainConfig contains the chain parameters to run a node on the Görli test network.
	GoerliChainConfig = &ChainConfig{
		ChainName:           GoerliChainName,
		ChainID:             big.NewInt(5),
		HomesteadBlock:      big.NewInt(0),
		DAOForkBlock:        nil,
		DAOForkSupport:      true,
		EIP150Block:         big.NewInt(0),
		EIP155Block:         big.NewInt(0),
		EIP158Block:         big.NewInt(0),
		ByzantiumBlock:      big.NewInt(0),
		ConstantinopleBlock: big.NewInt(0),
		PetersburgBlock:     big.NewInt(0),
		IstanbulBlock:       big.NewInt(1_561_651),
		MuirGlacierBlock:    nil,
		BerlinBlock:         big.NewInt(4_460_644),
		LondonBlock:         big.NewInt(5_062_605),
		Clique: &CliqueConfig{
			Period: 15,
			Epoch:  30000,
		},
	}

	// GoerliTrustedCheckpoint contains the light client trusted checkpoint for the Görli test network.
	GoerliTrustedCheckpoint = &TrustedCheckpoint{
		SectionIndex: 132,
		SectionHead:  common.HexToHash("0x29fa240c97b47ecbfef3fea8b3cff035d93154d1d48b25e3333cf2f7067c5324"),
		CHTRoot:      common.HexToHash("0x85e5c59e5b202284291405dadc40dc36ab6417bd189fb18be24f6dcab6b80511"),
		BloomRoot:    common.HexToHash("0x0b7afdd200477f46e982e2cabc822ac454424986fa50d899685dfaeede1f882d"),
	}

	// GoerliCheckpointOracle contains a set of configs for the Goerli test network oracle.
	GoerliCheckpointOracle = &CheckpointOracleConfig{
		Address: common.HexToAddress("0x18CA0E045F0D772a851BC7e48357Bcaab0a0795D"),
		Signers: []common.Address{
			common.HexToAddress("0x4769bcaD07e3b938B7f43EB7D278Bc7Cb9efFb38"), // Peter
			common.HexToAddress("0x78d1aD571A1A09D60D9BBf25894b44e4C8859595"), // Martin
			common.HexToAddress("0x286834935f4A8Cfb4FF4C77D5770C2775aE2b0E7"), // Zsolt
			common.HexToAddress("0xb86e2B0Ab5A4B1373e40c51A7C712c70Ba2f9f8E"), // Gary
			common.HexToAddress("0x0DF8fa387C602AE62559cC4aFa4972A7045d6707"), // Guillaume
		},
		Threshold: 2,
	}

	// MainnetChainConfig is the chain parameters to run a PoW dev net to test Erigon mining
	ErigonChainConfig = &ChainConfig{
		ChainName:           ErigonMineName,
		ChainID:             new(big.Int).SetBytes([]byte("erigon-mine")),
		HomesteadBlock:      big.NewInt(0),
		DAOForkBlock:        nil,
		DAOForkSupport:      true,
		EIP150Block:         big.NewInt(0),
		EIP155Block:         big.NewInt(0),
		EIP158Block:         big.NewInt(0),
		ByzantiumBlock:      big.NewInt(0),
		ConstantinopleBlock: big.NewInt(0),
		PetersburgBlock:     big.NewInt(0),
		IstanbulBlock:       big.NewInt(0),
		MuirGlacierBlock:    big.NewInt(0),
		BerlinBlock:         big.NewInt(0),
		Ethash:              new(EthashConfig),
	}

	CalaverasChainConfig = &ChainConfig{
		ChainName:           CalaverasChainName,
		ChainID:             big.NewInt(123),
		HomesteadBlock:      big.NewInt(0),
		DAOForkBlock:        nil,
		DAOForkSupport:      true,
		EIP150Block:         big.NewInt(0),
		EIP155Block:         big.NewInt(0),
		EIP158Block:         big.NewInt(0),
		ByzantiumBlock:      big.NewInt(0),
		ConstantinopleBlock: big.NewInt(0),
		PetersburgBlock:     big.NewInt(0),
		IstanbulBlock:       big.NewInt(0),
		MuirGlacierBlock:    nil,
		BerlinBlock:         big.NewInt(0),
		LondonBlock:         big.NewInt(500),
		Clique: &CliqueConfig{
			Period: 30,
			Epoch:  30000,
		},
	}

	SokolChainConfig = &ChainConfig{
		ChainName:      SokolChainName,
		ChainID:        big.NewInt(77),
		HomesteadBlock: big.NewInt(0),
		DAOForkBlock:   nil,
		DAOForkSupport: true,
		EIP150Block:    big.NewInt(0),
		EIP155Block:    big.NewInt(0),
		EIP158Block:    big.NewInt(0),
		/*
							"eip140Transition": "0x0",  in Byzantium
							"eip211Transition": "0x0",  in Byzantium
							"eip214Transition": "0x0",  in Byzantium
							"eip658Transition": "0x0",  in Byzantium
			Byzantium also has EIP-100, EIP-196, EIP-197, EIP-198, EIP-649

							"eip145Transition": 6464300,  in Constantinople
							"eip1014Transition": 6464300, in Constantinople
							"eip1052Transition": 6464300, in Constantinople
							"eip1283Transition": 6464300, in Constantinople
			Constantinople also has EIP-1234 (bomb)

							"eip1283DisableTransition": 7026400, in Petersburg
			Petersburg has nothing else

							"eip1283ReenableTransition": 12095200, ????

							"eip1344Transition": 12095200, in Istanbul
							"eip1706Transition": 12095200,  ???? [EIP-2200] has superseded [EIP-1706]
							"eip1884Transition": 12095200, in Istanbul
							"eip2028Transition": 12095200, in Istanbul
			Istanbul also has 152, 1108, 2200

							"eip2929Transition": 21050600, in Berlin ?
							"eip2930Transition": 21050600  in Berlin ?
			Berlin also has  663, 1057, 1380, 1702, 1962, 1985, 2045, 2046
			London : not in list
		*/
		ByzantiumBlock:      big.NewInt(0),
		ConstantinopleBlock: big.NewInt(6464300),
<<<<<<< HEAD
		PetersburgBlock:     big.NewInt(6464300),

		IstanbulBlock:    big.NewInt(12095200),
		MuirGlacierBlock: nil,
		BerlinBlock:      big.NewInt(21050600),
=======
		PetersburgBlock:     big.NewInt(7026400),
		IstanbulBlock:       big.NewInt(12095200),
		MuirGlacierBlock:    nil,
		BerlinBlock:         big.NewInt(21050600),
>>>>>>> 6b21eab3
		//LondonBlock:         big.NewInt(21050600),
		Aura: &AuRaConfig{},
	}

	// AllEthashProtocolChanges contains every protocol change (EIPs) introduced
	// and accepted by the Ethereum core developers into the Ethash consensus.
	//
	// This configuration is intentionally not using keyed fields to force anyone
	// adding flags to the config to also have to set these fields.
	AllEthashProtocolChanges = &ChainConfig{
		ChainID:             big.NewInt(1337),
		HomesteadBlock:      big.NewInt(0),
		DAOForkBlock:        nil,
		DAOForkSupport:      false,
		EIP150Block:         big.NewInt(0),
		EIP150Hash:          common.Hash{},
		EIP155Block:         big.NewInt(0),
		EIP158Block:         big.NewInt(0),
		ByzantiumBlock:      big.NewInt(0),
		ConstantinopleBlock: big.NewInt(0),
		PetersburgBlock:     big.NewInt(0),
		IstanbulBlock:       big.NewInt(0),
		MuirGlacierBlock:    big.NewInt(0),
		BerlinBlock:         big.NewInt(0),
		LondonBlock:         nil,
		Ethash:              new(EthashConfig),
		Clique:              nil,
	}

	// AllCliqueProtocolChanges contains every protocol change (EIPs) introduced
	// and accepted by the Ethereum core developers into the Clique consensus.
	//
	// This configuration is intentionally not using keyed fields to force anyone
	// adding flags to the config to also have to set these fields.
	AllCliqueProtocolChanges = &ChainConfig{
		ChainID:             big.NewInt(1337),
		HomesteadBlock:      big.NewInt(0),
		DAOForkBlock:        nil,
		DAOForkSupport:      false,
		EIP150Block:         big.NewInt(0),
		EIP150Hash:          common.Hash{},
		EIP155Block:         big.NewInt(0),
		EIP158Block:         big.NewInt(0),
		ByzantiumBlock:      big.NewInt(0),
		ConstantinopleBlock: big.NewInt(0),
		PetersburgBlock:     big.NewInt(0),
		IstanbulBlock:       big.NewInt(0),
		MuirGlacierBlock:    big.NewInt(0),
		BerlinBlock:         big.NewInt(0),
		LondonBlock:         nil,
		Ethash:              nil,
		Clique:              &CliqueConfig{Period: 0, Epoch: 30000},
	}

	CliqueSnapshot = NewSnapshotConfig(10, 1024, 16384, true, "")

	TestChainConfig = &ChainConfig{
		ChainID:             big.NewInt(1),
		HomesteadBlock:      big.NewInt(0),
		DAOForkBlock:        nil,
		DAOForkSupport:      false,
		EIP150Block:         big.NewInt(0),
		EIP150Hash:          common.Hash{},
		EIP155Block:         big.NewInt(0),
		EIP158Block:         big.NewInt(0),
		ByzantiumBlock:      big.NewInt(0),
		ConstantinopleBlock: big.NewInt(0),
		PetersburgBlock:     big.NewInt(0),
		IstanbulBlock:       big.NewInt(0),
		MuirGlacierBlock:    big.NewInt(0),
		BerlinBlock:         big.NewInt(0),
		LondonBlock:         nil,
		Ethash:              new(EthashConfig),
		Clique:              nil,
	}

	TestRules = TestChainConfig.Rules(0)
)

// TrustedCheckpoint represents a set of post-processed trie roots (CHT and
// BloomTrie) associated with the appropriate section index and head hash. It is
// used to start light syncing from this checkpoint and avoid downloading the
// entire header chain while still being able to securely access old headers/logs.
type TrustedCheckpoint struct {
	SectionIndex uint64      `json:"sectionIndex"`
	SectionHead  common.Hash `json:"sectionHead"`
	CHTRoot      common.Hash `json:"chtRoot"`
	BloomRoot    common.Hash `json:"bloomRoot"`
}

// HashEqual returns an indicator comparing the itself hash with given one.
func (c *TrustedCheckpoint) HashEqual(hash common.Hash) bool {
	if c.Empty() {
		return hash == common.Hash{}
	}
	return c.Hash() == hash
}

// Hash returns the hash of checkpoint's four key fields(index, sectionHead, chtRoot and bloomTrieRoot).
func (c *TrustedCheckpoint) Hash() common.Hash {
	buf := make([]byte, 8+3*common.HashLength)
	binary.BigEndian.PutUint64(buf, c.SectionIndex)
	copy(buf[8:], c.SectionHead.Bytes())
	copy(buf[8+common.HashLength:], c.CHTRoot.Bytes())
	copy(buf[8+2*common.HashLength:], c.BloomRoot.Bytes())
	return crypto.Keccak256Hash(buf)
}

// Empty returns an indicator whether the checkpoint is regarded as empty.
func (c *TrustedCheckpoint) Empty() bool {
	return c.SectionHead == (common.Hash{}) || c.CHTRoot == (common.Hash{}) || c.BloomRoot == (common.Hash{})
}

// CheckpointOracleConfig represents a set of checkpoint contract(which acts as an oracle)
// config which used for light client checkpoint syncing.
type CheckpointOracleConfig struct {
	Address   common.Address   `json:"address"`
	Signers   []common.Address `json:"signers"`
	Threshold uint64           `json:"threshold"`
}

// ChainConfig is the core config which determines the blockchain settings.
//
// ChainConfig is stored in the database on a per block basis. This means
// that any network, identified by its genesis block, can have its own
// set of configuration options.
type ChainConfig struct {
	ChainName string
	ChainID   *big.Int `json:"chainId"` // chainId identifies the current chain and is used for replay protection

	HomesteadBlock *big.Int `json:"homesteadBlock,omitempty"` // Homestead switch block (nil = no fork, 0 = already homestead)

	DAOForkBlock   *big.Int `json:"daoForkBlock,omitempty"`   // TheDAO hard-fork switch block (nil = no fork)
	DAOForkSupport bool     `json:"daoForkSupport,omitempty"` // Whether the nodes supports or opposes the DAO hard-fork

	// EIP150 implements the Gas price changes (https://github.com/ethereum/EIPs/issues/150)
	EIP150Block *big.Int    `json:"eip150Block,omitempty"` // EIP150 HF block (nil = no fork)
	EIP150Hash  common.Hash `json:"eip150Hash,omitempty"`  // EIP150 HF hash (needed for header only clients as only gas pricing changed)

	EIP155Block *big.Int `json:"eip155Block,omitempty"` // EIP155 HF block
	EIP158Block *big.Int `json:"eip158Block,omitempty"` // EIP158 HF block

	ByzantiumBlock      *big.Int `json:"byzantiumBlock,omitempty"`      // Byzantium switch block (nil = no fork, 0 = already on byzantium)
	ConstantinopleBlock *big.Int `json:"constantinopleBlock,omitempty"` // Constantinople switch block (nil = no fork, 0 = already activated)
	PetersburgBlock     *big.Int `json:"petersburgBlock,omitempty"`     // Petersburg switch block (nil = same as Constantinople)
	IstanbulBlock       *big.Int `json:"istanbulBlock,omitempty"`       // Istanbul switch block (nil = no fork, 0 = already on istanbul)
	MuirGlacierBlock    *big.Int `json:"muirGlacierBlock,omitempty"`    // Eip-2384 (bomb delay) switch block (nil = no fork, 0 = already activated)
	BerlinBlock         *big.Int `json:"berlinBlock,omitempty"`         // Berlin switch block (nil = no fork, 0 = already on berlin)
	LondonBlock         *big.Int `json:"londonBlock,omitempty"`         // London switch block (nil = no fork, 0 = already on london)

	// Various consensus engines
	Ethash *EthashConfig `json:"ethash,omitempty"`
	Clique *CliqueConfig `json:"clique,omitempty"`
	Aura   *AuRaConfig   `json:"aura,omitempty"`
}

// EthashConfig is the consensus engine configs for proof-of-work based sealing.
type EthashConfig struct{}

// String implements the stringer interface, returning the consensus engine details.
func (c *EthashConfig) String() string {
	return "ethash"
}

// CliqueConfig is the consensus engine configs for proof-of-authority based sealing.
type CliqueConfig struct {
	Period uint64 `json:"period"` // Number of seconds between blocks to enforce
	Epoch  uint64 `json:"epoch"`  // Epoch length to reset votes and checkpoint
}

// AuRaConfig is the consensus engine configs for proof-of-authority based sealing.
type AuRaConfig struct {
	DBPath    string
	InMemory  bool
	Etherbase common.Address // same as miner etherbase
}

// String implements the stringer interface, returning the consensus engine details.
func (c *CliqueConfig) String() string {
	return "clique"
}

// String implements the fmt.Stringer interface.
func (c *ChainConfig) String() string {
	var engine interface{}
	switch {
	case c.Ethash != nil:
		engine = c.Ethash
	case c.Clique != nil:
		engine = c.Clique
	default:
		engine = "unknown"
	}
	return fmt.Sprintf("{ChainID: %v Homestead: %v DAO: %v DAOSupport: %v EIP150: %v EIP155: %v EIP158: %v Byzantium: %v Constantinople: %v Petersburg: %v Istanbul: %v, Muir Glacier: %v, Berlin: %v, London: %v, Engine: %v}",
		c.ChainID,
		c.HomesteadBlock,
		c.DAOForkBlock,
		c.DAOForkSupport,
		c.EIP150Block,
		c.EIP155Block,
		c.EIP158Block,
		c.ByzantiumBlock,
		c.ConstantinopleBlock,
		c.PetersburgBlock,
		c.IstanbulBlock,
		c.MuirGlacierBlock,
		c.BerlinBlock,
		c.LondonBlock,
		engine,
	)
}

type SnapshotConfig struct {
	CheckpointInterval uint64 // Number of blocks after which to save the vote snapshot to the database
	InmemorySnapshots  int    // Number of recent vote snapshots to keep in memory
	InmemorySignatures int    // Number of recent block signatures to keep in memory
	DBPath             string
	InMemory           bool
}

const cliquePath = "clique"

func NewSnapshotConfig(checkpointInterval uint64, inmemorySnapshots int, inmemorySignatures int, inmemory bool, dbPath string) *SnapshotConfig {
	if len(dbPath) == 0 {
		dbPath = paths.DefaultDataDir()
	}

	return &SnapshotConfig{
		checkpointInterval,
		inmemorySnapshots,
		inmemorySignatures,
		path.Join(dbPath, cliquePath),
		inmemory,
	}
}

// IsHomestead returns whether num is either equal to the homestead block or greater.
func (c *ChainConfig) IsHomestead(num uint64) bool {
	return isForked(c.HomesteadBlock, num)
}

// IsDAOFork returns whether num is either equal to the DAO fork block or greater.
func (c *ChainConfig) IsDAOFork(num uint64) bool {
	return isForked(c.DAOForkBlock, num)
}

// IsEIP150 returns whether num is either equal to the EIP150 fork block or greater.
func (c *ChainConfig) IsEIP150(num uint64) bool {
	return isForked(c.EIP150Block, num)
}

// IsEIP155 returns whether num is either equal to the EIP155 fork block or greater.
func (c *ChainConfig) IsEIP155(num uint64) bool {
	return isForked(c.EIP155Block, num)
}

// IsEIP158 returns whether num is either equal to the EIP158 fork block or greater.
func (c *ChainConfig) IsEIP158(num uint64) bool {
	return isForked(c.EIP158Block, num)
}

// IsByzantium returns whether num is either equal to the Byzantium fork block or greater.
func (c *ChainConfig) IsByzantium(num uint64) bool {
	return isForked(c.ByzantiumBlock, num)
}

// IsConstantinople returns whether num is either equal to the Constantinople fork block or greater.
func (c *ChainConfig) IsConstantinople(num uint64) bool {
	return isForked(c.ConstantinopleBlock, num)
}

// IsMuirGlacier returns whether num is either equal to the Muir Glacier (EIP-2384) fork block or greater.
func (c *ChainConfig) IsMuirGlacier(num uint64) bool {
	return isForked(c.MuirGlacierBlock, num)
}

// IsPetersburg returns whether num is either
// - equal to or greater than the PetersburgBlock fork block,
// - OR is nil, and Constantinople is active
func (c *ChainConfig) IsPetersburg(num uint64) bool {
	return isForked(c.PetersburgBlock, num) || c.PetersburgBlock == nil && isForked(c.ConstantinopleBlock, num)
}

// IsIstanbul returns whether num is either equal to the Istanbul fork block or greater.
func (c *ChainConfig) IsIstanbul(num uint64) bool {
	return isForked(c.IstanbulBlock, num)
}

// IsBerlin returns whether num is either equal to the Berlin fork block or greater.
func (c *ChainConfig) IsBerlin(num uint64) bool {
	return isForked(c.BerlinBlock, num)
}

// IsLondon returns whether num is either equal to the London fork block or greater.
func (c *ChainConfig) IsLondon(num uint64) bool {
	return isForked(c.LondonBlock, num)
}

// CheckCompatible checks whether scheduled fork transitions have been imported
// with a mismatching chain configuration.
func (c *ChainConfig) CheckCompatible(newcfg *ChainConfig, height uint64) *ConfigCompatError {
	bhead := height

	// Iterate checkCompatible to find the lowest conflict.
	var lasterr *ConfigCompatError
	for {
		err := c.checkCompatible(newcfg, bhead)
		if err == nil || (lasterr != nil && err.RewindTo == lasterr.RewindTo) {
			break
		}
		lasterr = err
		bhead = err.RewindTo
	}
	return lasterr
}

// CheckConfigForkOrder checks that we don't "skip" any forks, geth isn't pluggable enough
// to guarantee that forks can be implemented in a different order than on official networks
func (c *ChainConfig) CheckConfigForkOrder() error {
	type fork struct {
		name     string
		block    *big.Int
		optional bool // if true, the fork may be nil and next fork is still allowed
	}
	var lastFork fork
	for _, cur := range []fork{
		{name: "homesteadBlock", block: c.HomesteadBlock},
		{name: "daoForkBlock", block: c.DAOForkBlock, optional: true},
		{name: "eip150Block", block: c.EIP150Block},
		{name: "eip155Block", block: c.EIP155Block},
		{name: "eip158Block", block: c.EIP158Block},
		{name: "byzantiumBlock", block: c.ByzantiumBlock},
		{name: "constantinopleBlock", block: c.ConstantinopleBlock},
		{name: "petersburgBlock", block: c.PetersburgBlock},
		{name: "istanbulBlock", block: c.IstanbulBlock},
		{name: "muirGlacierBlock", block: c.MuirGlacierBlock, optional: true},
		{name: "berlinBlock", block: c.BerlinBlock},
		{name: "londonBlock", block: c.LondonBlock},
	} {
		if lastFork.name != "" {
			// Next one must be higher number
			if lastFork.block == nil && cur.block != nil {
				return fmt.Errorf("unsupported fork ordering: %v not enabled, but %v enabled at %v",
					lastFork.name, cur.name, cur.block)
			}
			if lastFork.block != nil && cur.block != nil {
				if lastFork.block.Cmp(cur.block) > 0 {
					return fmt.Errorf("unsupported fork ordering: %v enabled at %v, but %v enabled at %v",
						lastFork.name, lastFork.block, cur.name, cur.block)
				}
			}
			// If it was optional and not set, then ignore it
		}
		if !cur.optional || cur.block != nil {
			lastFork = cur
		}
	}
	return nil
}

func (c *ChainConfig) checkCompatible(newcfg *ChainConfig, head uint64) *ConfigCompatError {
	if isForkIncompatible(c.HomesteadBlock, newcfg.HomesteadBlock, head) {
		return newCompatError("Homestead fork block", c.HomesteadBlock, newcfg.HomesteadBlock)
	}
	if isForkIncompatible(c.DAOForkBlock, newcfg.DAOForkBlock, head) {
		return newCompatError("DAO fork block", c.DAOForkBlock, newcfg.DAOForkBlock)
	}
	if c.IsDAOFork(head) && c.DAOForkSupport != newcfg.DAOForkSupport {
		return newCompatError("DAO fork support flag", c.DAOForkBlock, newcfg.DAOForkBlock)
	}
	if isForkIncompatible(c.EIP150Block, newcfg.EIP150Block, head) {
		return newCompatError("EIP150 fork block", c.EIP150Block, newcfg.EIP150Block)
	}
	if isForkIncompatible(c.EIP155Block, newcfg.EIP155Block, head) {
		return newCompatError("EIP155 fork block", c.EIP155Block, newcfg.EIP155Block)
	}
	if isForkIncompatible(c.EIP158Block, newcfg.EIP158Block, head) {
		return newCompatError("EIP158 fork block", c.EIP158Block, newcfg.EIP158Block)
	}
	if c.IsEIP158(head) && !configNumEqual(c.ChainID, newcfg.ChainID) {
		return newCompatError("EIP158 chain ID", c.EIP158Block, newcfg.EIP158Block)
	}
	if isForkIncompatible(c.ByzantiumBlock, newcfg.ByzantiumBlock, head) {
		return newCompatError("Byzantium fork block", c.ByzantiumBlock, newcfg.ByzantiumBlock)
	}
	if isForkIncompatible(c.ConstantinopleBlock, newcfg.ConstantinopleBlock, head) {
		return newCompatError("Constantinople fork block", c.ConstantinopleBlock, newcfg.ConstantinopleBlock)
	}
	if isForkIncompatible(c.PetersburgBlock, newcfg.PetersburgBlock, head) {
		// the only case where we allow Petersburg to be set in the past is if it is equal to Constantinople
		// mainly to satisfy fork ordering requirements which state that Petersburg fork be set if Constantinople fork is set
		if isForkIncompatible(c.ConstantinopleBlock, newcfg.PetersburgBlock, head) {
			return newCompatError("Petersburg fork block", c.PetersburgBlock, newcfg.PetersburgBlock)
		}
	}
	if isForkIncompatible(c.IstanbulBlock, newcfg.IstanbulBlock, head) {
		return newCompatError("Istanbul fork block", c.IstanbulBlock, newcfg.IstanbulBlock)
	}
	if isForkIncompatible(c.MuirGlacierBlock, newcfg.MuirGlacierBlock, head) {
		return newCompatError("Muir Glacier fork block", c.MuirGlacierBlock, newcfg.MuirGlacierBlock)
	}
	if isForkIncompatible(c.BerlinBlock, newcfg.BerlinBlock, head) {
		return newCompatError("Berlin fork block", c.BerlinBlock, newcfg.BerlinBlock)
	}
	if isForkIncompatible(c.LondonBlock, newcfg.LondonBlock, head) {
		return newCompatError("London fork block", c.LondonBlock, newcfg.LondonBlock)
	}
	return nil
}

// isForkIncompatible returns true if a fork scheduled at s1 cannot be rescheduled to
// block s2 because head is already past the fork.
func isForkIncompatible(s1, s2 *big.Int, head uint64) bool {
	return (isForked(s1, head) || isForked(s2, head)) && !configNumEqual(s1, s2)
}

// isForked returns whether a fork scheduled at block s is active at the given head block.
func isForked(s *big.Int, head uint64) bool {
	if s == nil {
		return false
	}
	return s.Uint64() <= head
}

func configNumEqual(x, y *big.Int) bool {
	if x == nil {
		return y == nil
	}
	if y == nil {
		return x == nil
	}
	return x.Cmp(y) == 0
}

// ConfigCompatError is raised if the locally-stored blockchain is initialised with a
// ChainConfig that would alter the past.
type ConfigCompatError struct {
	What string
	// block numbers of the stored and new configurations
	StoredConfig, NewConfig *big.Int
	// the block number to which the local chain must be rewound to correct the error
	RewindTo uint64
}

func newCompatError(what string, storedblock, newblock *big.Int) *ConfigCompatError {
	var rew *big.Int
	switch {
	case storedblock == nil:
		rew = newblock
	case newblock == nil || storedblock.Cmp(newblock) < 0:
		rew = storedblock
	default:
		rew = newblock
	}
	err := &ConfigCompatError{what, storedblock, newblock, 0}
	if rew != nil && rew.Sign() > 0 {
		err.RewindTo = rew.Uint64() - 1
	}
	return err
}

func (err *ConfigCompatError) Error() string {
	return fmt.Sprintf("mismatching %s in database (have %d, want %d, rewindto %d)", err.What, err.StoredConfig, err.NewConfig, err.RewindTo)
}

// Rules wraps ChainConfig and is merely syntactic sugar or can be used for functions
// that do not have or require information about the block.
//
// Rules is a one time interface meaning that it shouldn't be used in between transition
// phases.
type Rules struct {
	ChainID                                                 *big.Int
	IsHomestead, IsEIP150, IsEIP155, IsEIP158               bool
	IsByzantium, IsConstantinople, IsPetersburg, IsIstanbul bool
	IsBerlin, IsLondon                                      bool
}

// Rules ensures c's ChainID is not nil.
func (c *ChainConfig) Rules(num uint64) Rules {
	chainID := c.ChainID
	if chainID == nil {
		chainID = new(big.Int)
	}
	return Rules{
		ChainID:          new(big.Int).Set(chainID),
		IsHomestead:      c.IsHomestead(num),
		IsEIP150:         c.IsEIP150(num),
		IsEIP155:         c.IsEIP155(num),
		IsEIP158:         c.IsEIP158(num),
		IsByzantium:      c.IsByzantium(num),
		IsConstantinople: c.IsConstantinople(num),
		IsPetersburg:     c.IsPetersburg(num),
		IsIstanbul:       c.IsIstanbul(num),
		IsBerlin:         c.IsBerlin(num),
		IsLondon:         c.IsLondon(num),
	}
}<|MERGE_RESOLUTION|>--- conflicted
+++ resolved
@@ -324,18 +324,10 @@
 		*/
 		ByzantiumBlock:      big.NewInt(0),
 		ConstantinopleBlock: big.NewInt(6464300),
-<<<<<<< HEAD
-		PetersburgBlock:     big.NewInt(6464300),
-
-		IstanbulBlock:    big.NewInt(12095200),
-		MuirGlacierBlock: nil,
-		BerlinBlock:      big.NewInt(21050600),
-=======
 		PetersburgBlock:     big.NewInt(7026400),
 		IstanbulBlock:       big.NewInt(12095200),
 		MuirGlacierBlock:    nil,
 		BerlinBlock:         big.NewInt(21050600),
->>>>>>> 6b21eab3
 		//LondonBlock:         big.NewInt(21050600),
 		Aura: &AuRaConfig{},
 	}
