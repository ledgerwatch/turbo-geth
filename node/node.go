// Copyright 2015 The go-ethereum Authors
// This file is part of the go-ethereum library.
//
// The go-ethereum library is free software: you can redistribute it and/or modify
// it under the terms of the GNU Lesser General Public License as published by
// the Free Software Foundation, either version 3 of the License, or
// (at your option) any later version.
//
// The go-ethereum library is distributed in the hope that it will be useful,
// but WITHOUT ANY WARRANTY; without even the implied warranty of
// MERCHANTABILITY or FITNESS FOR A PARTICULAR PURPOSE. See the
// GNU Lesser General Public License for more details.
//
// You should have received a copy of the GNU Lesser General Public License
// along with the go-ethereum library. If not, see <http://www.gnu.org/licenses/>.

package node

import (
	"errors"
	"fmt"
	"net"
	"net/http"
	"os"
	"path/filepath"
	"reflect"
	"strings"
	"sync"

	"github.com/ledgerwatch/turbo-geth/accounts"
	"github.com/ledgerwatch/turbo-geth/ethdb"
	"github.com/ledgerwatch/turbo-geth/event"
	"github.com/ledgerwatch/turbo-geth/log"
	"github.com/ledgerwatch/turbo-geth/p2p"
	"github.com/ledgerwatch/turbo-geth/rpc"
	"github.com/prometheus/tsdb/fileutil"
)

// Node is a container on which services can be registered.
type Node struct {
	eventmux      *event.TypeMux
	config        *Config
	accman        *accounts.Manager
	log           log.Logger
	ephemKeystore string            // if non-empty, the key directory that will be removed by Stop
	dirLock       fileutil.Releaser // prevents concurrent use of instance directory
	stop          chan struct{}     // Channel to wait for termination notifications
	server        *p2p.Server       // Currently running P2P networking layer
	startStopLock sync.Mutex        // Start/Stop are protected by an additional lock
	state         int               // Tracks state of node lifecycle

	lock          sync.Mutex
	lifecycles    []Lifecycle // All registered backends, services, and auxiliary services that have a lifecycle
	rpcAPIs       []rpc.API   // List of APIs currently provided by the node
	http          *httpServer //
	ws            *httpServer //
	ipc           *ipcServer  // Stores information about the ipc http server
	inprocHandler *rpc.Server // In-process RPC request handler to process the API requests

	databases []ethdb.Closer
}

const (
	initializingState = iota
	runningState
	closedState
)

// New creates a new P2P node, ready for protocol registration.
func New(conf *Config) (*Node, error) {
	// Copy config and resolve the datadir so future changes to the current
	// working directory don't affect the node.
	confCopy := *conf
	conf = &confCopy
	if conf.DataDir != "" {
		absdatadir, err := filepath.Abs(conf.DataDir)
		if err != nil {
			return nil, err
		}
		conf.DataDir = absdatadir
	}
	if conf.Logger == nil {
		conf.Logger = log.New()
	}

	// Ensure that the instance name doesn't cause weird conflicts with
	// other files in the data directory.
	if strings.ContainsAny(conf.Name, `/\`) {
		return nil, errors.New(`Config.Name must not contain '/' or '\'`)
	}
	if conf.Name == datadirDefaultKeyStore {
		return nil, errors.New(`Config.Name cannot be "` + datadirDefaultKeyStore + `"`)
	}
	if strings.HasSuffix(conf.Name, ".ipc") {
		return nil, errors.New(`Config.Name cannot end in ".ipc"`)
	}

	node := &Node{
		config:        conf,
		inprocHandler: rpc.NewServer(),
		eventmux:      new(event.TypeMux),
		log:           conf.Logger,
		stop:          make(chan struct{}),
		server:        &p2p.Server{Config: conf.P2P},
		databases:     make([]ethdb.Closer, 0),
	}

	// Register built-in APIs.
	node.rpcAPIs = append(node.rpcAPIs, node.apis()...)

	// Acquire the instance directory lock.
	if err := node.openDataDir(); err != nil {
		return nil, err
	}
	// Ensure that the AccountManager method works before the node has started. We rely on
	// this in cmd/geth.
	am, ephemeralKeystore, err := makeAccountManager(conf)
	if err != nil {
		return nil, err
	}
	node.accman = am
	node.ephemKeystore = ephemeralKeystore

	// Initialize the p2p server. This creates the node key and discovery databases.
	node.server.Config.PrivateKey = node.config.NodeKey()
	node.server.Config.Name = node.config.NodeName()
	node.server.Config.Logger = node.log
	if node.server.Config.StaticNodes == nil {
		node.server.Config.StaticNodes = node.config.StaticNodes()
	}
	if node.server.Config.TrustedNodes == nil {
		node.server.Config.TrustedNodes = node.config.TrustedNodes()
	}
	if node.server.Config.NodeDatabase == "" {
		node.server.Config.NodeDatabase = node.config.NodeDB()
	}

	// Configure RPC servers.
	node.http = newHTTPServer(node.log, conf.HTTPTimeouts)
	node.ws = newHTTPServer(node.log, rpc.DefaultHTTPTimeouts)
	node.ipc = newIPCServer(node.log, conf.IPCEndpoint())

	return node, nil
}

func (n *Node) SetP2PListenFunc(listenFunc func(network, addr string) (net.Listener, error)) {
	n.server.SetP2PListenFunc(listenFunc)
}

// Start starts all registered lifecycles, RPC services and p2p networking.
// Node can only be started once.
func (n *Node) Start() error {
	n.startStopLock.Lock()
	defer n.startStopLock.Unlock()

	n.lock.Lock()
	switch n.state {
	case runningState:
		n.lock.Unlock()
		return ErrNodeRunning
	case closedState:
		n.lock.Unlock()
		return ErrNodeStopped
	}
	n.state = runningState
	err := n.startNetworking()
	lifecycles := make([]Lifecycle, len(n.lifecycles))
	copy(lifecycles, n.lifecycles)
	n.lock.Unlock()

	// Check if networking startup failed.
	if err != nil {
		n.doClose(nil)
		return err
	}
	// Start all registered lifecycles.
	// preallocation leads to bugs here
	var started []Lifecycle //nolint:prealloc
	for _, lifecycle := range lifecycles {
		if err = lifecycle.Start(); err != nil {
			break
		}
		started = append(started, lifecycle)
	}
	// Check if any lifecycle failed to start.
	if err != nil {
		n.stopServices(started) //nolint:errcheck
		n.doClose(nil)
	}
	return err
}

// Close stops the Node and releases resources acquired in
// Node constructor New.
func (n *Node) Close() error {
	n.startStopLock.Lock()
	defer n.startStopLock.Unlock()

	n.lock.Lock()
	state := n.state
	n.lock.Unlock()
	switch state {
	case initializingState:
		// The node was never started.
		return n.doClose(nil)
	case runningState:
		// The node was started, release resources acquired by Start().
		var errs []error
		if err := n.stopServices(n.lifecycles); err != nil {
			errs = append(errs, err)
		}
		return n.doClose(errs)
	case closedState:
		return ErrNodeStopped
	default:
		panic(fmt.Sprintf("node is in unknown state %d", state))
	}
}

// doClose releases resources acquired by New(), collecting errors.
func (n *Node) doClose(errs []error) error {
	// Close databases. This needs the lock because it needs to
	// synchronize with OpenDatabase*.
	n.lock.Lock()
	n.state = closedState
	for _, closer := range n.databases {
		closer.Close()
	}
	n.lock.Unlock()

	if err := n.accman.Close(); err != nil {
		errs = append(errs, err)
	}
	if n.ephemKeystore != "" {
		if err := os.RemoveAll(n.ephemKeystore); err != nil {
			errs = append(errs, err)
		}
	}

	// Release instance directory lock.
	n.closeDataDir()

	// Unblock n.Wait.
	close(n.stop)

	// Report any errors that might have occurred.
	switch len(errs) {
	case 0:
		return nil
	case 1:
		return errs[0]
	default:
		return fmt.Errorf("%v", errs)
	}
}

// startNetworking starts all network endpoints.
func (n *Node) startNetworking() error {
	n.log.Info("Starting peer-to-peer node", "instance", n.server.Name)
	if err := n.server.Start(); err != nil {
		return convertFileLockError(err)
	}
	err := n.startRPC()
	if err != nil {
		n.stopRPC()
		n.server.Stop()
	}
	return err
}

// containsLifecycle checks if 'lfs' contains 'l'.
func containsLifecycle(lfs []Lifecycle, l Lifecycle) bool {
	for _, obj := range lfs {
		if obj == l {
			return true
		}
	}
	return false
}

// stopServices terminates running services, RPC and p2p networking.
// It is the inverse of Start.
func (n *Node) stopServices(running []Lifecycle) error {
	n.stopRPC()

	// Stop running lifecycles in reverse order.
	failure := &StopError{Services: make(map[reflect.Type]error)}
	for i := len(running) - 1; i >= 0; i-- {
		if err := running[i].Stop(); err != nil {
			failure.Services[reflect.TypeOf(running[i])] = err
		}
	}

	// Stop p2p networking.
	n.server.Stop()

	if len(failure.Services) > 0 {
		return failure
	}
	return nil
}

func (n *Node) openDataDir() error {
	if n.config.DataDir == "" {
		return nil // ephemeral
	}

	instdir := n.config.instanceDir()
	if err := os.MkdirAll(instdir, 0700); err != nil {
		return err
	}
	// Lock the instance directory to prevent concurrent use by another instance as well as
	// accidental use of the instance directory as a database.
	release, _, err := fileutil.Flock(filepath.Join(instdir, "LOCK"))
	if err != nil {
		return convertFileLockError(err)
	}
	n.dirLock = release
	return nil
}

func (n *Node) closeDataDir() {
	// Release instance directory lock.
	if n.dirLock != nil {
		if err := n.dirLock.Release(); err != nil {
			n.log.Error("Can't release datadir lock", "err", err)
		}
		n.dirLock = nil
	}
}

// configureRPC is a helper method to configure all the various RPC endpoints during node
// startup. It's not meant to be called at any time afterwards as it makes certain
// assumptions about the state of the node.
func (n *Node) startRPC() error {
	if err := n.startInProc(); err != nil {
		return err
	}

	// Configure IPC.
	if n.ipc.endpoint != "" {
		if err := n.ipc.start(n.rpcAPIs); err != nil {
			return err
		}
	}

	// Configure HTTP.
	if n.config.HTTPHost != "" {
		config := httpConfig{
			CorsAllowedOrigins: n.config.HTTPCors,
			Vhosts:             n.config.HTTPVirtualHosts,
			Modules:            n.config.HTTPModules,
		}
		if err := n.http.setListenAddr(n.config.HTTPHost, n.config.HTTPPort); err != nil {
			return err
		}
		if err := n.http.enableRPC(n.rpcAPIs, config); err != nil {
			return err
		}
	}

	// Configure WebSocket.
	if n.config.WSHost != "" {
		server := n.wsServerForPort(n.config.WSPort)
		config := wsConfig{
			Modules: n.config.WSModules,
			Origins: n.config.WSOrigins,
		}
		if err := server.setListenAddr(n.config.WSHost, n.config.WSPort); err != nil {
			return err
		}
		if err := server.enableWS(n.rpcAPIs, config); err != nil {
			return err
		}
	}

	if err := n.http.start(); err != nil {
		return err
	}
	return n.ws.start()
}

func (n *Node) wsServerForPort(port int) *httpServer {
	if n.config.HTTPHost == "" || n.http.port == port {
		return n.http
	}
	return n.ws
}

func (n *Node) stopRPC() {
	n.http.stop()
	n.ws.stop()
	n.ipc.stop() //nolint:errcheck
	n.stopInProc()
}

// startInProc registers all RPC APIs on the inproc server.
func (n *Node) startInProc() error {
	for _, api := range n.rpcAPIs {
		if err := n.inprocHandler.RegisterName(api.Namespace, api.Service); err != nil {
			return err
		}
	}
	return nil
}

// stopInProc terminates the in-process RPC endpoint.
func (n *Node) stopInProc() {
	n.inprocHandler.Stop()
}

// Wait blocks until the node is closed.
func (n *Node) Wait() {
	<-n.stop
}

// RegisterLifecycle registers the given Lifecycle on the node.
func (n *Node) RegisterLifecycle(lifecycle Lifecycle) {
	n.lock.Lock()
	defer n.lock.Unlock()

	if n.state != initializingState {
		panic("can't register lifecycle on running/stopped node")
	}
	if containsLifecycle(n.lifecycles, lifecycle) {
		panic(fmt.Sprintf("attempt to register lifecycle %T more than once", lifecycle))
	}
	n.lifecycles = append(n.lifecycles, lifecycle)
}

// RegisterProtocols adds backend's protocols to the node's p2p server.
func (n *Node) RegisterProtocols(protocols []p2p.Protocol) {
	n.lock.Lock()
	defer n.lock.Unlock()

	// Remove the keystore if it was created ephemerally.
	if n.state != initializingState {
		panic("can't register protocols on running/stopped node")
	}
	n.server.Protocols = append(n.server.Protocols, protocols...)
}

// RegisterAPIs registers the APIs a service provides on the node.
func (n *Node) RegisterAPIs(apis []rpc.API) {
	n.lock.Lock()
	defer n.lock.Unlock()

	if n.state != initializingState {
		panic("can't register APIs on running/stopped node")
	}
	n.rpcAPIs = append(n.rpcAPIs, apis...)
}

// RegisterHandler mounts a handler on the given path on the canonical HTTP server.
//
// The name of the handler is shown in a log message when the HTTP server starts
// and should be a descriptive term for the service provided by the handler.
func (n *Node) RegisterHandler(name, path string, handler http.Handler) {
	n.lock.Lock()
	defer n.lock.Unlock()

	if n.state != initializingState {
		panic("can't register HTTP handler on running/stopped node")
	}
	n.http.mux.Handle(path, handler)
	n.http.handlerNames[path] = name
}

// Attach creates an RPC client attached to an in-process API handler.
func (n *Node) Attach() (*rpc.Client, error) {
	return rpc.DialInProc(n.inprocHandler), nil
}

// RPCHandler returns the in-process RPC request handler.
func (n *Node) RPCHandler() (*rpc.Server, error) {
	n.lock.Lock()
	defer n.lock.Unlock()

	if n.state == closedState {
		return nil, ErrNodeStopped
	}
	return n.inprocHandler, nil
}

// Config returns the configuration of node.
func (n *Node) Config() *Config {
	return n.config
}

// Server retrieves the currently running P2P network layer. This method is meant
// only to inspect fields of the currently running server. Callers should not
// start or stop the returned server.
func (n *Node) Server() *p2p.Server {
	n.lock.Lock()
	defer n.lock.Unlock()

	return n.server
}

// DataDir retrieves the current datadir used by the protocol stack.
// Deprecated: No files should be stored in this directory, use InstanceDir instead.
func (n *Node) DataDir() string {
	return n.config.DataDir
}

// InstanceDir retrieves the instance directory used by the protocol stack.
func (n *Node) InstanceDir() string {
	return n.config.instanceDir()
}

// AccountManager retrieves the account manager used by the protocol stack.
func (n *Node) AccountManager() *accounts.Manager {
	return n.accman
}

// IPCEndpoint retrieves the current IPC endpoint used by the protocol stack.
func (n *Node) IPCEndpoint() string {
	return n.ipc.endpoint
}

// HTTPEndpoint returns the URL of the HTTP server.
func (n *Node) HTTPEndpoint() string {
	return "http://" + n.http.listenAddr()
}

// WSEndpoint retrieves the current WS endpoint used by the protocol stack.
func (n *Node) WSEndpoint() string {
	if n.http.wsAllowed() {
		return "ws://" + n.http.listenAddr()
	}
	return "ws://" + n.ws.listenAddr()
}

// EventMux retrieves the event multiplexer used by all the network services in
// the current protocol stack.
func (n *Node) EventMux() *event.TypeMux {
	return n.eventmux
}

// OpenDatabase opens an existing database with the given name (or creates one if no
// previous can be found) from within the node's instance directory. If the node is
// ephemeral, a memory database is returned.
func (n *Node) OpenDatabase(name string) (*ethdb.ObjectDatabase, error) {
	return n.OpenDatabaseWithFreezer(name, 0, 0, "", "")
}

// OpenDatabaseWithFreezer opens an existing database with the given name (or
// creates one if no previous can be found) from within the node's data directory,
// also attaching a chain freezer to it that moves ancient chain data from the
// database to immutable append-only files. If the node is an ephemeral one, a
// memory database is returned.
// NOTE: kept for compatibility and for easier rebases (turbo-geth)
func (n *Node) OpenDatabaseWithFreezer(name string, _, _ int, _, _ string) (*ethdb.ObjectDatabase, error) {
	n.lock.Lock()
	defer n.lock.Unlock()

	if n.state == closedState {
		return nil, ErrNodeStopped
	}

	var db *ethdb.ObjectDatabase
	if n.config.DataDir == "" {
		fmt.Printf("Opening In-memory Database (LMDB): %s\n", name)
		db = ethdb.NewMemDatabase()
	} else {
<<<<<<< HEAD
		fmt.Printf("Opening Database (LMDB): %s\n", name)
		log.Info("Opening Database (LMDB)")
		db, err = ethdb.Open(n.config.ResolvePath(name))
	}

	if err != nil {
		return nil, err
=======
		log.Info("Opening Database (LMDB)", "mapSize", n.config.LMDBMapSize.HR(), "maxFreelistReuse", n.config.LMDBMaxFreelistReuse)
		kv, err := ethdb.NewLMDB().Path(n.config.ResolvePath(name)).MapSize(n.config.LMDBMapSize).MaxFreelistReuse(n.config.LMDBMaxFreelistReuse).Open()
		if err != nil {
			return nil, err
		}
		db = ethdb.NewObjectDatabase(kv)
>>>>>>> fc3cd4d5
	}

	n.databases = append(n.databases, db)
	return db, nil
}

// ResolvePath returns the absolute path of a resource in the instance directory.
func (n *Node) ResolvePath(x string) string {
	return n.config.ResolvePath(x)
}<|MERGE_RESOLUTION|>--- conflicted
+++ resolved
@@ -563,22 +563,12 @@
 		fmt.Printf("Opening In-memory Database (LMDB): %s\n", name)
 		db = ethdb.NewMemDatabase()
 	} else {
-<<<<<<< HEAD
-		fmt.Printf("Opening Database (LMDB): %s\n", name)
-		log.Info("Opening Database (LMDB)")
-		db, err = ethdb.Open(n.config.ResolvePath(name))
-	}
-
-	if err != nil {
-		return nil, err
-=======
 		log.Info("Opening Database (LMDB)", "mapSize", n.config.LMDBMapSize.HR(), "maxFreelistReuse", n.config.LMDBMaxFreelistReuse)
 		kv, err := ethdb.NewLMDB().Path(n.config.ResolvePath(name)).MapSize(n.config.LMDBMapSize).MaxFreelistReuse(n.config.LMDBMaxFreelistReuse).Open()
 		if err != nil {
 			return nil, err
 		}
 		db = ethdb.NewObjectDatabase(kv)
->>>>>>> fc3cd4d5
 	}
 
 	n.databases = append(n.databases, db)
