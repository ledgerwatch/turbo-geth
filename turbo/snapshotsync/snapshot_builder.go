package snapshotsync

import (
	"context"
	"encoding/binary"
	"errors"
	"io/ioutil"
	"os"
	"path/filepath"
	"strconv"
	"strings"
	"sync/atomic"
	"time"

	"github.com/anacrolix/torrent/metainfo"
	"github.com/ledgerwatch/erigon/common"
	"github.com/ledgerwatch/erigon/common/dbutils"
	"github.com/ledgerwatch/erigon/common/debug"
	"github.com/ledgerwatch/erigon/ethdb"
	"github.com/ledgerwatch/erigon/ethdb/kv"
	"github.com/ledgerwatch/erigon/log"
	"github.com/ledgerwatch/erigon/params"
)

func NewMigrator(snapshotDir string, currentSnapshotBlock uint64, currentSnapshotInfohash []byte) *SnapshotMigrator {
	return &SnapshotMigrator{
		snapshotsDir:               snapshotDir,
		HeadersCurrentSnapshot:     currentSnapshotBlock,
		HeadersNewSnapshotInfohash: currentSnapshotInfohash,
		replaceChan:                make(chan struct{}),
	}
}

type SnapshotMigrator struct {
	snapshotsDir               string
	HeadersCurrentSnapshot     uint64
	HeadersNewSnapshot         uint64
	BodiesCurrentSnapshot      uint64
	BodiesNewSnapshot          uint64
	HeadersNewSnapshotInfohash []byte
	BodiesNewSnapshotInfohash  []byte
	snapshotType               string
	started                    uint64
	replaceChan                chan struct{}
	replaced                   uint64
}

/*
1) Проверить, что процесс миграции еще не начался
2) Если для текущего блока нет снепшота хедеров то начать создавать его
3) Если для текущего блока нет снепшота боди, то начать создавать его
*/

func (sm *SnapshotMigrator) AsyncStages(migrateToBlock uint64, dbi ethdb.RwKV, rwTX ethdb.Tx, bittorrent *Client, async bool) error {
	if atomic.LoadUint64(&sm.started) > 0 {
		return nil
	}

	var snapshotName string
	var snapshotHashKey []byte
	if sm.HeadersCurrentSnapshot < migrateToBlock && atomic.LoadUint64(&sm.HeadersNewSnapshot) < migrateToBlock {
		snapshotName = "headers"
		snapshotHashKey = dbutils.CurrentHeadersSnapshotHash
	} else if sm.BodiesCurrentSnapshot < migrateToBlock && atomic.LoadUint64(&sm.BodiesNewSnapshot) < migrateToBlock {
		snapshotName = "bodies"
		snapshotHashKey = dbutils.CurrentBodiesSnapshotHash
	} else {
		return nil
	}
	atomic.StoreUint64(&sm.started, 1)
	sm.snapshotType = snapshotName
	snapshotPath := SnapshotName(sm.snapshotsDir, sm.snapshotType, migrateToBlock)
	switch sm.snapshotType {
	case "headers":
		sm.HeadersNewSnapshot = migrateToBlock
	case "bodies":
		sm.BodiesNewSnapshot = migrateToBlock
	}
	atomic.StoreUint64(&sm.replaced, 0)

	var initialStages []func(db ethdb.RoKV, tx ethdb.Tx, toBlock uint64) error
	switch sm.snapshotType {
	case "headers":
		initialStages = []func(db ethdb.RoKV, tx ethdb.Tx, toBlock uint64) error{
			func(db ethdb.RoKV, tx ethdb.Tx, toBlock uint64) error {
				return CreateHeadersSnapshot(context.Background(), tx, toBlock, snapshotPath)
			},
			func(db ethdb.RoKV, tx ethdb.Tx, toBlock uint64) error {
				//replace snapshot
				if _, ok := db.(kv.SnapshotUpdater); !ok {
					return errors.New("db don't implement snapshotUpdater interface")
				}
				snapshotKV, err := OpenHeadersSnapshot(snapshotPath)
				if err != nil {
					return err
				}

				db.(kv.SnapshotUpdater).UpdateSnapshots2("headers", snapshotKV, sm.replaceChan)
				return nil
			},
		}
	case "bodies":
		initialStages = []func(db ethdb.RoKV, tx ethdb.Tx, toBlock uint64) error{
			func(db ethdb.RoKV, tx ethdb.Tx, toBlock uint64) error {
				return CreateBodySnapshot(tx, toBlock, snapshotPath)
			},
			func(db ethdb.RoKV, tx ethdb.Tx, toBlock uint64) error {
				//replace snapshot
				if _, ok := db.(kv.SnapshotUpdater); !ok {
					return errors.New("db don't implement snapshotUpdater interface")
				}
				snapshotKV, err := OpenBodiesSnapshot(snapshotPath)
				if err != nil {
					return err
				}

				db.(kv.SnapshotUpdater).UpdateSnapshots2("bodies", snapshotKV, sm.replaceChan)
				return nil
			},
		}
	}

	btStages := func(shapshotHashKey []byte) []func(db ethdb.RoKV, tx ethdb.Tx, toBlock uint64) error {
		return []func(db ethdb.RoKV, tx ethdb.Tx, toBlock uint64) error{
			func(db ethdb.RoKV, tx ethdb.Tx, toBlock uint64) error {
				//todo headers infohash
				var infohash []byte
				var err error
				infohash, err = tx.GetOne(dbutils.BittorrentInfoBucket, shapshotHashKey)
				if err != nil && !errors.Is(err, ethdb.ErrKeyNotFound) {
					log.Error("Get infohash", "err", err, "block", toBlock)
					return err
				}

				if len(infohash) == 20 {
					var hash metainfo.Hash
					copy(hash[:], infohash)
					log.Info("Stop seeding snapshot", "type", snapshotName, "infohash", hash.String())
					err = bittorrent.StopSeeding(hash)
					if err != nil {
						log.Error("Stop seeding", "err", err, "block", toBlock)
						return err
					}
					log.Info("Stopped seeding snapshot", "type", snapshotName, "infohash", hash.String())
				} else {
					log.Warn("Hasn't stopped snapshot", "infohash", common.Bytes2Hex(infohash))
				}
				return nil
			},
			func(db ethdb.RoKV, tx ethdb.Tx, toBlock uint64) error {
				log.Info("Start seeding snapshot", "type", snapshotName)
				seedingInfoHash, err := bittorrent.SeedSnapshot(snapshotName, snapshotPath)
				if err != nil {
					log.Error("Seeding", "err", err)
					return err
				}

				switch snapshotName {
				case "bodies":
					sm.BodiesNewSnapshotInfohash = seedingInfoHash[:]
				case "headers":
					sm.HeadersNewSnapshotInfohash = seedingInfoHash[:]
				}

				log.Info("Started seeding snapshot", "type", snapshotName, "infohash", seedingInfoHash.String())
				atomic.StoreUint64(&sm.started, 2)
				return nil
			},
		}
	}

	stages := append(initialStages, btStages(snapshotHashKey)...)

	startStages := func(tx ethdb.Tx) (innerErr error) {
		defer func() {
			if innerErr != nil {
				atomic.StoreUint64(&sm.started, 0)
				switch snapshotName {
				case "headers":
					atomic.StoreUint64(&sm.HeadersNewSnapshot, atomic.LoadUint64(&sm.HeadersCurrentSnapshot))
				case "bodies":
					atomic.StoreUint64(&sm.BodiesNewSnapshot, atomic.LoadUint64(&sm.BodiesCurrentSnapshot))
				}

				log.Error("Error on stage. Rollback", "type", snapshotName, "err", innerErr)
			}
		}()
		for i := range stages {
			log.Info("Stage", "i", i)
			innerErr = stages[i](dbi, tx, migrateToBlock)
			if innerErr != nil {
				return innerErr
			}
		}
		return nil
	}
	if async {
		go func() {
			//@todo think about possibility that write tx has uncommited data that we don't have in readTXs
<<<<<<< HEAD
			defer func() { debug.LogPanic(nil, true, recover()) }()

=======
			defer debug.LogPanic()
>>>>>>> 24a76a00
			readTX, err := dbi.BeginRo(context.Background())
			if err != nil {
				log.Error("begin", "err", err)
				return
			}
			defer readTX.Rollback()

			innerErr := startStages(readTX)
			if innerErr != nil {
				log.Error("Async stages", "err", innerErr)
				return
			}
		}()
	} else {
		return startStages(rwTX)
	}
	return nil
}

func (sm *SnapshotMigrator) Replaced() bool {
	select {
	case <-sm.replaceChan:
		log.Info("Snapshot replaced")
		atomic.StoreUint64(&sm.replaced, 1)
	default:
	}

	return atomic.LoadUint64(&sm.replaced) == 1
}

func (sm *SnapshotMigrator) SyncStages(migrateToBlock uint64, dbi ethdb.RwKV, rwTX ethdb.RwTx) error {
	log.Info("SyncStages", "started", atomic.LoadUint64(&sm.started))

	if atomic.LoadUint64(&sm.started) == 2 && sm.Replaced() {
		var syncStages []func(db ethdb.RoKV, tx ethdb.RwTx, toBlock uint64) error
		switch sm.snapshotType {
		case "bodies":
			syncStages = []func(db ethdb.RoKV, tx ethdb.RwTx, toBlock uint64) error{
				func(db ethdb.RoKV, tx ethdb.RwTx, toBlock uint64) error {
					log.Info("Prune db", "new", atomic.LoadUint64(&sm.BodiesNewSnapshot))
					return RemoveBlocksData(db, tx, atomic.LoadUint64(&sm.BodiesNewSnapshot))
				},
				func(db ethdb.RoKV, tx ethdb.RwTx, toBlock uint64) error {
					log.Info("Save bodies snapshot", "new", common.Bytes2Hex(sm.HeadersNewSnapshotInfohash), "new", atomic.LoadUint64(&sm.HeadersNewSnapshot))
					c, err := tx.RwCursor(dbutils.BittorrentInfoBucket)
					if err != nil {
						return err
					}
					if len(sm.BodiesNewSnapshotInfohash) == 20 {
						err = c.Put(dbutils.CurrentBodiesSnapshotHash, sm.BodiesNewSnapshotInfohash)
						if err != nil {
							return err
						}
					}
					return c.Put(dbutils.CurrentBodiesSnapshotBlock, dbutils.EncodeBlockNumber(atomic.LoadUint64(&sm.BodiesNewSnapshot)))
				},
			}
		case "headers":
			syncStages = []func(db ethdb.RoKV, tx ethdb.RwTx, toBlock uint64) error{
				func(db ethdb.RoKV, tx ethdb.RwTx, toBlock uint64) error {
					log.Info("Prune headers db", "current", sm.HeadersCurrentSnapshot, "new", atomic.LoadUint64(&sm.HeadersNewSnapshot))
					return RemoveHeadersData(db, tx, sm.HeadersCurrentSnapshot, atomic.LoadUint64(&sm.HeadersNewSnapshot))
				},
				func(db ethdb.RoKV, tx ethdb.RwTx, toBlock uint64) error {
					log.Info("Save headers snapshot", "new", common.Bytes2Hex(sm.HeadersNewSnapshotInfohash), "new", atomic.LoadUint64(&sm.HeadersNewSnapshot))
					c, err := tx.RwCursor(dbutils.BittorrentInfoBucket)
					if err != nil {
						return err
					}
					if len(sm.HeadersNewSnapshotInfohash) == 20 {
						err = c.Put(dbutils.CurrentHeadersSnapshotHash, sm.HeadersNewSnapshotInfohash)
						if err != nil {
							return err
						}
					}
					return c.Put(dbutils.CurrentHeadersSnapshotBlock, dbutils.EncodeBlockNumber(atomic.LoadUint64(&sm.HeadersNewSnapshot)))
				},
			}
		}

		for i := range syncStages {
			innerErr := syncStages[i](dbi, rwTX, migrateToBlock)
			if innerErr != nil {
				return innerErr
			}
		}
		atomic.StoreUint64(&sm.started, 3)

	}
	return nil
}

func (sm *SnapshotMigrator) Final(tx ethdb.Tx) error {
	if atomic.LoadUint64(&sm.started) < 3 {
		return nil
	}

	v, err := tx.GetOne(dbutils.BittorrentInfoBucket, dbutils.CurrentHeadersSnapshotBlock)
	if errors.Is(err, ethdb.ErrKeyNotFound) {
		return nil
	}
	if err != nil {
		return err
	}

	if len(v) != 8 {
		log.Error("Incorrect length", "ln", len(v))
		return nil
	}

	if sm.HeadersCurrentSnapshot < atomic.LoadUint64(&sm.HeadersNewSnapshot) && sm.HeadersCurrentSnapshot != 0 {
		oldSnapshotPath := SnapshotName(sm.snapshotsDir, "headers", sm.HeadersCurrentSnapshot)
		log.Info("Removing old snapshot", "path", oldSnapshotPath)
		tt := time.Now()
		err = os.RemoveAll(oldSnapshotPath)
		if err != nil {
			log.Error("Remove snapshot", "err", err)
			return err
		}
		log.Info("Removed old snapshot", "path", oldSnapshotPath, "t", time.Since(tt))
	}

	if binary.BigEndian.Uint64(v) == atomic.LoadUint64(&sm.HeadersNewSnapshot) {
		atomic.StoreUint64(&sm.HeadersCurrentSnapshot, sm.HeadersNewSnapshot)
		atomic.StoreUint64(&sm.started, 0)
		atomic.StoreUint64(&sm.replaced, 0)
		log.Info("CurrentHeadersSnapshotBlock commited", "block", binary.BigEndian.Uint64(v))
		return nil
	}
	return nil
}

func (sm *SnapshotMigrator) RemoveNonCurrentSnapshots() error {
	files, err := ioutil.ReadDir(sm.snapshotsDir)
	if err != nil {
		return err
	}

	for i := range files {
		snapshotName := files[i].Name()
		if files[i].IsDir() && strings.HasPrefix(snapshotName, "headers") {
			snapshotBlock, innerErr := strconv.ParseUint(strings.TrimPrefix(snapshotName, "headers"), 10, 64)
			if innerErr != nil {
				log.Warn("unknown snapshot", "name", snapshotName, "err", innerErr)
				continue
			}
			if snapshotBlock != sm.HeadersCurrentSnapshot {
				snapshotPath := filepath.Join(sm.snapshotsDir, snapshotName)
				innerErr = os.RemoveAll(snapshotPath)
				if innerErr != nil {
					log.Warn("useless snapshot has't removed", "path", snapshotPath, "err", innerErr)
				}
				log.Info("removed useless snapshot", "path", snapshotPath)
			}
		}
	}
	return nil
}

//CalculateEpoch - returns latest available snapshot block that possible to create.
func CalculateEpoch(block, epochSize uint64) uint64 {
	return block - (block+params.FullImmutabilityThreshold)%epochSize
}

func SnapshotName(baseDir, name string, blockNum uint64) string {
	return filepath.Join(baseDir, name) + strconv.FormatUint(blockNum, 10)
}

func GetSnapshotInfo(db ethdb.RwKV) (uint64, []byte, error) {
	tx, err := db.BeginRo(context.Background())
	if err != nil {
		return 0, nil, err
	}
	defer tx.Rollback()
	v, err := tx.GetOne(dbutils.BittorrentInfoBucket, dbutils.CurrentHeadersSnapshotBlock)
	if err != nil {
		return 0, nil, err
	}
	if v == nil {
		return 0, nil, err
	}
	var snapshotBlock uint64
	if len(v) == 8 {
		snapshotBlock = binary.BigEndian.Uint64(v)
	}

	infohash, err := tx.GetOne(dbutils.BittorrentInfoBucket, dbutils.CurrentHeadersSnapshotHash)
	if err != nil {
		return 0, nil, err
	}
	if infohash == nil {
		return 0, nil, err
	}
	return snapshotBlock, infohash, nil
}<|MERGE_RESOLUTION|>--- conflicted
+++ resolved
@@ -197,12 +197,7 @@
 	if async {
 		go func() {
 			//@todo think about possibility that write tx has uncommited data that we don't have in readTXs
-<<<<<<< HEAD
-			defer func() { debug.LogPanic(nil, true, recover()) }()
-
-=======
 			defer debug.LogPanic()
->>>>>>> 24a76a00
 			readTX, err := dbi.BeginRo(context.Background())
 			if err != nil {
 				log.Error("begin", "err", err)
