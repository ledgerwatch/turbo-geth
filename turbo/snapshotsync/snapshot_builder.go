--- conflicted
+++ resolved
@@ -6,13 +6,10 @@
 	"encoding/binary"
 	"errors"
 	"fmt"
-<<<<<<< HEAD
 	"github.com/ledgerwatch/erigon/common/etl"
 	"github.com/ledgerwatch/erigon/core/types"
+	"github.com/ledgerwatch/erigon/params"
 	"github.com/ledgerwatch/erigon/rlp"
-=======
-	"github.com/ledgerwatch/erigon/params"
->>>>>>> 0b17e5dc
 	"io/ioutil"
 	"os"
 	"path"
@@ -29,10 +26,6 @@
 	"github.com/ledgerwatch/erigon/log"
 )
 
-<<<<<<< HEAD
-//maxReorgDepth max reorg depth. We should create snapshot after it
-const maxReorgDepth = 90000
-
 func NewMigrator(snapshotDir string, currentSnapshotBlock uint64, currentSnapshotInfohash []byte, useMdbx bool) *SnapshotMigrator {
 	return &SnapshotMigrator{
 		snapshotsDir:               snapshotDir,
@@ -43,18 +36,6 @@
 	}
 }
 
-=======
-func NewMigrator(snapshotDir string, currentSnapshotBlock uint64, currentSnapshotInfohash []byte, useMdbx bool) *SnapshotMigrator {
-	return &SnapshotMigrator{
-		snapshotsDir:               snapshotDir,
-		HeadersCurrentSnapshot:     currentSnapshotBlock,
-		HeadersNewSnapshotInfohash: currentSnapshotInfohash,
-		useMdbx:                    useMdbx,
-		replaceChan:                make(chan struct{}),
-	}
-}
-
->>>>>>> 0b17e5dc
 type SnapshotMigrator struct {
 	snapshotsDir               string
 	HeadersCurrentSnapshot     uint64
@@ -246,7 +227,6 @@
 		}
 		log.Info("Removed old snapshot", "path", oldSnapshotPath, "t", time.Since(tt))
 	}
-<<<<<<< HEAD
 
 	if binary.BigEndian.Uint64(v) == atomic.LoadUint64(&sm.HeadersNewSnapshot) {
 		atomic.StoreUint64(&sm.HeadersCurrentSnapshot, sm.HeadersNewSnapshot)
@@ -264,25 +244,6 @@
 		return err
 	}
 
-=======
-
-	if binary.BigEndian.Uint64(v) == atomic.LoadUint64(&sm.HeadersNewSnapshot) {
-		atomic.StoreUint64(&sm.HeadersCurrentSnapshot, sm.HeadersNewSnapshot)
-		atomic.StoreUint64(&sm.started, 0)
-		atomic.StoreUint64(&sm.replaced, 0)
-		log.Info("CurrentHeadersSnapshotBlock commited", "block", binary.BigEndian.Uint64(v))
-		return nil
-	}
-	return nil
-}
-
-func (sm *SnapshotMigrator) RemoveNonCurrentSnapshots() error {
-	files, err := ioutil.ReadDir(sm.snapshotsDir)
-	if err != nil {
-		return err
-	}
-
->>>>>>> 0b17e5dc
 	for i := range files {
 		snapshotName := files[i].Name()
 		if files[i].IsDir() && strings.HasPrefix(snapshotName, "headers") {
@@ -306,11 +267,7 @@
 
 //CalculateEpoch - returns latest available snapshot block that possible to create.
 func CalculateEpoch(block, epochSize uint64) uint64 {
-<<<<<<< HEAD
-	return block - (block+maxReorgDepth)%epochSize
-=======
 	return block - (block+params.FullImmutabilityThreshold)%epochSize
->>>>>>> 0b17e5dc
 }
 
 func SnapshotName(baseDir, name string, blockNum uint64) string {
@@ -360,7 +317,7 @@
 		}).Readonly().Path(dbPath).Open()
 	}
 }
-<<<<<<< HEAD
+
 func OpenBodiesSnapshot(dbPath string, useMdbx bool) (ethdb.RwKV, error) {
 	if useMdbx {
 		return ethdb.NewMDBX().Path(dbPath).WithBucketsConfig(func(defaultBuckets dbutils.BucketsCfg) dbutils.BucketsCfg {
@@ -378,8 +335,6 @@
 		}).Open()
 	}
 }
-=======
->>>>>>> 0b17e5dc
 
 func CreateHeadersSnapshot(ctx context.Context, readTX ethdb.Tx, toBlock uint64, snapshotPath string, useMdbx bool) error {
 	// remove created snapshot if it's not saved in main db(to avoid append error)
@@ -472,7 +427,6 @@
 	if headerSnapshot == nil {
 		log.Info("headerSnapshot is empty")
 		return nil
-<<<<<<< HEAD
 	}
 	writeTX := tx.(ethdb.DBTX).DBTX()
 	c, err := writeTX.RwCursor(dbutils.HeadersBucket)
@@ -715,8 +669,6 @@
 	writeTX, err := kv.BeginRw(context.Background())
 	if err != nil {
 		return err
-=======
->>>>>>> 0b17e5dc
 	}
 	defer writeTX.Rollback()
 	err = GenerateBodiesSnapshot(context.TODO(), readTx, writeTX, lastBlock)
