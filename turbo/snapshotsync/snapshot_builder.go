--- conflicted
+++ resolved
@@ -4,11 +4,6 @@
 	"context"
 	"encoding/binary"
 	"errors"
-<<<<<<< HEAD
-	"github.com/ledgerwatch/erigon/params"
-=======
-	"fmt"
->>>>>>> 64254f8d
 	"io/ioutil"
 	"os"
 	"path"
@@ -18,15 +13,10 @@
 	"time"
 
 	"github.com/ledgerwatch/erigon/params"
-
 	"github.com/anacrolix/torrent/metainfo"
 	"github.com/ledgerwatch/erigon/common"
 	"github.com/ledgerwatch/erigon/common/dbutils"
-<<<<<<< HEAD
-=======
 	"github.com/ledgerwatch/erigon/common/debug"
-	"github.com/ledgerwatch/erigon/core/rawdb"
->>>>>>> 64254f8d
 	"github.com/ledgerwatch/erigon/ethdb"
 	"github.com/ledgerwatch/erigon/log"
 )
@@ -47,12 +37,8 @@
 	BodiesCurrentSnapshot      uint64
 	BodiesNewSnapshot          uint64
 	HeadersNewSnapshotInfohash []byte
-<<<<<<< HEAD
 	BodiesNewSnapshotInfohash  []byte
 	snapshotType               string
-	useMdbx                    bool
-=======
->>>>>>> 64254f8d
 	started                    uint64
 	replaceChan                chan struct{}
 	replaced                   uint64
@@ -91,7 +77,6 @@
 	}
 	atomic.StoreUint64(&sm.replaced, 0)
 
-<<<<<<< HEAD
 	var initialStages []func(db ethdb.RoKV, tx ethdb.Tx, toBlock uint64) error
 	switch sm.snapshotType {
 	case "headers":
@@ -108,21 +93,6 @@
 				if err != nil {
 					return err
 				}
-=======
-	stages := []func(db ethdb.RoKV, tx ethdb.Tx, toBlock uint64) error{
-		func(db ethdb.RoKV, tx ethdb.Tx, toBlock uint64) error {
-			return CreateHeadersSnapshot(context.Background(), tx, toBlock, snapshotPath)
-		},
-		func(db ethdb.RoKV, tx ethdb.Tx, toBlock uint64) error {
-			//replace snapshot
-			if _, ok := db.(ethdb.SnapshotUpdater); !ok {
-				return errors.New("db don't implement snapshotUpdater interface")
-			}
-			snapshotKV, err := OpenHeadersSnapshot(snapshotPath)
-			if err != nil {
-				return err
-			}
->>>>>>> 64254f8d
 
 				db.(ethdb.SnapshotUpdater).UpdateSnapshots([]string{dbutils.HeadersBucket}, snapshotKV, sm.replaceChan)
 				return nil
@@ -419,119 +389,4 @@
 		return 0, nil, err
 	}
 	return snapshotBlock, infohash, nil
-<<<<<<< HEAD
-=======
-}
-
-func OpenHeadersSnapshot(dbPath string) (ethdb.RwKV, error) {
-	return ethdb.NewMDBX().WithBucketsConfig(func(defaultBuckets dbutils.BucketsCfg) dbutils.BucketsCfg {
-		return dbutils.BucketsCfg{
-			dbutils.HeadersBucket: dbutils.BucketsConfigs[dbutils.HeadersBucket],
-		}
-	}).Readonly().Path(dbPath).Open()
-}
-
-func CreateHeadersSnapshot(ctx context.Context, readTX ethdb.Tx, toBlock uint64, snapshotPath string) error {
-	// remove created snapshot if it's not saved in main db(to avoid append error)
-	err := os.RemoveAll(snapshotPath)
-	if err != nil {
-		return err
-	}
-	var snKV ethdb.RwKV
-	snKV, err = ethdb.NewMDBX().WithBucketsConfig(func(defaultBuckets dbutils.BucketsCfg) dbutils.BucketsCfg {
-		return dbutils.BucketsCfg{
-			dbutils.HeadersBucket: dbutils.BucketsConfigs[dbutils.HeadersBucket],
-		}
-	}).Path(snapshotPath).Open()
-	if err != nil {
-		return err
-	}
-
-	sntx, err := snKV.BeginRw(context.Background())
-	if err != nil {
-		return fmt.Errorf("begin err: %w", err)
-	}
-	defer sntx.Rollback()
-
-	err = GenerateHeadersSnapshot(ctx, readTX, sntx, toBlock)
-	if err != nil {
-		return fmt.Errorf("generate err: %w", err)
-	}
-	err = sntx.Commit()
-	if err != nil {
-		return fmt.Errorf("commit err: %w", err)
-	}
-	snKV.Close()
-
-	return nil
-}
-
-func GenerateHeadersSnapshot(ctx context.Context, db ethdb.Tx, sntx ethdb.RwTx, toBlock uint64) error {
-	headerCursor, err := sntx.RwCursor(dbutils.HeadersBucket)
-	if err != nil {
-		return err
-	}
-	var hash common.Hash
-	var header []byte
-	t := time.NewTicker(time.Second * 30)
-	defer t.Stop()
-	tt := time.Now()
-	for i := uint64(0); i <= toBlock; i++ {
-		if common.IsCanceled(ctx) {
-			return common.ErrStopped
-		}
-		select {
-		case <-t.C:
-			log.Info("Headers snapshot generation", "t", time.Since(tt), "block", i)
-		default:
-		}
-		hash, err = rawdb.ReadCanonicalHash(db, i)
-		if err != nil {
-			return err
-		}
-		header = rawdb.ReadHeaderRLP(db, hash, i)
-		if len(header) < 2 {
-			return fmt.Errorf("header %d is empty, %v", i, header)
-		}
-
-		err = headerCursor.Append(dbutils.HeaderKey(i, hash), header)
-		if err != nil {
-			return err
-		}
-	}
-	return nil
-}
-
-func RemoveHeadersData(db ethdb.RoKV, tx ethdb.RwTx, currentSnapshot, newSnapshot uint64) (err error) {
-	log.Info("Remove data", "from", currentSnapshot, "to", newSnapshot)
-	if _, ok := db.(ethdb.SnapshotUpdater); !ok {
-		return errors.New("db don't implement snapshotUpdater interface")
-	}
-	headerSnapshot := db.(ethdb.SnapshotUpdater).SnapshotKV(dbutils.HeadersBucket)
-	if headerSnapshot == nil {
-		log.Info("headerSnapshot is empty")
-		return nil
-	}
-	writeTX := tx.(ethdb.DBTX).DBTX()
-	c, err := writeTX.RwCursor(dbutils.HeadersBucket)
-	if err != nil {
-		return fmt.Errorf("get headers cursor %w", err)
-	}
-
-	return headerSnapshot.View(context.Background(), func(tx ethdb.Tx) error {
-		c2, err := tx.Cursor(dbutils.HeadersBucket)
-		if err != nil {
-			return err
-		}
-		defer c2.Close()
-		defer c2.Close()
-		return ethdb.Walk(c2, dbutils.EncodeBlockNumber(currentSnapshot), 0, func(k, v []byte) (bool, error) {
-			innerErr := c.Delete(k, nil)
-			if innerErr != nil {
-				return false, fmt.Errorf("remove %v err:%w", common.Bytes2Hex(k), innerErr)
-			}
-			return true, nil
-		})
-	})
->>>>>>> 64254f8d
 }