package stages

import (
	"context"
	"crypto/ecdsa"
	"errors"
	"fmt"
	"math/big"
	"sync"
	"testing"

	"github.com/c2h5oh/datasize"
	"github.com/holiman/uint256"
	"github.com/ledgerwatch/erigon/cmd/sentry/download"
	"github.com/ledgerwatch/erigon/common"
	"github.com/ledgerwatch/erigon/consensus"
	"github.com/ledgerwatch/erigon/consensus/ethash"
	"github.com/ledgerwatch/erigon/core"
	"github.com/ledgerwatch/erigon/core/rawdb"
	"github.com/ledgerwatch/erigon/core/types"
	"github.com/ledgerwatch/erigon/core/vm"
	"github.com/ledgerwatch/erigon/crypto"
	"github.com/ledgerwatch/erigon/eth/ethconfig"
	"github.com/ledgerwatch/erigon/eth/fetcher"
	"github.com/ledgerwatch/erigon/eth/protocols/eth"
	"github.com/ledgerwatch/erigon/eth/stagedsync"
	"github.com/ledgerwatch/erigon/ethdb"
	"github.com/ledgerwatch/erigon/ethdb/remote/remotedbserver"
	"github.com/ledgerwatch/erigon/gointerfaces"
	proto_sentry "github.com/ledgerwatch/erigon/gointerfaces/sentry"
	ptypes "github.com/ledgerwatch/erigon/gointerfaces/types"
	"github.com/ledgerwatch/erigon/params"
	"github.com/ledgerwatch/erigon/rlp"
	"github.com/ledgerwatch/erigon/turbo/remote"
	"github.com/ledgerwatch/erigon/turbo/stages/bodydownload"
	"github.com/ledgerwatch/erigon/turbo/stages/headerdownload"
	"github.com/ledgerwatch/erigon/turbo/txpool"
	"google.golang.org/protobuf/types/known/emptypb"
)

type MockSentry struct {
	proto_sentry.UnimplementedSentryServer
	Ctx           context.Context
	t             *testing.T
	cancel        context.CancelFunc
	DB            ethdb.RwKV
	tmpdir        string
	Engine        consensus.Engine
	ChainConfig   *params.ChainConfig
	Sync          *stagedsync.StagedSync
	MiningSync    *stagedsync.StagedSync
	PendingBlocks chan *types.Block
	MinedBlocks   chan *types.Block
	downloader    *download.ControlServerImpl
	Key           *ecdsa.PrivateKey
	Address       common.Address
	Genesis       *types.Block
	sentryClient  remote.SentryClient
	PeerId        *ptypes.H512
	ReceiveWg     sync.WaitGroup
	UpdateHead    func(Ctx context.Context, head uint64, hash common.Hash, td *uint256.Int)

	streams  map[proto_sentry.MessageId][]proto_sentry.Sentry_MessagesServer
	streamWg sync.WaitGroup
}

// Stream returns stream, waiting if necessary
func (ms *MockSentry) Send(req *proto_sentry.InboundMessage) (errs []error) {
	ms.streamWg.Wait()
	for _, stream := range ms.streams[req.Id] {
		if err := stream.Send(req); err != nil {
			errs = append(errs, err)
		}
	}
	return errs
}

func (ms *MockSentry) PenalizePeer(context.Context, *proto_sentry.PenalizePeerRequest) (*emptypb.Empty, error) {
	return nil, nil
}
func (ms *MockSentry) PeerMinBlock(context.Context, *proto_sentry.PeerMinBlockRequest) (*emptypb.Empty, error) {
	return nil, nil
}
func (ms *MockSentry) SendMessageByMinBlock(context.Context, *proto_sentry.SendMessageByMinBlockRequest) (*proto_sentry.SentPeers, error) {
	return nil, nil
}
func (ms *MockSentry) SendMessageById(context.Context, *proto_sentry.SendMessageByIdRequest) (*proto_sentry.SentPeers, error) {
	return nil, nil
}
func (ms *MockSentry) SendMessageToRandomPeers(context.Context, *proto_sentry.SendMessageToRandomPeersRequest) (*proto_sentry.SentPeers, error) {
	return nil, nil
}
func (ms *MockSentry) SendMessageToAll(context.Context, *proto_sentry.OutboundMessageData) (*proto_sentry.SentPeers, error) {
	return nil, nil
}
func (ms *MockSentry) SetStatus(context.Context, *proto_sentry.StatusData) (*proto_sentry.SetStatusReply, error) {
	return &proto_sentry.SetStatusReply{Protocol: proto_sentry.Protocol_ETH66}, nil
}
func (ms *MockSentry) Messages(req *proto_sentry.MessagesRequest, stream proto_sentry.Sentry_MessagesServer) error {
	if ms.streams == nil {
		ms.streams = map[proto_sentry.MessageId][]proto_sentry.Sentry_MessagesServer{}
	}
	for _, id := range req.Ids {
		ms.streams[id] = append(ms.streams[id], stream)
	}
	ms.streamWg.Done()
	select {
	case <-ms.Ctx.Done():
		return nil
	case <-stream.Context().Done():
		return nil
	}
}

func MockWithGenesis(t *testing.T, gspec *core.Genesis, key *ecdsa.PrivateKey) *MockSentry {
	return MockWithGenesisStorageMode(t, gspec, key, ethdb.DefaultStorageMode)
}

func MockWithGenesisEngine(t *testing.T, gspec *core.Genesis, engine consensus.Engine) *MockSentry {
	key, _ := crypto.HexToECDSA("b71c71a67e1177ad4e901695e1b4b9ee17ae16c6668d313eac2f96dbcda3f291")
	return MockWithEverything(t, gspec, key, ethdb.DefaultStorageMode, engine)
}

func MockWithGenesisStorageMode(t *testing.T, gspec *core.Genesis, key *ecdsa.PrivateKey, sm ethdb.StorageMode) *MockSentry {
<<<<<<< HEAD
	return MockWithEverything(t, gspec, key, sm, ethash.NewFaker())
}

func MockWithEverything(t *testing.T, gspec *core.Genesis, key *ecdsa.PrivateKey, sm ethdb.StorageMode, engine consensus.Engine) *MockSentry {
	mock := &MockSentry{}
=======
	mock := &MockSentry{
		t:           t,
		DB:          ethdb.NewTestKV(t),
		tmpdir:      t.TempDir(),
		Engine:      ethash.NewFaker(),
		ChainConfig: gspec.Config,
		Key:         key,
	}
>>>>>>> 4ecd6e07
	mock.Ctx, mock.cancel = context.WithCancel(context.Background())
	mock.Address = crypto.PubkeyToAddress(mock.Key.PublicKey)
	var err error
	sendHeaderRequest := func(_ context.Context, r *headerdownload.HeaderRequest) []byte {
		return nil
	}
	propagateNewBlockHashes := func(context.Context, []headerdownload.Announce) {
	}
	penalize := func(context.Context, []headerdownload.PenaltyItem) {
	}
	batchSize := 1 * datasize.MB
	sendBodyRequest := func(context.Context, *bodydownload.BodyRequest) []byte {
		return nil
	}
	mock.UpdateHead = func(Ctx context.Context, head uint64, hash common.Hash, td *uint256.Int) {
	}
	blockPropagator := func(Ctx context.Context, block *types.Block, td *big.Int) {
	}
	blockDowloadTimeout := 10
	txCacher := core.NewTxSenderCacher(1)
	txPoolConfig := core.DefaultTxPoolConfig
	txPoolConfig.Journal = ""
	txPoolConfig.StartOnInit = true
	txPool := core.NewTxPool(txPoolConfig, mock.ChainConfig, ethdb.NewObjectDatabase(mock.DB), txCacher)
	txSentryClient := remote.NewSentryClientDirect(eth.ETH66, mock)
	txPoolP2PServer, err := txpool.NewP2PServer(mock.Ctx, []remote.SentryClient{txSentryClient}, txPool)
	if err != nil {
		t.Fatal(err)
	}
	fetchTx := func(PeerId string, hashes []common.Hash) error {
		txPoolP2PServer.SendTxsRequest(context.TODO(), PeerId, hashes)
		return nil
	}

	txPoolP2PServer.TxFetcher = fetcher.NewTxFetcher(txPool.Has, txPool.AddRemotes, fetchTx)
	// Committed genesis will be shared between download and mock sentry
	_, mock.Genesis, err = core.SetupGenesisBlock(ethdb.NewObjectDatabase(mock.DB), gspec, sm.History)
	if _, ok := err.(*params.ConfigCompatError); err != nil && !ok {
		t.Fatal(err)
	}

	blockDownloaderWindow := 128
	networkID := uint64(1)
	mock.sentryClient = remote.NewSentryClientDirect(eth.ETH66, mock)
	sentries := []remote.SentryClient{mock.sentryClient}
	mock.downloader, err = download.NewControlServer(mock.DB, "mock", mock.ChainConfig, mock.Genesis.Hash(), mock.Engine, networkID, sentries, blockDownloaderWindow)
	if err != nil {
		t.Fatal(err)
	}
	mock.Sync = NewStagedSync(mock.Ctx, sm,
		stagedsync.StageHeadersCfg(
			mock.DB,
			mock.downloader.Hd,
			*mock.ChainConfig,
			sendHeaderRequest,
			propagateNewBlockHashes,
			penalize,
			batchSize,
		),
		stagedsync.StageBlockHashesCfg(mock.DB, mock.tmpdir),
		stagedsync.StageBodiesCfg(
			mock.DB,
			mock.downloader.Bd,
			sendBodyRequest,
			penalize,
			blockPropagator,
			blockDowloadTimeout,
			*mock.ChainConfig,
			batchSize,
		),
		stagedsync.StageSendersCfg(mock.DB, mock.ChainConfig, mock.tmpdir),
		stagedsync.StageExecuteBlocksCfg(
			mock.DB,
			sm.Receipts,
			sm.CallTraces,
			sm.TEVM,
			0,
			batchSize,
			nil,
			nil,
			nil,
			mock.ChainConfig,
			mock.Engine,
			&vm.Config{NoReceipts: !sm.Receipts},
			mock.tmpdir,
		),
		stagedsync.StageTranspileCfg(
			mock.DB,
			batchSize,
			nil,
			nil,
			mock.ChainConfig,
		),
		stagedsync.StageHashStateCfg(mock.DB, mock.tmpdir),
		stagedsync.StageTrieCfg(mock.DB, true, true, mock.tmpdir),
		stagedsync.StageHistoryCfg(mock.DB, mock.tmpdir),
		stagedsync.StageLogIndexCfg(mock.DB, mock.tmpdir),
		stagedsync.StageCallTracesCfg(mock.DB, 0, batchSize, mock.tmpdir, mock.ChainConfig, mock.Engine),
		stagedsync.StageTxLookupCfg(mock.DB, mock.tmpdir),
		stagedsync.StageTxPoolCfg(mock.DB, txPool, func() {
			mock.streamWg.Add(1)
			go txpool.RecvTxMessageLoop(mock.Ctx, mock.sentryClient, mock.downloader, txPoolP2PServer.HandleInboundMessage, &mock.ReceiveWg)
			txPoolP2PServer.TxFetcher.Start()
		}),
		stagedsync.StageFinishCfg(mock.DB, mock.tmpdir),
		true, /* test */
	)

	miningConfig := ethconfig.Defaults.Miner
	miningConfig.Enabled = true
	miningConfig.Noverify = false
	miningConfig.Etherbase = mock.Address
	miningConfig.SigKey = mock.Key

	mock.PendingBlocks = make(chan *types.Block, 1)
	mock.MinedBlocks = make(chan *types.Block, 1)

	mock.MiningSync = stagedsync.New(
		stagedsync.MiningStages(
			stagedsync.StageMiningCreateBlockCfg(mock.DB, miningConfig, *mock.ChainConfig, mock.Engine, txPool, mock.tmpdir),
			stagedsync.StageMiningExecCfg(mock.DB, miningConfig, nil, *mock.ChainConfig, mock.Engine, &vm.Config{}, mock.tmpdir),
			stagedsync.StageHashStateCfg(mock.DB, mock.tmpdir),
			stagedsync.StageTrieCfg(mock.DB, false, true, mock.tmpdir),
			stagedsync.StageMiningFinishCfg(mock.DB, *mock.ChainConfig, mock.Engine, mock.PendingBlocks, mock.MinedBlocks, mock.Ctx.Done()),
		),
		stagedsync.MiningUnwindOrder(),
		stagedsync.OptionalParameters{},
	)

	mock.PeerId = gointerfaces.ConvertBytesToH512([]byte("12345"))
	mock.streamWg.Add(1)
	go download.RecvMessageLoop(mock.Ctx, mock.sentryClient, mock.downloader, &mock.ReceiveWg)
	t.Cleanup(func() {
		mock.cancel()
		txPool.Stop()
		txPoolP2PServer.TxFetcher.Stop()
	})
	return mock
}

// Mock is conviniece function to create a mock with some pre-set values
func Mock(t *testing.T) *MockSentry {
	funds := big.NewInt(1000000000)
	key, _ := crypto.HexToECDSA("b71c71a67e1177ad4e901695e1b4b9ee17ae16c6668d313eac2f96dbcda3f291")
	address := crypto.PubkeyToAddress(key.PublicKey)
	chainConfig := params.AllEthashProtocolChanges
	gspec := &core.Genesis{
		Config: chainConfig,
		Alloc: core.GenesisAlloc{
			address: {Balance: funds},
		},
	}
	return MockWithGenesis(t, gspec, key)
}

func (ms *MockSentry) InsertChain(chain *core.ChainPack) error {
	// Send NewBlock message
	b, err := rlp.EncodeToBytes(&eth.NewBlockPacket{
		Block: chain.TopBlock,
		TD:    big.NewInt(1), // This is ignored anyway
	})
	if err != nil {
		return err
	}
	ms.ReceiveWg.Add(1)
	for _, err = range ms.Send(&proto_sentry.InboundMessage{Id: proto_sentry.MessageId_NEW_BLOCK_66, Data: b, PeerId: ms.PeerId}) {
		if err != nil {
			return err
		}
	}
	// Send all the headers
	b, err = rlp.EncodeToBytes(&eth.BlockHeadersPacket66{
		RequestId:          1,
		BlockHeadersPacket: chain.Headers,
	})
	if err != nil {
		return err
	}
	ms.ReceiveWg.Add(1)
	for _, err = range ms.Send(&proto_sentry.InboundMessage{Id: proto_sentry.MessageId_BLOCK_HEADERS_66, Data: b, PeerId: ms.PeerId}) {
		if err != nil {
			return err
		}
	}
	// Send all the bodies
	packet := make(eth.BlockBodiesPacket, chain.Length)
	for i, block := range chain.Blocks {
		packet[i] = (*eth.BlockBody)(block.Body())
	}
	b, err = rlp.EncodeToBytes(&eth.BlockBodiesPacket66{
		RequestId:         1,
		BlockBodiesPacket: packet,
	})
	if err != nil {
		return err
	}
	ms.ReceiveWg.Add(1)
	for _, err = range ms.Send(&proto_sentry.InboundMessage{Id: proto_sentry.MessageId_BLOCK_BODIES_66, Data: b, PeerId: ms.PeerId}) {
		if err != nil {
			return err
		}
	}
	ms.ReceiveWg.Wait() // Wait for all messages to be processed before we proceeed
	notifier := &remotedbserver.Events{}
	initialCycle := true
	highestSeenHeader := uint64(chain.TopBlock.NumberU64())
	if err := StageLoopStep(ms.Ctx, ms.DB, ms.Sync, highestSeenHeader, ms.ChainConfig, notifier, initialCycle, nil, ms.UpdateHead); err != nil {
		if errors.Is(err, common.ErrStopped) {
			if rawdb.ReadHeader(ethdb.NewObjectDatabase(ms.DB), chain.TopBlock.Hash(), chain.TopBlock.NumberU64()) != nil {
				for _, block := range chain.Blocks {
					ms.downloader.Bd.AddToPrefetch(block)
				}
				return nil
			}
		}
		fmt.Printf("StageLoop error: %v\n", err)
		return err
	}
	return nil
}<|MERGE_RESOLUTION|>--- conflicted
+++ resolved
@@ -122,22 +122,18 @@
 }
 
 func MockWithGenesisStorageMode(t *testing.T, gspec *core.Genesis, key *ecdsa.PrivateKey, sm ethdb.StorageMode) *MockSentry {
-<<<<<<< HEAD
 	return MockWithEverything(t, gspec, key, sm, ethash.NewFaker())
 }
 
 func MockWithEverything(t *testing.T, gspec *core.Genesis, key *ecdsa.PrivateKey, sm ethdb.StorageMode, engine consensus.Engine) *MockSentry {
-	mock := &MockSentry{}
-=======
 	mock := &MockSentry{
 		t:           t,
 		DB:          ethdb.NewTestKV(t),
 		tmpdir:      t.TempDir(),
-		Engine:      ethash.NewFaker(),
+		Engine:      engine,
 		ChainConfig: gspec.Config,
 		Key:         key,
 	}
->>>>>>> 4ecd6e07
 	mock.Ctx, mock.cancel = context.WithCancel(context.Background())
 	mock.Address = crypto.PubkeyToAddress(mock.Key.PublicKey)
 	var err error
