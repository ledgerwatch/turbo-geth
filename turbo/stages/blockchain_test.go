// Copyright 2014 The go-ethereum Authors
// This file is part of the go-ethereum library.
//
// The go-ethereum library is free software: you can redistribute it and/or modify
// it under the terms of the GNU Lesser General Public License as published by
// the Free Software Foundation, either version 3 of the License, or
// (at your option) any later version.
//
// The go-ethereum library is distributed in the hope that it will be useful,
// but WITHOUT ANY WARRANTY; without even the implied warranty of
// MERCHANTABILITY or FITNESS FOR A PARTICULAR PURPOSE. See the
// GNU Lesser General Public License for more details.
//
// You should have received a copy of the GNU Lesser General Public License
// along with the go-ethereum library. If not, see <http://www.gnu.org/licenses/>.

package stages

import (
	"context"
	"errors"
	"fmt"
	"io/ioutil"
	"math/big"
	"os"
	"testing"
	"time"

	"github.com/holiman/uint256"
	"github.com/stretchr/testify/assert"
	"github.com/stretchr/testify/require"

	"github.com/ledgerwatch/turbo-geth/common"
	"github.com/ledgerwatch/turbo-geth/common/dbutils"
	"github.com/ledgerwatch/turbo-geth/common/hexutil"
	"github.com/ledgerwatch/turbo-geth/common/u256"
	"github.com/ledgerwatch/turbo-geth/consensus"
	"github.com/ledgerwatch/turbo-geth/consensus/ethash"
	"github.com/ledgerwatch/turbo-geth/consensus/process"
	"github.com/ledgerwatch/turbo-geth/core"
	"github.com/ledgerwatch/turbo-geth/core/rawdb"
	"github.com/ledgerwatch/turbo-geth/core/state"
	"github.com/ledgerwatch/turbo-geth/core/types"
	"github.com/ledgerwatch/turbo-geth/core/vm"
	"github.com/ledgerwatch/turbo-geth/crypto"
	"github.com/ledgerwatch/turbo-geth/eth/stagedsync"
	"github.com/ledgerwatch/turbo-geth/ethdb"
	"github.com/ledgerwatch/turbo-geth/params"
)

// So we can deterministically seed different blockchains
var (
	canonicalSeed = 1
	forkSeed      = 2
)

// makeHeaderChain creates a deterministic chain of headers rooted at parent.
func makeHeaderChain(parent *types.Header, n int, engine consensus.Engine, db *ethdb.ObjectDatabase, seed int) []*types.Header {
	blocks := makeBlockChain(types.NewBlockWithHeader(parent), n, engine, db, seed)
	headers := make([]*types.Header, len(blocks))
	for i, block := range blocks {
		headers[i] = block.Header()
	}
	return headers
}

// makeBlockChain creates a deterministic chain of blocks rooted at parent.
func makeBlockChain(parent *types.Block, n int, engine consensus.Engine, db *ethdb.ObjectDatabase, seed int) []*types.Block {
	blocks, _, _ := core.GenerateChain(params.TestChainConfig, parent, engine, db, n, func(i int, b *core.BlockGen) {
		b.SetCoinbase(common.Address{0: byte(seed), 19: byte(i)})
	}, false /* intermediateHashes */)
	return blocks
}

// newCanonical creates a chain database, and injects a deterministic canonical
// chain. Depending on the full flag, if creates either a full block chain or a
// header only chain.
func newCanonical(engine consensus.Engine, n int, full bool) (*ethdb.ObjectDatabase, *types.Block, error) {
	db := ethdb.NewMemDatabase()
	genesis, _, err := new(core.Genesis).Commit(db, true /* history */)
	if err != nil {
		panic(err)
	}

	// Initialize a fresh chain with only a genesis block
	//cacheConfig := &core.CacheConfig{
	//	TrieCleanLimit: 256,
	//	TrieDirtyLimit: 256,
	//	TrieTimeLimit:  5 * time.Minute,
	//	NoHistory:      false,
	//	Pruning:        false,
	//}
	//txCacher := core.NewTxSenderCacher(1)
	//blockchain, _ := core.NewBlockChain(db, cacheConfig, params.AllEthashProtocolChanges, engine, vm.Config{}, nil, txCacher)

	// Create and inject the requested chain
	if n == 0 {
		return db, genesis, nil
	}

	if full {
		// Full block-chain requested
		blocks := makeBlockChain(genesis, n, engine, db, canonicalSeed)
<<<<<<< HEAD
		exit := make(chan struct{})
		eng := process.NewConsensusProcess(engine, params.AllEthashProtocolChanges, exit, 1)
		defer common.SafeClose(exit)
		_, err = stagedsync.InsertBlocksInStages(db, ethdb.DefaultStorageMode, params.AllEthashProtocolChanges, &vm.Config{}, engine, eng, blocks, true /* checkRoot */)
		return db, blockchain, err
	}
	// Header-only chain requested
	headers := makeHeaderChain(genesis.Header(), n, engine, db, canonicalSeed)

	exit := make(chan struct{})
	eng := process.NewConsensusProcess(ethash.NewFaker(), params.AllEthashProtocolChanges, exit, 1)
	defer common.SafeClose(exit)
	_, _, _, err = stagedsync.InsertHeadersInStages(db, eng, headers)
	return db, blockchain, err
=======
		_, err = stagedsync.InsertBlocksInStages(db, ethdb.DefaultStorageMode, params.AllEthashProtocolChanges, &vm.Config{}, engine, blocks, true /* checkRoot */)
		return db, genesis, err
	}
	// Header-only chain requested
	headers := makeHeaderChain(genesis.Header(), n, engine, db, canonicalSeed)
	_, _, _, err = stagedsync.InsertHeadersInStages(db, params.AllEthashProtocolChanges, ethash.NewFaker(), headers)
	return db, genesis, err
>>>>>>> 2f9bf300
}

// Test fork of length N starting from block i
func testFork(t *testing.T, chainDb ethdb.Database, i, n int, full bool, comparator func(td1, td2 *big.Int)) {
	// Copy old chain up to #i into a new db
	db, _, err := newCanonical(ethash.NewFaker(), i, true)
	if err != nil {
		t.Fatal("could not make new canonical in testFork", err)
	}
	defer db.Close()

	// Assert the chains have the same header/block at #i
	var hash1, hash2 common.Hash
	if hash1, err = rawdb.ReadCanonicalHash(chainDb, uint64(i)); err != nil {
		t.Fatalf("Failed to read canonical hash: %v", err)
	}
	if hash2, err = rawdb.ReadCanonicalHash(db, uint64(i)); err != nil {
		t.Fatalf("Failed to read canonical hash 2: %v", err)
	}
	if full {
		if block1 := rawdb.ReadBlock(chainDb, hash1, uint64(i)); block1 == nil {
			t.Fatalf("Did not find canonical block")
		}
		if block2 := rawdb.ReadBlock(db, hash2, uint64(i)); block2 == nil {
			t.Fatalf("Did not find canonical block 2")
		}
	} else {
		if header1 := rawdb.ReadHeader(chainDb, hash1, uint64(i)); header1 == nil {
			t.Fatalf("Did not find canonical header")
		}
		if header2 := rawdb.ReadHeader(db, hash2, uint64(i)); header2 == nil {
			t.Fatalf("Did not find canonical header 2")
		}
	}
	if hash1 != hash2 {
		t.Errorf("chain content mismatch at %d: have hash %v, want hash %v", i, hash2, hash1)
	}
	// Extend the newly created chain
	var (
		blockChainB  []*types.Block
		headerChainB []*types.Header
	)
	var tdPre, tdPost *big.Int
	if full {
		currentBlockHash := rawdb.ReadHeadBlockHash(chainDb)
		currentBlock, err1 := rawdb.ReadBlockByHash(chainDb, currentBlockHash)
		if err1 != nil {
			t.Fatalf("Failed to read current bock: %v", err1)
		}
		currentBlockB, err2 := rawdb.ReadBlockByHash(db, rawdb.ReadHeadBlockHash(db))
		if err2 != nil {
			t.Fatalf("Failed to read current bock: %v", err2)
		}
		blockChainB = makeBlockChain(currentBlockB, n, ethash.NewFaker(), db, forkSeed)
		tdPre, err = rawdb.ReadTd(chainDb, currentBlockHash, currentBlock.NumberU64())
		if err != nil {
			t.Fatalf("Failed to read TD for current block: %v", err)
		}
		exit1 := make(chan struct{})
		cons1 := ethash.NewFaker()
		eng1 := process.NewConsensusProcess(cons1, params.AllEthashProtocolChanges, exit1, 1)
		defer common.SafeClose(exit1)
		if _, err = stagedsync.InsertBlocksInStages(chainDb, ethdb.DefaultStorageMode, params.AllEthashProtocolChanges, &vm.Config{}, cons1, eng1, blockChainB, true /* checkRoot */); err != nil {
			t.Fatalf("failed to insert forking chain: %v", err)
		}
		currentBlockHash = blockChainB[len(blockChainB)-1].Hash()
		currentBlock, err1 = rawdb.ReadBlockByHash(chainDb, currentBlockHash)
		if err1 != nil {
			t.Fatalf("Failed to read last header: %v", err1)
		}
		tdPost, err = rawdb.ReadTd(chainDb, currentBlockHash, currentBlock.NumberU64())
		if err != nil {
			t.Fatalf("Failed to read TD for current header: %v", err)
		}
	} else {
		currentHeaderHash := rawdb.ReadHeadHeaderHash(chainDb)
		currentHeader, err1 := rawdb.ReadHeaderByHash(chainDb, currentHeaderHash)
		if err1 != nil {
			t.Fatalf("Failed to read current header: %v", err1)
		}
		currentHeaderB, err2 := rawdb.ReadHeaderByHash(db, rawdb.ReadHeadHeaderHash(db))
		if err2 != nil {
			t.Fatalf("Failed to read current header: %v", err2)
		}
		headerChainB = makeHeaderChain(currentHeaderB, n, ethash.NewFaker(), db, forkSeed)
		tdPre, err = rawdb.ReadTd(chainDb, currentHeaderHash, currentHeader.Number.Uint64())
		if err != nil {
			t.Fatalf("Failed to read TD for current header: %v", err)
		}
		exit1 := make(chan struct{})
		eng1 := process.NewConsensusProcess(ethash.NewFaker(), params.AllEthashProtocolChanges, exit1, 1)
		defer common.SafeClose(exit1)
		if _, _, _, err = stagedsync.InsertHeadersInStages(chainDb, eng1, headerChainB); err != nil {
			t.Fatalf("failed to insert forking chain: %v", err)
		}
		currentHeader = headerChainB[len(headerChainB)-1]
		tdPost, err = rawdb.ReadTd(chainDb, currentHeader.Hash(), currentHeader.Number.Uint64())
		if err != nil {
			t.Fatalf("Failed to read TD for current header: %v", err)
		}
	}
	// Sanity check that the forked chain can be imported into the original
	if full {
		if err := testBlockChainImport(blockChainB, db); err != nil {
			t.Fatalf("failed to import forked block chain: %v", err)
		}
	} else {
		if err := testHeaderChainImport(headerChainB, db); err != nil {
			t.Fatalf("failed to import forked header chain: %v", err)
		}
	}
	// Compare the total difficulties of the chains
	comparator(tdPre, tdPost)
}

// testBlockChainImport tries to process a chain of blocks, writing them into
// the database if successful.
<<<<<<< HEAD
func testBlockChainImport(chain types.Blocks, blockchain *core.BlockChain) error {
	exit1 := make(chan struct{})
	eng1 := process.NewConsensusProcess(blockchain.Engine(), params.AllEthashProtocolChanges, exit1, 1)
	defer common.SafeClose(exit1)
	if _, err := stagedsync.InsertBlocksInStages(blockchain.ChainDb(), ethdb.DefaultStorageMode, blockchain.Config(), &vm.Config{}, blockchain.Engine(), eng1, chain, true /* checkRoot */); err != nil {
=======
func testBlockChainImport(chain types.Blocks, db ethdb.Database) error {
	if _, err := stagedsync.InsertBlocksInStages(db, ethdb.DefaultStorageMode, params.AllEthashProtocolChanges, &vm.Config{}, ethash.NewFaker(), chain, true /* checkRoot */); err != nil {
>>>>>>> 2f9bf300
		return err
	}
	return nil
}

// testHeaderChainImport tries to process a chain of header, writing them into
// the database if successful.
<<<<<<< HEAD
func testHeaderChainImport(chain []*types.Header, blockchain *core.BlockChain) error {
	exit1 := make(chan struct{})
	eng1 := process.NewConsensusProcess(blockchain.Engine(), params.AllEthashProtocolChanges, exit1, 1)
	defer common.SafeClose(exit1)
	if _, _, _, err := stagedsync.InsertHeadersInStages(blockchain.ChainDb(), eng1, chain); err != nil {
=======
func testHeaderChainImport(chain []*types.Header, db ethdb.Database) error {
	if _, _, _, err := stagedsync.InsertHeadersInStages(db, params.AllEthashProtocolChanges, ethash.NewFaker(), chain); err != nil {
>>>>>>> 2f9bf300
		return err
	}
	return nil
}

func TestLastBlock(t *testing.T) {
	db, _, err := newCanonical(ethash.NewFaker(), 0, true)
	if err != nil {
		t.Fatalf("failed to create pristine chain: %v", err)
	}
	defer db.Close()

	blocks := makeBlockChain(rawdb.ReadCurrentBlock(db), 1, ethash.NewFullFaker(), db, 0)
	engine := ethash.NewFaker()
	eng := process.NewRemoteEngine(engine, params.TestChainConfig, 1)

	if _, err = stagedsync.InsertBlocksInStages(db, ethdb.DefaultStorageMode, params.TestChainConfig, &vm.Config{}, engine, eng, blocks, true /* checkRoot */); err != nil {
		t.Fatalf("Failed to insert block: %v", err)
	}
	if blocks[len(blocks)-1].Hash() != rawdb.ReadHeadBlockHash(db) {
		t.Fatalf("Write/Get HeadBlockHash failed")
	}
}

// Tests that given a starting canonical chain of a given size, it can be extended
// with various length chains.
func TestExtendCanonicalHeaders(t *testing.T) { testExtendCanonical(t, false) }
func TestExtendCanonicalBlocks(t *testing.T)  { testExtendCanonical(t, true) }

func testExtendCanonical(t *testing.T, full bool) {
	length := 5

	// Make first chain starting from genesis
	db, _, err := newCanonical(ethash.NewFaker(), length, full)
	if err != nil {
		t.Fatalf("failed to make new canonical chain: %v", err)
	}
	defer db.Close()

	// Define the difficulty comparator
	better := func(td1, td2 *big.Int) {
		if td2.Cmp(td1) <= 0 {
			t.Errorf("total difficulty mismatch: have %v, expected more than %v", td2, td1)
		}
	}
	// Start fork from current height
	testFork(t, db, length, 1, full, better)
	testFork(t, db, length, 2, full, better)
	testFork(t, db, length, 5, full, better)
	testFork(t, db, length, 10, full, better)
}

// Tests that given a starting canonical chain of a given size, creating shorter
// forks do not take canonical ownership.
func TestShorterForkHeaders(t *testing.T) { testShorterFork(t, false) }
func TestShorterForkBlocks(t *testing.T) {
	t.Skip("turbo-geth does not insert shorter forks")
	testShorterFork(t, true)
}

func testShorterFork(t *testing.T, full bool) {
	length := 10

	// Make first chain starting from genesis
	db, _, err := newCanonical(ethash.NewFaker(), length, full)
	if err != nil {
		t.Fatalf("failed to make new canonical chain: %v", err)
	}
	defer db.Close()

	// Define the difficulty comparator
	worse := func(td1, td2 *big.Int) {
		if td2.Cmp(td1) >= 0 {
			t.Errorf("total difficulty mismatch: have %v, expected less than %v", td2, td1)
		}
	}
	// Sum of numbers must be less than `length` for this to be a shorter fork
	testFork(t, db, 0, 3, full, worse)
	testFork(t, db, 0, 7, full, worse)
	testFork(t, db, 1, 1, full, worse)
	testFork(t, db, 1, 7, full, worse)
	testFork(t, db, 5, 3, full, worse)
	testFork(t, db, 5, 4, full, worse)
}

// Tests that given a starting canonical chain of a given size, creating longer
// forks do take canonical ownership.
func TestLongerForkHeaders(t *testing.T) { testLongerFork(t, false) }
func TestLongerForkBlocks(t *testing.T)  { testLongerFork(t, true) }

func testLongerFork(t *testing.T, full bool) {
	length := 10

	// Make first chain starting from genesis
	db, _, err := newCanonical(ethash.NewFaker(), length, full)
	if err != nil {
		t.Fatalf("failed to make new canonical chain: %v", err)
	}
	defer db.Close()

	// Define the difficulty comparator
	better := func(td1, td2 *big.Int) {
		if td2.Cmp(td1) <= 0 {
			t.Errorf("total difficulty mismatch: have %v, expected more than %v", td2, td1)
		}
	}
	// Sum of numbers must be greater than `length` for this to be a longer fork
	testFork(t, db, 5, 6, full, better)
	testFork(t, db, 5, 8, full, better)
	testFork(t, db, 1, 13, full, better)
	testFork(t, db, 1, 14, full, better)
	testFork(t, db, 0, 16, full, better)
	testFork(t, db, 0, 17, full, better)
}

// Tests that given a starting canonical chain of a given size, creating equal
// forks do take canonical ownership.
func TestEqualForkHeaders(t *testing.T) { testEqualFork(t, false) }
func TestEqualForkBlocks(t *testing.T) {
	t.Skip("turbo-geth does not insert equal forks")
	testEqualFork(t, true)
}

func testEqualFork(t *testing.T, full bool) {
	length := 10

	// Make first chain starting from genesis
	db, _, err := newCanonical(ethash.NewFaker(), length, full)
	if err != nil {
		t.Fatalf("failed to make new canonical chain: %v", err)
	}
	defer db.Close()

	// Define the difficulty comparator
	equal := func(td1, td2 *big.Int) {
		if td2.Cmp(td1) != 0 {
			t.Errorf("total difficulty mismatch: have %v, want %v", td2, td1)
		}
	}
	// Sum of numbers must be equal to `length` for this to be an equal fork
	testFork(t, db, 9, 1, full, equal)
	testFork(t, db, 6, 4, full, equal)
	testFork(t, db, 5, 5, full, equal)
	testFork(t, db, 2, 8, full, equal)
	testFork(t, db, 1, 9, full, equal)
	testFork(t, db, 0, 10, full, equal)
}

// Tests that chains missing links do not get accepted by the processor.
func TestBrokenHeaderChain(t *testing.T) { testBrokenChain(t, false) }
func TestBrokenBlockChain(t *testing.T)  { testBrokenChain(t, true) }

func testBrokenChain(t *testing.T, full bool) {
	// Make chain starting from genesis
	db, _, err := newCanonical(ethash.NewFaker(), 10, true)
	if err != nil {
		t.Fatalf("failed to make new canonical chain: %v", err)
	}
	defer db.Close()

	// Create a forked chain, and try to insert with a missing link
	if full {
		chain := makeBlockChain(rawdb.ReadCurrentBlock(db), 5, ethash.NewFaker(), db, forkSeed)[1:]
		if err := testBlockChainImport(chain, db); err == nil {
			t.Errorf("broken block chain not reported")
		}
	} else {
		chain := makeHeaderChain(rawdb.ReadCurrentHeader(db), 5, ethash.NewFaker(), db, forkSeed)[1:]
		if err := testHeaderChainImport(chain, db); err == nil {
			t.Errorf("broken header chain not reported")
		}
	}
}

// Tests that reorganising a long difficult chain after a short easy one
// overwrites the canonical numbers and links in the database.
func TestReorgLongHeaders(t *testing.T) { testReorgLong(t, false) }
func TestReorgLongBlocks(t *testing.T)  { testReorgLong(t, true) }

func testReorgLong(t *testing.T, full bool) {
	testReorg(t, []int64{0, 0, -9}, []int64{0, 0, 0, -9}, 393280, full)
}

// Tests that reorganising a short difficult chain after a long easy one
// overwrites the canonical numbers and links in the database.
func TestReorgShortHeaders(t *testing.T) { testReorgShort(t, false) }
func TestReorgShortBlocks(t *testing.T)  { testReorgShort(t, true) }

func testReorgShort(t *testing.T, full bool) {
	// Create a long easy chain vs. a short heavy one. Due to difficulty adjustment
	// we need a fairly long chain of blocks with different difficulties for a short
	// one to become heavyer than a long one. The 96 is an empirical value.
	easy := make([]int64, 96)
	for i := 0; i < len(easy); i++ {
		easy[i] = 60
	}
	diff := make([]int64, len(easy)-1)
	for i := 0; i < len(diff); i++ {
		diff[i] = -9
	}
	testReorg(t, easy, diff, 12615120, full)
}

func testReorg(t *testing.T, first, second []int64, td int64, full bool) {
	// Create a pristine chain and database
	db, genesis, err := newCanonical(ethash.NewFaker(), 0, full)
	if err != nil {
		t.Fatalf("failed to create pristine chain: %v", err)
	}
	defer db.Close()

	// Insert an easy and a difficult chain afterwards
	easyBlocks, _, err := core.GenerateChain(params.TestChainConfig, rawdb.ReadCurrentBlock(db), ethash.NewFaker(), db, len(first), func(i int, b *core.BlockGen) {
		b.OffsetTime(first[i])
	}, false /* intemediateHashes */)
	if err != nil {
		t.Fatalf("generate chain: %v", err)
	}
	diffBlocks, _, err := core.GenerateChain(params.TestChainConfig, rawdb.ReadCurrentBlock(db), ethash.NewFaker(), db, len(second), func(i int, b *core.BlockGen) {
		b.OffsetTime(second[i])
	}, false /* intemediateHashes */)
	if err != nil {
		t.Fatalf("generate chain: %v", err)
	}
	if full {
		exit1 := make(chan struct{})
		cons1 := ethash.NewFaker()
		eng1 := process.NewConsensusProcess(cons1, params.AllEthashProtocolChanges, exit1, 1)
		defer common.SafeClose(exit1)
		if _, err = stagedsync.InsertBlocksInStages(db, ethdb.DefaultStorageMode, params.TestChainConfig, &vm.Config{}, cons1, eng1, easyBlocks, true /* checkRoot */); err != nil {
			t.Fatalf("failed to insert easy chain: %v", err)
		}

		exit2 := make(chan struct{})
		cons2 := ethash.NewFaker()
		eng2 := process.NewConsensusProcess(cons2, params.AllEthashProtocolChanges, exit2, 1)
		defer common.SafeClose(exit2)
		if _, err = stagedsync.InsertBlocksInStages(db, ethdb.DefaultStorageMode, params.TestChainConfig, &vm.Config{}, cons2, eng2, diffBlocks, true /* checkRoot */); err != nil {
			t.Fatalf("failed to insert difficult chain: %v", err)
		}
	} else {
		easyHeaders := make([]*types.Header, len(easyBlocks))
		for i, block := range easyBlocks {
			easyHeaders[i] = block.Header()
		}
		diffHeaders := make([]*types.Header, len(diffBlocks))
		for i, block := range diffBlocks {
			diffHeaders[i] = block.Header()
		}

		exit1 := make(chan struct{})
		eng1 := process.NewConsensusProcess(ethash.NewFaker(), params.AllEthashProtocolChanges, exit1, 1)
		defer common.SafeClose(exit1)
		if _, _, _, err = stagedsync.InsertHeadersInStages(db, eng1, easyHeaders); err != nil {
			t.Fatalf("failed to insert easy chain: %v", err)
		}

		exit2 := make(chan struct{})
		eng2 := process.NewConsensusProcess(ethash.NewFaker(), params.AllEthashProtocolChanges, exit2, 1)
		defer common.SafeClose(exit2)
		if _, _, _, err = stagedsync.InsertHeadersInStages(db, eng2, diffHeaders); err != nil {
			t.Fatalf("failed to insert difficult chain: %v", err)
		}
	}
	// Check that the chain is valid number and link wise
	if full {
		prev := rawdb.ReadCurrentBlock(db)
		block, err := rawdb.ReadBlockByNumber(db, rawdb.ReadCurrentHeader(db).Number.Uint64()-1)
		if err != nil {
			t.Fatal(err)
		}
		for block.NumberU64() != 0 {
			if prev.ParentHash() != block.Hash() {
				t.Errorf("parent block hash mismatch: have %x, want %x", prev.ParentHash(), block.Hash())
			}
			prev = block
			block, err = rawdb.ReadBlockByNumber(db, block.NumberU64()-1)
			if err != nil {
				t.Fatal(err)
			}
		}
	} else {
		prev := rawdb.ReadCurrentHeader(db)
		for header := rawdb.ReadHeaderByNumber(db, rawdb.ReadCurrentHeader(db).Number.Uint64()-1); header != nil && header.Number.Uint64() != 0; {
			if prev.ParentHash != header.Hash() {
				t.Errorf("parent header hash mismatch: have %x, want %x", prev.ParentHash, header.Hash())
			}
			prev, header = header, rawdb.ReadHeaderByNumber(db, header.Number.Uint64()-1)

		}
	}
	// Make sure the chain total difficulty is the correct one
	want := new(big.Int).Add(genesis.Difficulty(), big.NewInt(td))
	if full {
		have, err := rawdb.ReadTdByHash(db, rawdb.ReadCurrentHeader(db).Hash())
		if err != nil {
			t.Fatal(err)
		}
		if have.Cmp(want) != 0 {
			t.Errorf("total difficulty mismatch: have %v, want %v", have, want)
		}
	} else {
		have, err := rawdb.ReadTdByHash(db, rawdb.ReadCurrentHeader(db).Hash())
		if err != nil {
			t.Fatal(err)
		}
		if have.Cmp(want) != 0 {
			t.Errorf("total difficulty mismatch: have %v, want %v", have, want)
		}
	}
}

// Tests that the insertion functions detect banned hashes.
func TestBadHeaderHashes(t *testing.T) { testBadHashes(t, false) }
func TestBadBlockHashes(t *testing.T)  { testBadHashes(t, true) }

func testBadHashes(t *testing.T, full bool) {

<<<<<<< HEAD
	engine := ethash.NewFaker()
	eng := process.NewRemoteEngine(engine, params.TestChainConfig, 1)

=======
	t.Skip("to support this error in TG")
>>>>>>> 2f9bf300
	// Create a pristine chain and database
	db, _, err := newCanonical(ethash.NewFaker(), 0, full)
	if err != nil {
		t.Fatalf("failed to create pristine chain: %v", err)
	}
	defer db.Close()

	// Create a chain, ban a hash and try to import
	if full {
		blocks := makeBlockChain(rawdb.ReadCurrentBlock(db), 3, ethash.NewFaker(), db, 10)

		core.BadHashes[blocks[2].Header().Hash()] = true
		defer func() { delete(core.BadHashes, blocks[2].Header().Hash()) }()

<<<<<<< HEAD
		_, err = stagedsync.InsertBlocksInStages(db, ethdb.DefaultStorageMode, blockchain.Config(), blockchain.GetVMConfig(), blockchain.Engine(), eng, blocks, true /* checkRoot */)
=======
		_, err = stagedsync.InsertBlocksInStages(db, ethdb.DefaultStorageMode, params.AllEthashProtocolChanges, &vm.Config{}, ethash.NewFaker(), blocks, true /* checkRoot */)
>>>>>>> 2f9bf300
	} else {
		headers := makeHeaderChain(rawdb.ReadCurrentHeader(db), 3, ethash.NewFaker(), db, 10)

		core.BadHashes[headers[2].Hash()] = true
		defer func() { delete(core.BadHashes, headers[2].Hash()) }()
<<<<<<< HEAD
		_, _, _, err = stagedsync.InsertHeadersInStages(db, eng, headers)
=======
		_, _, _, err = stagedsync.InsertHeadersInStages(db, params.AllEthashProtocolChanges, ethash.NewFaker(), headers)
>>>>>>> 2f9bf300
	}
	if !errors.Is(err, core.ErrBlacklistedHash) {
		t.Errorf("error mismatch: have: %v, want: %v", err, core.ErrBlacklistedHash)
	}
}

// Tests that chain reorganisations handle transaction removals and reinsertions.
func TestChainTxReorgs(t *testing.T) {
	db, db2 := ethdb.NewMemDatabase(), ethdb.NewMemDatabase()
	defer db.Close()
	defer db2.Close()
	var (
		key1, _ = crypto.HexToECDSA("b71c71a67e1177ad4e901695e1b4b9ee17ae16c6668d313eac2f96dbcda3f291")
		key2, _ = crypto.HexToECDSA("8a1f9a8f95be41cd7ccb6168179afb4504aefe388d1e14474d32c45c72ce7b7a")
		key3, _ = crypto.HexToECDSA("49a7b37aa6f6645917e7b807e9d1c00d4fa71f18343b0d4122a4d2df64dd6fee")
		addr1   = crypto.PubkeyToAddress(key1.PublicKey)
		addr2   = crypto.PubkeyToAddress(key2.PublicKey)
		addr3   = crypto.PubkeyToAddress(key3.PublicKey)
		gspec   = &core.Genesis{
			Config:   params.TestChainConfig,
			GasLimit: 3141592,
			Alloc: core.GenesisAlloc{
				addr1: {Balance: big.NewInt(1000000)},
				addr2: {Balance: big.NewInt(1000000)},
				addr3: {Balance: big.NewInt(1000000)},
			},
		}
		genesis = gspec.MustCommit(db)
		_       = gspec.MustCommit(db2)
		signer  = types.LatestSigner(gspec.Config)
	)

	// Create two transactions shared between the chains:
	//  - postponed: transaction included at a later block in the forked chain
	//  - swapped: transaction included at the same block number in the forked chain
	postponed, _ := types.SignTx(types.NewTransaction(0, addr1, uint256.NewInt().SetUint64(1000), params.TxGas, nil, nil), signer, key1)
	swapped, _ := types.SignTx(types.NewTransaction(1, addr1, uint256.NewInt().SetUint64(1000), params.TxGas, nil, nil), signer, key1)

	// Create two transactions that will be dropped by the forked chain:
	//  - pastDrop: transaction dropped retroactively from a past block
	//  - freshDrop: transaction dropped exactly at the block where the reorg is detected
	var pastDrop, freshDrop *types.Transaction

	// Create three transactions that will be added in the forked chain:
	//  - pastAdd:   transaction added before the reorganization is detected
	//  - freshAdd:  transaction added at the exact block the reorg is detected
	//  - futureAdd: transaction added after the reorg has already finished
	var pastAdd, freshAdd, futureAdd *types.Transaction

	chain, _, err := core.GenerateChain(gspec.Config, genesis, ethash.NewFaker(), db, 3, func(i int, gen *core.BlockGen) {
		switch i {
		case 0:
			pastDrop, _ = types.SignTx(types.NewTransaction(gen.TxNonce(addr2), addr2, uint256.NewInt().SetUint64(1000), params.TxGas, nil, nil), signer, key2)

			gen.AddTx(pastDrop)  // This transaction will be dropped in the fork from below the split point
			gen.AddTx(postponed) // This transaction will be postponed till block #3 in the fork

		case 2:
			freshDrop, _ = types.SignTx(types.NewTransaction(gen.TxNonce(addr2), addr2, uint256.NewInt().SetUint64(1000), params.TxGas, nil, nil), signer, key2)

			gen.AddTx(freshDrop) // This transaction will be dropped in the fork from exactly at the split point
			gen.AddTx(swapped)   // This transaction will be swapped out at the exact height

			gen.OffsetTime(9) // Lower the block difficulty to simulate a weaker chain
		}
	}, false /* intemediateHashes */)
	if err != nil {
		t.Fatalf("generate chain: %v", err)
	}
	// Import the chain. This runs all block validation rules.
	exit1 := make(chan struct{})
	cons1 := ethash.NewFaker()
	eng1 := process.NewConsensusProcess(cons1, params.AllEthashProtocolChanges, exit1, 1)
	defer common.SafeClose(exit1)
	if _, err1 := stagedsync.InsertBlocksInStages(db, ethdb.DefaultStorageMode, gspec.Config, &vm.Config{}, cons1, eng1, chain, true /* checkRoot */); err1 != nil {
		t.Fatalf("failed to insert original chain: %v", err1)
	}

	// overwrite the old chain
	chain, _, err = core.GenerateChain(gspec.Config, genesis, ethash.NewFaker(), db2, 5, func(i int, gen *core.BlockGen) {
		switch i {
		case 0:
			pastAdd, _ = types.SignTx(types.NewTransaction(gen.TxNonce(addr3), addr3, uint256.NewInt().SetUint64(1000), params.TxGas, nil, nil), signer, key3)
			gen.AddTx(pastAdd) // This transaction needs to be injected during reorg

		case 2:
			gen.AddTx(postponed) // This transaction was postponed from block #1 in the original chain
			gen.AddTx(swapped)   // This transaction was swapped from the exact current spot in the original chain

			freshAdd, _ = types.SignTx(types.NewTransaction(gen.TxNonce(addr3), addr3, uint256.NewInt().SetUint64(1000), params.TxGas, nil, nil), signer, key3)
			gen.AddTx(freshAdd) // This transaction will be added exactly at reorg time

		case 3:
			futureAdd, _ = types.SignTx(types.NewTransaction(gen.TxNonce(addr3), addr3, uint256.NewInt().SetUint64(1000), params.TxGas, nil, nil), signer, key3)
			gen.AddTx(futureAdd) // This transaction will be added after a full reorg
		}
	}, false /* intemediateHashes */)
	if err != nil {
		t.Fatalf("generate chain: %v", err)
	}
	exit2 := make(chan struct{})
	cons2 := ethash.NewFaker()
	eng2 := process.NewConsensusProcess(cons2, params.AllEthashProtocolChanges, exit2, 1)
	defer common.SafeClose(exit2)
	if _, err := stagedsync.InsertBlocksInStages(db, ethdb.DefaultStorageMode, gspec.Config, &vm.Config{}, cons2, eng2, chain, true /* checkRoot */); err != nil {
		t.Fatalf("failed to insert forked chain: %v", err)
	}

	// removed tx
	txs := types.Transactions{pastDrop, freshDrop}
	for i, tx := range txs {
		if txn, _, _, _ := rawdb.ReadTransaction(db, tx.Hash()); txn != nil {
			t.Errorf("drop %d: tx %v found while shouldn't have been", i, txn)
		}
		if rcpt, _, _, _ := rawdb.ReadReceipt(db, tx.Hash()); rcpt != nil {
			t.Errorf("drop %d: receipt %v found while shouldn't have been", i, rcpt)
		}
	}
	// added tx
	txs = types.Transactions{pastAdd, freshAdd, futureAdd}
	for i, tx := range txs {
		if txn, _, _, _ := rawdb.ReadTransaction(db, tx.Hash()); txn == nil {
			t.Errorf("add %d: expected tx to be found", i)
		}
		if rcpt, _, _, _ := rawdb.ReadReceipt(db, tx.Hash()); rcpt == nil {
			t.Errorf("add %d: expected receipt to be found", i)
		}
	}
	// shared tx
	txs = types.Transactions{postponed, swapped}
	for i, tx := range txs {
		if txn, _, _, _ := rawdb.ReadTransaction(db, tx.Hash()); txn == nil {
			t.Errorf("share %d: expected tx to be found", i)
		}
		if rcpt, _, _, _ := rawdb.ReadReceipt(db, tx.Hash()); rcpt == nil {
			t.Errorf("share %d: expected receipt to be found", i)
		}
	}
}

func TestLogReorgs(t *testing.T) {
	db, db2 := ethdb.NewMemDatabase(), ethdb.NewMemoryDatabase()
	defer db.Close()
	defer db2.Close()
	var (
		key1, _ = crypto.HexToECDSA("b71c71a67e1177ad4e901695e1b4b9ee17ae16c6668d313eac2f96dbcda3f291")
		addr1   = crypto.PubkeyToAddress(key1.PublicKey)
		// this code generates a log
		code    = common.Hex2Bytes("60606040525b7f24ec1d3ff24c2f6ff210738839dbc339cd45a5294d85c79361016243157aae7b60405180905060405180910390a15b600a8060416000396000f360606040526008565b00")
		gspec   = &core.Genesis{Config: params.TestChainConfig, Alloc: core.GenesisAlloc{addr1: {Balance: big.NewInt(10000000000000)}}}
		genesis = gspec.MustCommit(db)
		_       = gspec.MustCommit(db2)
		signer  = types.LatestSigner(gspec.Config)
	)

	cacheConfig := &core.CacheConfig{
		TrieCleanLimit: 256,
		TrieDirtyLimit: 256,
		TrieTimeLimit:  5 * time.Minute,
		NoHistory:      false,
		Pruning:        false,
	}
	txCacher := core.NewTxSenderCacher(1)
	blockchain, _ := core.NewBlockChain(db, cacheConfig, gspec.Config, ethash.NewFaker(), vm.Config{}, nil, txCacher)
	blockchain.EnableReceipts(true)
	defer blockchain.Stop()

	rmLogsCh := make(chan core.RemovedLogsEvent, 10)
	blockchain.SubscribeRemovedLogsEvent(rmLogsCh)
	chain, _, err := core.GenerateChain(params.TestChainConfig, genesis, ethash.NewFaker(), db, 2, func(i int, gen *core.BlockGen) {
		if i == 1 {
			tx, err := types.SignTx(types.NewContractCreation(gen.TxNonce(addr1), new(uint256.Int), 1000000, new(uint256.Int), code), signer, key1)
			if err != nil {
				t.Fatalf("failed to create tx: %v", err)
			}
			gen.AddTx(tx)
		}
	}, false /* intemediateHashes */)
	if err != nil {
		t.Fatalf("generate chain: %v", err)
	}

	exit1 := make(chan struct{})
	cons1 := ethash.NewFaker()
	eng1 := process.NewConsensusProcess(cons1, params.AllEthashProtocolChanges, exit1, 1)
	defer common.SafeClose(exit1)
	if _, err1 := stagedsync.InsertBlocksInStages(db, ethdb.DefaultStorageMode, gspec.Config, &vm.Config{}, cons1, eng1, chain, true /* checkRoot */); err1 != nil {
		t.Fatalf("failed to insert chain: %v", err1)
	}

	chain, _, err = core.GenerateChain(params.TestChainConfig, genesis, ethash.NewFaker(), db2, 3, func(i int, gen *core.BlockGen) {}, false /* intemediateHashes */)
	if err != nil {
		t.Fatalf("generate chain: %v", err)
	}
	done := make(chan struct{})
	go func() {
		ev := <-rmLogsCh
		if len(ev.Logs) == 0 {
			t.Error("expected logs")
		}
		close(done)
	}()

	exit2 := make(chan struct{})
	cons2 := ethash.NewFaker()
	eng2 := process.NewConsensusProcess(cons2, params.AllEthashProtocolChanges, exit2, 1)
	defer common.SafeClose(exit2)
	if _, err := stagedsync.InsertBlocksInStages(db, ethdb.DefaultStorageMode, gspec.Config, &vm.Config{}, cons2, eng2, chain, true /* checkRoot */); err != nil {
		t.Fatalf("failed to insert forked chain: %v", err)
	}
	// In turbo-geth, RemoveLogsEvent is not working yet
	/*
		timeout := time.NewTimer(1 * time.Second)
		defer timeout.Stop()
		select {
		case <-done:
		case <-timeout.C:
			t.Fatal("Timeout. There is no RemovedLogsEvent has been sent.")
		}
	*/
}

// This EVM code generates a log when the contract is created.
var logCode = common.Hex2Bytes("60606040525b7f24ec1d3ff24c2f6ff210738839dbc339cd45a5294d85c79361016243157aae7b60405180905060405180910390a15b600a8060416000396000f360606040526008565b00")

// This test checks that log events and RemovedLogsEvent are sent
// when the chain reorganizes.
func TestLogRebirth(t *testing.T) {
	db := ethdb.NewMemDatabase()
	defer db.Close()
	txCacher := core.NewTxSenderCacher(1)
	var (
		key1, _       = crypto.HexToECDSA("b71c71a67e1177ad4e901695e1b4b9ee17ae16c6668d313eac2f96dbcda3f291")
		addr1         = crypto.PubkeyToAddress(key1.PublicKey)
		gspec         = &core.Genesis{Config: params.TestChainConfig, Alloc: core.GenesisAlloc{addr1: {Balance: big.NewInt(10000000000000)}}}
		genesis       = gspec.MustCommit(db)
		signer        = types.LatestSigner(gspec.Config)
		engine        = ethash.NewFaker()
		blockchain, _ = core.NewBlockChain(db, nil, gspec.Config, engine, vm.Config{}, nil, txCacher)
	)
	blockchain.EnableReceipts(true)
	defer blockchain.Stop()

	// The event channels.
	newLogCh := make(chan []*types.Log, 10)
	rmLogsCh := make(chan core.RemovedLogsEvent, 10)
	blockchain.SubscribeLogsEvent(newLogCh)
	blockchain.SubscribeRemovedLogsEvent(rmLogsCh)

	// This chain contains a single log.
	chain, _, chainErr := core.GenerateChain(params.TestChainConfig, genesis, engine, db, 2, func(i int, gen *core.BlockGen) {
		if i == 1 {
			tx, err := types.SignTx(types.NewContractCreation(gen.TxNonce(addr1), new(uint256.Int), 1000000, new(uint256.Int), logCode), signer, key1)
			if err != nil {
				t.Fatalf("failed to create tx: %v", err)
			}
			gen.AddTx(tx)
		}
	}, false /* intemediateHashes */)
	if chainErr != nil {
		t.Fatalf("generate chain: %v", chainErr)
	}
	// Generate long reorg chain containing another log. Inserting the
	// chain removes one log and adds one.
	forkChain, _, forkChainErr := core.GenerateChain(params.TestChainConfig, genesis, engine, db, 2, func(i int, gen *core.BlockGen) {
		if i == 1 {
			tx, err := types.SignTx(types.NewContractCreation(gen.TxNonce(addr1), new(uint256.Int), 1000000, new(uint256.Int), logCode), signer, key1)
			if err != nil {
				t.Fatalf("failed to create tx: %v", err)
			}
			gen.AddTx(tx)
			gen.OffsetTime(-9) // higher block difficulty
		}
	}, false /* intemediateHashes */)
	if forkChainErr != nil {
		t.Fatalf("generate fork chain: %v", forkChainErr)
	}
	// This chain segment is rooted in the original chain, but doesn't contain any logs.
	// When inserting it, the canonical chain switches away from forkChain and re-emits
	// the log event for the old chain, as well as a RemovedLogsEvent for forkChain.
	newBlocks, _, newBlocksErr := core.GenerateChain(params.TestChainConfig, genesis, engine, db, 3, func(i int, gen *core.BlockGen) {
		if i == 1 {
			tx, err1 := types.SignTx(types.NewContractCreation(gen.TxNonce(addr1), new(uint256.Int), 1000000, new(uint256.Int), logCode), signer, key1)
			if err1 != nil {
				t.Fatalf("failed to create tx: %v", err1)
			}
			gen.AddTx(tx)
		}
	}, false /* intemediateHashes */)
	if newBlocksErr != nil {
		t.Fatalf("generate new blocks: %v", newBlocksErr)
	}

	exit1 := make(chan struct{})
	cons1 := ethash.NewFaker()
	eng1 := process.NewConsensusProcess(cons1, params.AllEthashProtocolChanges, exit1, 1)
	defer common.SafeClose(exit1)
	if _, err := stagedsync.InsertBlocksInStages(db, ethdb.DefaultStorageMode, gspec.Config, &vm.Config{}, cons1, eng1, chain, true /* checkRoot */); err != nil {
		t.Fatalf("failed to insert chain: %v", err)
	}
	checkLogEvents(t, newLogCh, rmLogsCh, 1, 0)

	exit2 := make(chan struct{})
	cons2 := ethash.NewFaker()
	eng2 := process.NewConsensusProcess(cons2, params.AllEthashProtocolChanges, exit2, 1)
	defer common.SafeClose(exit2)
	if _, err := stagedsync.InsertBlocksInStages(db, ethdb.DefaultStorageMode, gspec.Config, &vm.Config{}, cons2, eng2, forkChain, true /* checkRoot */); err != nil {
		t.Fatalf("failed to insert forked chain: %v", err)
	}
	checkLogEvents(t, newLogCh, rmLogsCh, 1, 1)

	exit3 := make(chan struct{})
	cons3 := ethash.NewFaker()
	eng3 := process.NewConsensusProcess(ethash.NewFaker(), params.AllEthashProtocolChanges, exit3, 1)
	defer common.SafeClose(exit1)
	if _, err := stagedsync.InsertBlocksInStages(db, ethdb.DefaultStorageMode, gspec.Config, &vm.Config{}, cons3, eng3, newBlocks[2:], true /* checkRoot */); err != nil {
		t.Fatalf("failed to insert forked chain: %v", err)
	}
	checkLogEvents(t, newLogCh, rmLogsCh, 1, 1)
}

// This test is a variation of TestLogRebirth. It verifies that log events are emitted
// when a side chain containing log events overtakes the canonical chain.
func TestSideLogRebirth(t *testing.T) {
	db := ethdb.NewMemDatabase()
	defer db.Close()

	var (
		key1, _ = crypto.HexToECDSA("b71c71a67e1177ad4e901695e1b4b9ee17ae16c6668d313eac2f96dbcda3f291")
		addr1   = crypto.PubkeyToAddress(key1.PublicKey)
		gspec   = &core.Genesis{Config: params.TestChainConfig, Alloc: core.GenesisAlloc{addr1: {Balance: big.NewInt(10000000000000)}}}
		genesis = gspec.MustCommit(db)
		signer  = types.LatestSigner(gspec.Config)
	)

	txCacher := core.NewTxSenderCacher(1)
	blockchain, _ := core.NewBlockChain(db, nil, gspec.Config, ethash.NewFaker(), vm.Config{}, nil, txCacher)
	defer blockchain.Stop()

	newLogCh := make(chan []*types.Log, 10)
	rmLogsCh := make(chan core.RemovedLogsEvent, 10)
	blockchain.SubscribeLogsEvent(newLogCh)
	blockchain.SubscribeRemovedLogsEvent(rmLogsCh)

	// Generate main chain
	chain, _, err := core.GenerateChain(params.TestChainConfig, genesis, ethash.NewFaker(), db, 2, func(i int, gen *core.BlockGen) {
		if i == 1 {
			gen.OffsetTime(-9) // higher block difficulty
		}
	}, false /* intemediateHahes */)
	if err != nil {
		t.Fatalf("generate chain: %v", err)
	}
	// Generate side chain with lower difficulty
	sideChain, _, sideChainErr := core.GenerateChain(params.TestChainConfig, genesis, ethash.NewFaker(), db, 3, func(i int, gen *core.BlockGen) {
		if i == 1 {
			tx, err := types.SignTx(types.NewContractCreation(gen.TxNonce(addr1), new(uint256.Int), 1000000, new(uint256.Int), logCode), signer, key1)
			if err != nil {
				t.Fatalf("failed to create tx: %v", err)
			}
			gen.AddTx(tx)
		}
	}, false /* intemediateHashes */)
	if sideChainErr != nil {
		t.Fatalf("generate side chain: %v", sideChainErr)
	}

	exit1 := make(chan struct{})
	cons1 := ethash.NewFaker()
	eng1 := process.NewConsensusProcess(ethash.NewFaker(), params.AllEthashProtocolChanges, exit1, 1)
	defer common.SafeClose(exit1)
	if _, err := stagedsync.InsertBlocksInStages(db, ethdb.DefaultStorageMode, gspec.Config, &vm.Config{}, cons1, eng1, chain, true /* checkRoot */); err != nil {
		t.Fatalf("failed to insert forked chain: %v", err)
	}
	checkLogEvents(t, newLogCh, rmLogsCh, 0, 0)

	exit2 := make(chan struct{})
	cons2 := ethash.NewFaker()
	eng2 := process.NewConsensusProcess(ethash.NewFaker(), params.AllEthashProtocolChanges, exit2, 1)
	defer common.SafeClose(exit2)
	if _, err := stagedsync.InsertBlocksInStages(db, ethdb.DefaultStorageMode, gspec.Config, &vm.Config{}, cons2, eng2, sideChain[:2], true /* checkRoot */); err != nil {
		t.Fatalf("failed to insert forked chain: %v", err)
	}
	checkLogEvents(t, newLogCh, rmLogsCh, 0, 0)

	exit3 := make(chan struct{})
	cons3 := ethash.NewFaker()
	eng3 := process.NewConsensusProcess(ethash.NewFaker(), params.AllEthashProtocolChanges, exit3, 1)
	defer common.SafeClose(exit3)
	if _, err := stagedsync.InsertBlocksInStages(db, ethdb.DefaultStorageMode, gspec.Config, &vm.Config{}, cons3, eng3, sideChain[2:], true /* checkRoot */); err != nil {
		t.Fatalf("failed to insert forked chain: %v", err)
	}
	checkLogEvents(t, newLogCh, rmLogsCh, 1, 0)
}

func checkLogEvents(t *testing.T, logsCh <-chan []*types.Log, rmLogsCh <-chan core.RemovedLogsEvent, wantNew, wantRemoved int) {
	t.Helper()

	// if len(logsCh) != wantNew {
	//t.Fatalf("wrong number of log events: got %d, want %d", len(logsCh), wantNew)
	// }
	// if len(rmLogsCh) != wantRemoved {
	//t.Fatalf("wrong number of removed log events: got %d, want %d", len(rmLogsCh), wantRemoved)
	// }
	// Drain events.
	for i := 0; i < len(logsCh); i++ {
		<-logsCh
	}
	for i := 0; i < len(rmLogsCh); i++ {
		<-rmLogsCh
	}
}

func TestReorgSideEvent(t *testing.T) {
	t.Skip("should be restored. skipped for turbo-geth. tag: reorg")
	db, db2 := ethdb.NewMemDatabase(), ethdb.NewMemDatabase()
	defer db.Close()
	defer db2.Close()

	var (
		key1, _ = crypto.HexToECDSA("b71c71a67e1177ad4e901695e1b4b9ee17ae16c6668d313eac2f96dbcda3f291")
		addr1   = crypto.PubkeyToAddress(key1.PublicKey)
		gspec   = &core.Genesis{
			Config: params.TestChainConfig,
			Alloc:  core.GenesisAlloc{addr1: {Balance: big.NewInt(10000000000000)}},
		}
		genesis = gspec.MustCommit(db)
		_       = gspec.MustCommit(db2)
		signer  = types.LatestSigner(gspec.Config)
	)

	txCacher := core.NewTxSenderCacher(1)
	blockchain, _ := core.NewBlockChain(db, nil, gspec.Config, ethash.NewFaker(), vm.Config{}, nil, txCacher)
	defer blockchain.Stop()

	chain, _, err := core.GenerateChain(gspec.Config, genesis, ethash.NewFaker(), db, 3, func(i int, gen *core.BlockGen) {}, false /* intemediateHashes */)
	if err != nil {
		t.Fatalf("generate chain: %v", err)
	}
	if _, err = blockchain.InsertChain(context.Background(), chain); err != nil {
		t.Fatalf("failed to insert chain: %v", err)
	}

	replacementBlocks, _, replacementBlocksErr := core.GenerateChain(gspec.Config, genesis, ethash.NewFaker(), db2, 4, func(i int, gen *core.BlockGen) {
		tx, err := types.SignTx(types.NewContractCreation(gen.TxNonce(addr1), new(uint256.Int), 1000000, new(uint256.Int), nil), signer, key1)
		if i == 2 {
			gen.OffsetTime(-9)
		}
		if err != nil {
			t.Fatalf("failed to create tx: %v", err)
		}
		gen.AddTx(tx)
	}, false /* intemediateHashes */)
	if replacementBlocksErr != nil {
		t.Fatalf("generate replacement chain: %v", replacementBlocksErr)
	}
	chainSideCh := make(chan core.ChainSideEvent, 64)
	blockchain.SubscribeChainSideEvent(chainSideCh)
	if _, err := blockchain.InsertChain(context.Background(), replacementBlocks); err != nil {
		t.Fatalf("failed to insert chain: %v", err)
	}

	// first two block of the secondary chain are for a brief moment considered
	// side chains because up to that point the first one is considered the
	// heavier chain.
	expectedSideHashes := map[common.Hash]bool{
		replacementBlocks[0].Hash(): true,
		replacementBlocks[1].Hash(): true,
		chain[0].Hash():             true,
		chain[1].Hash():             true,
		chain[2].Hash():             true,
	}

	i := 0

	const timeoutDura = 10 * time.Second
	timeout := time.NewTimer(timeoutDura)
done:
	for {
		select {
		case ev := <-chainSideCh:
			block := ev.Block
			if _, ok := expectedSideHashes[block.Hash()]; !ok {
				t.Errorf("%d: didn't expect %x to be in side chain", i, block.Hash())
			}
			i++

			if i == len(expectedSideHashes) {
				timeout.Stop()

				break done
			}
			timeout.Reset(timeoutDura)

		case <-timeout.C:
			t.Fatal("Timeout. Possibly not all blocks were triggered for sideevent")
		}
	}

	// make sure no more events are fired
	select {
	case e := <-chainSideCh:
		t.Errorf("unexpected event fired: %v", e)
	case <-time.After(250 * time.Millisecond):
	}

}

// Tests if the canonical block can be fetched from the database during chain insertion.
func TestCanonicalBlockRetrieval(t *testing.T) {
	db, genesis, err1 := newCanonical(ethash.NewFaker(), 0, true)
	if err1 != nil {
		t.Fatalf("failed to create pristine chain: %v", err1)
	}
	defer db.Close()

	chain, _, err2 := core.GenerateChain(params.AllEthashProtocolChanges, genesis, ethash.NewFaker(), db, 10, func(i int, gen *core.BlockGen) {}, false /* intermediateHashes */)
	if err2 != nil {
		t.Fatalf("generate chain: %v", err2)
	}

	ok, err := stagedsync.InsertBlocksInStages(db, ethdb.DefaultStorageMode, params.AllEthashProtocolChanges, &vm.Config{}, ethash.NewFaker(), chain, true)
	require.NoError(t, err)
	require.True(t, ok)

	for _, block := range chain {
		// try to retrieve a block by its canonical hash and see if the block data can be retrieved.
		ch, err := rawdb.ReadCanonicalHash(db, block.NumberU64())
		require.NoError(t, err)
		if err != nil {
			panic(err)
		}
		if ch == (common.Hash{}) {
			continue // busy wait for canonical hash to be written
		}
		if ch != block.Hash() {
			t.Errorf("unknown canonical hash, want %s, got %s", block.Hash().Hex(), ch.Hex())
			return
		}
		fb := rawdb.ReadBlock(db, ch, block.NumberU64())
		if fb == nil {
			t.Errorf("unable to retrieve block %d for canonical hash: %s", block.NumberU64(), ch.Hex())
			return
		}
		if fb.Hash() != block.Hash() {
			t.Errorf("invalid block hash for block %d, want %s, got %s", block.NumberU64(), block.Hash().Hex(), fb.Hash().Hex())
			return
		}
	}
}

func TestEIP155Transition(t *testing.T) {
	// Configure and generate a sample block chain
	db := ethdb.NewMemDatabase()
	defer db.Close()

	var (
		key, _     = crypto.HexToECDSA("b71c71a67e1177ad4e901695e1b4b9ee17ae16c6668d313eac2f96dbcda3f291")
		address    = crypto.PubkeyToAddress(key.PublicKey)
		funds      = big.NewInt(1000000000)
		deleteAddr = common.Address{1}
		gspec      = &core.Genesis{
			Config: &params.ChainConfig{ChainID: big.NewInt(1), EIP150Block: big.NewInt(0), EIP155Block: big.NewInt(2), HomesteadBlock: new(big.Int)},
			Alloc:  core.GenesisAlloc{address: {Balance: funds}, deleteAddr: {Balance: new(big.Int)}},
		}
		genesis = gspec.MustCommit(db)
	)

	txCacher := core.NewTxSenderCacher(1)
	blockchain, _ := core.NewBlockChain(db, nil, gspec.Config, ethash.NewFaker(), vm.Config{}, nil, txCacher)
	defer blockchain.Stop()

	blocks, _, chainErr := core.GenerateChain(gspec.Config, genesis, ethash.NewFaker(), db, 4, func(i int, block *core.BlockGen) {
		var (
			tx      *types.Transaction
			err     error
			basicTx = func(signer types.Signer) (*types.Transaction, error) {
				return types.SignTx(types.NewTransaction(block.TxNonce(address), common.Address{}, new(uint256.Int), 21000, new(uint256.Int), nil), signer, key)
			}
		)
		switch i {
		case 0:
			tx, err = basicTx(types.HomesteadSigner{})
			if err != nil {
				t.Fatal(err)
			}
			block.AddTx(tx)
		case 2:
			tx, err = basicTx(types.HomesteadSigner{})
			if err != nil {
				t.Fatal(err)
			}
			block.AddTx(tx)

			tx, err = basicTx(types.LatestSigner(gspec.Config))
			if err != nil {
				t.Fatal(err)
			}
			block.AddTx(tx)
		case 3:
			tx, err = basicTx(types.HomesteadSigner{})
			if err != nil {
				t.Fatal(err)
			}
			block.AddTx(tx)

			tx, err = basicTx(types.LatestSigner(gspec.Config))
			if err != nil {
				t.Fatal(err)
			}
			block.AddTx(tx)
		}
	}, false /* intermediateHashes */)
	if chainErr != nil {
		t.Fatalf("generate chain: %v", chainErr)
	}

<<<<<<< HEAD
	exit1 := make(chan struct{})
	cons1 := ethash.NewFaker()
	eng1 := process.NewConsensusProcess(cons1, params.AllEthashProtocolChanges, exit1, 1)
	defer common.SafeClose(exit1)
	if _, err = stagedsync.InsertBlocksInStages(db, ethdb.DefaultStorageMode, gspec.Config, &vm.Config{}, cons1, eng1, blocks, true /* checkRoot */); err != nil {
		t.Fatal(err)
=======
	if _, chainErr = stagedsync.InsertBlocksInStages(db, ethdb.DefaultStorageMode, gspec.Config, &vm.Config{}, ethash.NewFaker(), blocks, true /* checkRoot */); chainErr != nil {
		t.Fatal(chainErr)
>>>>>>> 2f9bf300
	}
	block := blockchain.GetBlockByNumber(1)
	if block.Transactions()[0].Protected() {
		t.Error("Expected block[0].txs[0] to not be replay protected")
	}

	block = blockchain.GetBlockByNumber(3)
	if block.Transactions()[0].Protected() {
		t.Error("Expected block[3].txs[0] to not be replay protected")
	}
	if !block.Transactions()[1].Protected() {
		t.Error("Expected block[3].txs[1] to be replay protected")
	}
<<<<<<< HEAD

	exit2 := make(chan struct{})
	cons2 := ethash.NewFaker()
	eng2 := process.NewConsensusProcess(cons2, params.AllEthashProtocolChanges, exit2, 1)
	defer common.SafeClose(exit2)
	if _, err = stagedsync.InsertBlocksInStages(db, ethdb.DefaultStorageMode, gspec.Config, &vm.Config{}, cons2, eng2, blocks[4:], true /* checkRoot */); err != nil {
		t.Fatal(err)
=======
	if _, chainErr = stagedsync.InsertBlocksInStages(db, ethdb.DefaultStorageMode, gspec.Config, &vm.Config{}, ethash.NewFaker(), blocks[4:], true /* checkRoot */); chainErr != nil {
		t.Fatal(chainErr)
>>>>>>> 2f9bf300
	}

	// generate an invalid chain id transaction
	config := &params.ChainConfig{ChainID: big.NewInt(2), EIP150Block: big.NewInt(0), EIP155Block: big.NewInt(2), HomesteadBlock: new(big.Int)}
	blocks, _, chainErr = core.GenerateChain(config, blocks[len(blocks)-1], ethash.NewFaker(), db, 4, func(i int, block *core.BlockGen) {
		var (
			basicTx = func(signer types.Signer) (*types.Transaction, error) {
				return types.SignTx(types.NewTransaction(block.TxNonce(address), common.Address{}, new(uint256.Int), 21000, new(uint256.Int), nil), signer, key)
			}
		)
		if i == 0 {
			tx, txErr := basicTx(types.LatestSigner(config))
			if txErr != nil {
				t.Fatal(txErr)
			}
			block.AddTx(tx)
		}
	}, false /* intemediateHashes */)
	if chainErr != nil {
		t.Fatalf("generate blocks: %v", chainErr)
	}
<<<<<<< HEAD

	exit3 := make(chan struct{})
	cons3 := ethash.NewFaker()
	eng3 := process.NewConsensusProcess(cons3, params.AllEthashProtocolChanges, exit3, 1)
	defer common.SafeClose(exit3)
	_, err = stagedsync.InsertBlocksInStages(db, ethdb.DefaultStorageMode, gspec.Config, &vm.Config{}, cons3, eng3, blocks, true /* checkRoot */)
	if !errors.Is(err, types.ErrInvalidChainId) {
=======
	if _, err := stagedsync.InsertBlocksInStages(db, ethdb.DefaultStorageMode, gspec.Config, &vm.Config{}, ethash.NewFaker(), blocks, true /* checkRoot */); !errors.Is(err, types.ErrInvalidChainId) {
>>>>>>> 2f9bf300
		t.Errorf("expected error: %v, got %v", types.ErrInvalidChainId, err)
	}
}

func TestModes(t *testing.T) {
	// run test on all combination of flags
	runWithModesPermuations(
		t,
		doModesTest,
	)
}

func doModesTest(history, preimages, receipts, txlookup bool) error {
	fmt.Printf("h=%v, p=%v, r=%v, t=%v\n", history, preimages, receipts, txlookup)
	// Configure and generate a sample block chain
	db := ethdb.NewMemDatabase()
	defer db.Close()
	var (
		key, _     = crypto.HexToECDSA("b71c71a67e1177ad4e901695e1b4b9ee17ae16c6668d313eac2f96dbcda3f291")
		address    = crypto.PubkeyToAddress(key.PublicKey)
		funds      = big.NewInt(1000000000)
		deleteAddr = common.Address{1}
		gspec      = &core.Genesis{
			Config: &params.ChainConfig{ChainID: big.NewInt(1), EIP150Block: big.NewInt(0), EIP155Block: big.NewInt(2), HomesteadBlock: new(big.Int)},
			Alloc:  core.GenesisAlloc{address: {Balance: funds}, deleteAddr: {Balance: new(big.Int)}},
		}
		genesis, _, _ = gspec.Commit(db, history)
	)

	cacheConfig := &core.CacheConfig{
		Pruning:             false,
		BlocksBeforePruning: 1024,
		TrieCleanLimit:      256,
		TrieDirtyLimit:      256,
		TrieTimeLimit:       5 * time.Minute,
		DownloadOnly:        false,
		NoHistory:           !history,
	}

	txCacher := core.NewTxSenderCacher(1)
	blockchain, _ := core.NewBlockChain(db, cacheConfig, gspec.Config, ethash.NewFaker(), vm.Config{}, nil, txCacher)
	blockchain.EnableReceipts(receipts)
	blockchain.EnablePreimages(preimages)
	blockchain.EnableTxLookupIndex(txlookup)
	defer blockchain.Stop()

	blocks, _, err := core.GenerateChain(gspec.Config, genesis, ethash.NewFaker(), db, 4, func(i int, block *core.BlockGen) {
		var (
			tx      *types.Transaction
			err     error
			basicTx = func(signer types.Signer) (*types.Transaction, error) {
				return types.SignTx(types.NewTransaction(block.TxNonce(address), common.Address{}, new(uint256.Int), 21000, new(uint256.Int), nil), signer, key)
			}
		)
		switch i {
		case 0:
			tx, err = basicTx(types.HomesteadSigner{})
			if err != nil {
				panic(err)
			}
			block.AddTx(tx)
		case 2:
			tx, err = basicTx(types.HomesteadSigner{})
			if err != nil {
				panic(err)
			}
			block.AddTx(tx)

			tx, err = basicTx(types.NewEIP155Signer(gspec.Config.ChainID))
			if err != nil {
				panic(err)
			}
			block.AddTx(tx)
		case 3:
			tx, err = basicTx(types.HomesteadSigner{})
			if err != nil {
				panic(err)
			}
			block.AddTx(tx)

			tx, err = basicTx(types.NewEIP155Signer(gspec.Config.ChainID))
			if err != nil {
				panic(err)
			}
			block.AddTx(tx)
		}
	}, false /* intemediateHashes */)
	if err != nil {
		return fmt.Errorf("generate blocks: %v", err)
	}

	exit2 := make(chan struct{})
	cons2 := ethash.NewFaker()
	eng2 := process.NewConsensusProcess(cons2, params.AllEthashProtocolChanges, exit2, 1)
	defer common.SafeClose(exit2)
	if _, err = stagedsync.InsertBlocksInStages(db, ethdb.StorageMode{History: history, Receipts: receipts, TxIndex: txlookup}, gspec.Config, &vm.Config{}, cons2, eng2, blocks, true /* checkRoot */); err != nil {
		return err
	}

	for bucketName, shouldBeEmpty := range map[string]bool{
		dbutils.AccountsHistoryBucket: !history,
		dbutils.PreimagePrefix:        !preimages,
		dbutils.BlockReceiptsPrefix:   !receipts,
		dbutils.TxLookupPrefix:        !txlookup,
	} {
		numberOfEntries := 0

		err := db.Walk(bucketName, nil, 0, func(k, v []byte) (bool, error) {
			// we ignore empty account history
			//nolint:scopelint
			if bucketName == dbutils.AccountsHistoryBucket && len(v) == 0 {
				return true, nil
			}

			numberOfEntries++
			return true, nil
		})
		if err != nil {
			return err
		}

		if bucketName == dbutils.BlockReceiptsPrefix {
			// we will always have a receipt for genesis
			numberOfEntries--
		}

		if bucketName == dbutils.PreimagePrefix {
			// we will always have 2 preimages because core.GenerateChain interface does not
			// allow us to set it to ignore them
			// but if the preimages are enabled in BlockChain, we will have more than 2.
			// TODO: with a better interface to core.GenerateChain allow to check preimages
			numberOfEntries -= 2
		}

		if (shouldBeEmpty && numberOfEntries > 0) || (!shouldBeEmpty && numberOfEntries == 0) {
			return fmt.Errorf("bucket '%s' should be empty? %v (actually %d entries)", bucketName, shouldBeEmpty, numberOfEntries)
		}
	}

	return nil
}

func runWithModesPermuations(t *testing.T, testFunc func(bool, bool, bool, bool) error) {
	err := runPermutation(testFunc, 0, true, true, true, true)
	if err != nil {
		t.Errorf("error while testing stuff: %v", err)
	}
}

func runPermutation(testFunc func(bool, bool, bool, bool) error, current int, history, preimages, receipts, txlookup bool) error {
	if current == 4 {
		return testFunc(history, preimages, receipts, txlookup)
	}
	if err := runPermutation(testFunc, current+1, history, preimages, receipts, txlookup); err != nil {
		return err
	}
	switch current {
	case 0:
		history = !history
	case 1:
		preimages = !preimages
	case 2:
		receipts = !receipts
	case 3:
		txlookup = !txlookup
	default:
		panic("unexpected current item")
	}

	return runPermutation(testFunc, current+1, history, preimages, receipts, txlookup)
}

func TestEIP161AccountRemoval(t *testing.T) {
	// Configure and generate a sample block chain
	db := ethdb.NewMemDatabase()
	defer db.Close()
	var (
		key, _  = crypto.HexToECDSA("b71c71a67e1177ad4e901695e1b4b9ee17ae16c6668d313eac2f96dbcda3f291")
		address = crypto.PubkeyToAddress(key.PublicKey)
		funds   = big.NewInt(1000000000)
		theAddr = common.Address{1}
		gspec   = &core.Genesis{
			Config: &params.ChainConfig{
				ChainID:        big.NewInt(1),
				HomesteadBlock: new(big.Int),
				EIP155Block:    new(big.Int),
				EIP150Block:    new(big.Int),
				EIP158Block:    big.NewInt(2),
			},
			Alloc: core.GenesisAlloc{address: {Balance: funds}},
		}
		genesis = gspec.MustCommit(db)
	)

	blocks, _, err := core.GenerateChain(gspec.Config, genesis, ethash.NewFaker(), db, 3, func(i int, block *core.BlockGen) {
		var (
			tx     *types.Transaction
			err    error
			signer = types.LatestSigner(gspec.Config)
		)
		switch i {
		case 0:
			tx, err = types.SignTx(types.NewTransaction(block.TxNonce(address), theAddr, new(uint256.Int), 21000, new(uint256.Int), nil), signer, key)
		case 1:
			tx, err = types.SignTx(types.NewTransaction(block.TxNonce(address), theAddr, new(uint256.Int), 21000, new(uint256.Int), nil), signer, key)
		case 2:
			tx, err = types.SignTx(types.NewTransaction(block.TxNonce(address), theAddr, new(uint256.Int), 21000, new(uint256.Int), nil), signer, key)
		}
		if err != nil {
			t.Fatal(err)
		}
		block.AddTx(tx)
	}, false /* intemediateHashes */)
	if err != nil {
		t.Fatalf("generate blocks: %v", err)
	}
	// account must exist pre eip 161
	exit1 := make(chan struct{})
	cons1 := ethash.NewFaker()
	eng1 := process.NewConsensusProcess(cons1, params.AllEthashProtocolChanges, exit1, 1)
	defer common.SafeClose(exit1)
	if _, err = stagedsync.InsertBlockInStages(db, gspec.Config, &vm.Config{}, cons1, eng1, blocks[0], true /* checkRoot */); err != nil {
		t.Fatal(err)
	}
	if st := state.New(state.NewDbStateReader(db)); !st.Exist(theAddr) {
		t.Error("expected account to exist")
	}

	// account needs to be deleted post eip 161
	exit2 := make(chan struct{})
	cons2 := ethash.NewFaker()
	eng2 := process.NewConsensusProcess(cons2, params.AllEthashProtocolChanges, exit2, 1)
	defer common.SafeClose(exit2)
	if _, err = stagedsync.InsertBlockInStages(db, gspec.Config, &vm.Config{}, cons2, eng2, blocks[1], true /* checkRoot */); err != nil {
		t.Fatal(err)
	}
	if st := state.New(state.NewDbStateReader(db)); st.Exist(theAddr) {
		t.Error("account should not exist")
	}

	// account mustn't be created post eip 161
	exit3 := make(chan struct{})
	cons3 := ethash.NewFaker()
	eng3 := process.NewConsensusProcess(cons3, params.AllEthashProtocolChanges, exit3, 1)
	defer common.SafeClose(exit3)
	if _, err = stagedsync.InsertBlockInStages(db, gspec.Config, &vm.Config{}, cons3, eng3, blocks[2], true /* checkRoot */); err != nil {
		t.Fatal(err)
	}
	if st := state.New(state.NewDbStateReader(db)); st.Exist(theAddr) {
		t.Error("account should not exist")
	}
}

func TestDoubleAccountRemoval(t *testing.T) {
	db := ethdb.NewMemDatabase()
	defer db.Close()
	var (
		signer      = types.HomesteadSigner{}
		bankKey, _  = crypto.HexToECDSA("b71c71a67e1177ad4e901695e1b4b9ee17ae16c6668d313eac2f96dbcda3f291")
		bankAddress = crypto.PubkeyToAddress(bankKey.PublicKey)
		bankFunds   = big.NewInt(1e9)
		contract    = hexutil.MustDecode("0x60606040526040516102eb3803806102eb8339016040526060805160600190602001505b33600060006101000a81548173ffffffffffffffffffffffffffffffffffffffff02191690830217905550806001600050908051906020019082805482825590600052602060002090601f01602090048101928215609c579182015b82811115609b578251826000505591602001919060010190607f565b5b50905060c3919060a7565b8082111560bf576000818150600090555060010160a7565b5090565b50505b50610215806100d66000396000f30060606040526000357c01000000000000000000000000000000000000000000000000000000009004806341c0e1b51461004f578063adbd84651461005c578063cfae32171461007d5761004d565b005b61005a6004506100f6565b005b610067600450610208565b6040518082815260200191505060405180910390f35b61008860045061018a565b60405180806020018281038252838181518152602001915080519060200190808383829060006004602084601f0104600302600f01f150905090810190601f1680156100e85780820380516001836020036101000a031916815260200191505b509250505060405180910390f35b600060009054906101000a900473ffffffffffffffffffffffffffffffffffffffff1673ffffffffffffffffffffffffffffffffffffffff163373ffffffffffffffffffffffffffffffffffffffff16141561018757600060009054906101000a900473ffffffffffffffffffffffffffffffffffffffff1673ffffffffffffffffffffffffffffffffffffffff16ff5b5b565b60206040519081016040528060008152602001506001600050805480601f016020809104026020016040519081016040528092919081815260200182805480156101f957820191906000526020600020905b8154815290600101906020018083116101dc57829003601f168201915b50505050509050610205565b90565b6000439050610212565b90560000000000000000000000000000000000000000000000000000000000000020000000000000000000000000000000000000000000000000000000000000000d5468697320697320437972757300000000000000000000000000000000000000")
		input       = hexutil.MustDecode("0xadbd8465")
		kill        = hexutil.MustDecode("0x41c0e1b5")
		gspec       = &core.Genesis{
			Config: params.AllEthashProtocolChanges,
			Alloc:  core.GenesisAlloc{bankAddress: {Balance: bankFunds}},
		}
		genesis = gspec.MustCommit(db)
	)

	txCacher := core.NewTxSenderCacher(1)
	blockchain, _ := core.NewBlockChain(db, nil, gspec.Config, ethash.NewFaker(), vm.Config{}, nil, txCacher)
	defer blockchain.Stop()

	var theAddr common.Address

	blocks, _, err := core.GenerateChain(gspec.Config, genesis, ethash.NewFaker(), db, 3, func(i int, block *core.BlockGen) {
		nonce := block.TxNonce(bankAddress)
		switch i {
		case 0:
			tx, err := types.SignTx(types.NewContractCreation(nonce, new(uint256.Int), 1e6, new(uint256.Int), contract), signer, bankKey)
			assert.NoError(t, err)
			block.AddTx(tx)
			theAddr = crypto.CreateAddress(bankAddress, nonce)
		case 1:
			tx, err := types.SignTx(types.NewTransaction(nonce, theAddr, new(uint256.Int), 90000, new(uint256.Int), input), signer, bankKey)
			assert.NoError(t, err)
			block.AddTx(tx)
		case 2:
			tx, err := types.SignTx(types.NewTransaction(nonce, theAddr, new(uint256.Int), 90000, new(uint256.Int), kill), signer, bankKey)
			assert.NoError(t, err)
			block.AddTx(tx)

			// sending kill messsage to an already suicided account
			tx, err = types.SignTx(types.NewTransaction(nonce+1, theAddr, new(uint256.Int), 90000, new(uint256.Int), kill), signer, bankKey)
			assert.NoError(t, err)
			block.AddTx(tx)
		}
	}, false /* intermediateHashes */)
	if err != nil {
		t.Fatalf("generate blocks: %v", err)
	}

	exit1 := make(chan struct{})
	cons1 := ethash.NewFaker()
	eng1 := process.NewConsensusProcess(cons1, params.AllEthashProtocolChanges, exit1, 1)
	defer common.SafeClose(exit1)
	_, err = stagedsync.InsertBlocksInStages(db, ethdb.DefaultStorageMode, gspec.Config, &vm.Config{}, cons1, eng1, blocks, true /* checkRoot */)
	assert.NoError(t, err)

	st := state.New(state.NewDbStateReader(db))
	assert.NoError(t, err)
	assert.False(t, st.Exist(theAddr), "Contract should've been removed")

	dbTx, err := db.Begin(context.Background(), ethdb.RO)
	if err != nil {
		t.Fatalf("read only db tx to read state: %v", err)
	}
	defer dbTx.Rollback()
	st = state.New(state.NewPlainDBState(dbTx, 0))
	assert.NoError(t, err)
	assert.False(t, st.Exist(theAddr), "Contract should not exist at block #0")

	st = state.New(state.NewPlainDBState(dbTx, 1))
	assert.NoError(t, err)
	assert.True(t, st.Exist(theAddr), "Contract should exist at block #1")

	st = state.New(state.NewPlainDBState(dbTx, 2))
	assert.NoError(t, err)
	assert.True(t, st.Exist(theAddr), "Contract should exist at block #2")
}

// This is a regression test (i.e. as weird as it is, don't delete it ever), which
// tests that under weird reorg conditions the blockchain and its internal header-
// chain return the same latest block/header.
//
// https://github.com/ethereum/go-ethereum/pull/15941
func TestBlockchainHeaderchainReorgConsistency(t *testing.T) {
	// Generate a canonical chain to act as the main dataset
	engine := ethash.NewFaker()

	db := ethdb.NewMemDatabase()
	defer db.Close()
	genesis := (&core.Genesis{Config: params.TestChainConfig}).MustCommit(db)

	diskdb := ethdb.NewMemDatabase()
	defer diskdb.Close()
	(&core.Genesis{Config: params.TestChainConfig}).MustCommit(diskdb)

	cacheConfig := &core.CacheConfig{
		TrieCleanLimit: 256,
		TrieDirtyLimit: 256,
		TrieTimeLimit:  5 * time.Minute,
		NoHistory:      false,
		Pruning:        false,
	}
	txCacher := core.NewTxSenderCacher(1)
	chain, err := core.NewBlockChain(diskdb, cacheConfig, params.TestChainConfig, engine, vm.Config{}, nil, txCacher)
	if err != nil {
		t.Fatalf("failed to create tester chain: %v", err)
	}
	defer chain.Stop()

	blocks, _, err := core.GenerateChain(params.TestChainConfig, genesis, engine, db, 64, func(i int, b *core.BlockGen) { b.SetCoinbase(common.Address{1}) }, false /* intermediateHashes */)
	if err != nil {
		t.Fatalf("generate blocks: %v", err)
	}

	// Generate a bunch of fork blocks, each side forking from the canonical chain
	forks := make([]*types.Block, len(blocks))
	for i := 0; i < len(forks); i++ {
		fork, _, err := core.GenerateChain(params.TestChainConfig, genesis, engine, db, i+1, func(j int, b *core.BlockGen) {
			//nolint:scopelint
			if j == i {
				b.SetCoinbase(common.Address{2})
				b.OffsetTime(-2) // By reducing time, we increase difficulty of the fork, so that it can overwrite the canonical chain
			} else {
				b.SetCoinbase(common.Address{1})
			}
		}, false /* intemediateHashes */)
		if err != nil {
			t.Fatalf("generate fork %d: %v", i, err)
		}
		forks[i] = fork[len(fork)-1]
	}
	// Import the canonical and fork chain side by side, verifying the current block
	// and current header consistency
	exit := make(chan struct{})
	eng := process.NewConsensusProcess(engine, params.AllEthashProtocolChanges, exit, 1)
	defer common.SafeClose(exit)
	for i := 0; i < len(blocks); i++ {
		if _, err := stagedsync.InsertBlocksInStages(diskdb, ethdb.DefaultStorageMode, params.TestChainConfig, &vm.Config{}, engine, eng, blocks[i:i+1], true /* checkRoot */); err != nil {
			t.Fatalf("block %d: failed to insert into chain: %v", i, err)
		}
		if chain.CurrentBlock().Hash() != chain.CurrentHeader().Hash() {
			t.Errorf("block %d: current block/header mismatch: block #%d [%x…], header #%d [%x…]", i, chain.CurrentBlock().Number(), chain.CurrentBlock().Hash().Bytes()[:4], chain.CurrentHeader().Number, chain.CurrentHeader().Hash().Bytes()[:4])
		}
		if _, err := stagedsync.InsertBlocksInStages(diskdb, ethdb.DefaultStorageMode, params.TestChainConfig, &vm.Config{}, engine, eng, forks[i:i+1], true /* checkRoot */); err != nil {
			t.Fatalf(" fork %d: failed to insert into chain: %v", i, err)
		}
		if chain.CurrentBlock().Hash() != chain.CurrentHeader().Hash() {
			t.Errorf(" fork %d: current block/header mismatch: block #%d [%x…], header #%d [%x…]", i, chain.CurrentBlock().Number(), chain.CurrentBlock().Hash().Bytes()[:4], chain.CurrentHeader().Number, chain.CurrentHeader().Hash().Bytes()[:4])
		}
	}
}

// Tests that doing large reorgs works even if the state associated with the
// forking point is not available any more.
func TestLargeReorgTrieGC(t *testing.T) {
	// Generate the original common chain segment and the two competing forks
	engine := ethash.NewFaker()

	diskdb := ethdb.NewMemDatabase()
	defer diskdb.Close()
	(&core.Genesis{Config: params.TestChainConfig}).MustCommit(diskdb)
	cacheConfig := &core.CacheConfig{
		TrieCleanLimit: 256,
		TrieDirtyLimit: 256,
		TrieTimeLimit:  5 * time.Minute,
		NoHistory:      false,
		Pruning:        false,
	}
	txCacher := core.NewTxSenderCacher(1)
	chain, err := core.NewBlockChain(diskdb, cacheConfig, params.TestChainConfig, engine, vm.Config{}, nil, txCacher)
	if err != nil {
		t.Fatalf("failed to create tester chain: %v", err)
	}
	defer chain.Stop()

	db := ethdb.NewMemDatabase()
	defer db.Close()
	genesis := (&core.Genesis{Config: params.TestChainConfig}).MustCommit(db)

	shared, _, err := core.GenerateChain(params.TestChainConfig, genesis, engine, db, 64, func(i int, b *core.BlockGen) {
		b.SetCoinbase(common.Address{1})
	}, false /* intemediateHashes */)
	if err != nil {
		t.Fatalf("generate shared chain: %v", err)
	}
	original, _, err := core.GenerateChain(params.TestChainConfig, genesis, engine, db, 64+2*core.TriesInMemory, func(i int, b *core.BlockGen) {
		if i < 64 {
			b.SetCoinbase(common.Address{1})
		} else {
			b.SetCoinbase(common.Address{2})
		}
	}, false /* intemediateHashes */)
	if err != nil {
		t.Fatalf("generate original chain: %v", err)
	}
	competitor, _, err := core.GenerateChain(params.TestChainConfig, genesis, engine, db, 64+2*core.TriesInMemory+1, func(i int, b *core.BlockGen) {
		if i < 64 {
			b.SetCoinbase(common.Address{1})
		} else {
			b.SetCoinbase(common.Address{3})
			b.OffsetTime(-2)
		}
	}, false /* intemediateHashes */)
	if err != nil {
		t.Fatalf("generate competitor chain: %v", err)
	}

	// Import the shared chain and the original canonical one
	exit1 := make(chan struct{})
	cons1 := ethash.NewFaker()
	eng1 := process.NewConsensusProcess(cons1, params.AllEthashProtocolChanges, exit1, 1)
	defer common.SafeClose(exit1)
	if _, err := stagedsync.InsertBlocksInStages(diskdb, ethdb.DefaultStorageMode, params.TestChainConfig, &vm.Config{}, cons1, eng1, shared, true /* checkRoot */); err != nil {
		t.Fatalf("failed to insert shared chain: %v", err)
	}
	if _, err := stagedsync.InsertBlocksInStages(diskdb, ethdb.DefaultStorageMode, params.TestChainConfig, &vm.Config{}, cons1, eng1, original, true /* checkRoot */); err != nil {
		t.Fatalf("failed to insert original chain: %v", err)
	}
	// Import the competitor chain without exceeding the canonical's TD and ensure
	// we have not processed any of the blocks (protection against malicious blocks)
	if _, err := stagedsync.InsertBlocksInStages(diskdb, ethdb.DefaultStorageMode, params.TestChainConfig, &vm.Config{}, cons1, eng1, competitor[:len(competitor)-2], true /* checkRoot */); err != nil {
		t.Fatalf("failed to insert competitor chain: %v", err)
	}
	// Import the head of the competitor chain, triggering the reorg and ensure we
	// successfully reprocess all the stashed away blocks.
	if _, err := stagedsync.InsertBlocksInStages(diskdb, ethdb.DefaultStorageMode, params.TestChainConfig, &vm.Config{}, cons1, eng1, competitor[len(competitor)-2:], true /* checkRoot */); err != nil {
		t.Fatalf("failed to finalize competitor chain: %v", err)
	}
}

func TestBlockchainRecovery(t *testing.T) {
	t.Skip("should be restored. skipped for turbo-geth. tag: reorg")
	// Configure and generate a sample block chain
	gendb := ethdb.NewMemDatabase()
	defer gendb.Close()
	var (
		key, _  = crypto.HexToECDSA("b71c71a67e1177ad4e901695e1b4b9ee17ae16c6668d313eac2f96dbcda3f291")
		address = crypto.PubkeyToAddress(key.PublicKey)
		funds   = big.NewInt(1000000000)
		gspec   = &core.Genesis{Config: params.TestChainConfig, Alloc: core.GenesisAlloc{address: {Balance: funds}}}
		genesis = gspec.MustCommit(gendb)
	)
	height := uint64(1024)
	blocks, receipts, err := core.GenerateChain(gspec.Config, genesis, ethash.NewFaker(), gendb, int(height), nil, false /* intermediateHashes */)
	if err != nil {
		t.Fatalf("generate blocks: %v", err)
	}

	// Import the chain as a ancient-first node and ensure all pointers are updated
	frdir, err := ioutil.TempDir("", "")
	if err != nil {
		t.Fatalf("failed to create temp freezer dir: %v", err)
	}
	defer os.Remove(frdir)

	ancientDb, err := ethdb.NewDatabaseWithFreezer(ethdb.NewMemDatabase(), frdir, "")
	if err != nil {
		t.Fatalf("failed to create temp freezer db: %v", err)
	}
	defer ancientDb.Close()

	gspec.MustCommit(ancientDb)

	txCacher := core.NewTxSenderCacher(1)
	ancient, _ := core.NewBlockChain(ancientDb, nil, gspec.Config, ethash.NewFaker(), vm.Config{}, nil, txCacher)

	headers := make([]*types.Header, len(blocks))
	for i, block := range blocks {
		headers[i] = block.Header()
	}
	if n, err := ancient.InsertHeaderChain(headers, 1); err != nil {
		t.Fatalf("failed to insert header %d: %v", n, err)
	}

	if n, err := ancient.InsertReceiptChain(blocks, receipts, uint64(3*len(blocks)/4)); err != nil {
		t.Fatalf("failed to insert receipt %d: %v", n, err)
	}
	ancient.Stop()

	// Destroy head fast block manually
	midBlock := blocks[len(blocks)/2]
	rawdb.WriteHeadFastBlockHash(ancientDb, midBlock.Hash())

	// Reopen broken blockchain again
	txCacher = core.NewTxSenderCacher(1)
	ancient, _ = core.NewBlockChain(ancientDb, nil, gspec.Config, ethash.NewFaker(), vm.Config{}, nil, txCacher)
	defer ancient.Stop()
	if num := ancient.CurrentBlock().NumberU64(); num != 0 {
		t.Errorf("head block mismatch: have #%v, want #%v", num, 0)
	}
	if num := ancient.CurrentFastBlock().NumberU64(); num != midBlock.NumberU64() {
		t.Errorf("head fast-block mismatch: have #%v, want #%v", num, midBlock.NumberU64())
	}
	if num := ancient.CurrentHeader().Number.Uint64(); num != midBlock.NumberU64() {
		t.Errorf("head header mismatch: have #%v, want #%v", num, midBlock.NumberU64())
	}
}

func TestIncompleteAncientReceiptChainInsertion(t *testing.T) {
	t.Skip("should be restored. skipped for turbo-geth. tag: fast-sync")
	// Configure and generate a sample block chain
	gendb := ethdb.NewMemDatabase()
	defer gendb.Close()

	var (
		key, _  = crypto.HexToECDSA("b71c71a67e1177ad4e901695e1b4b9ee17ae16c6668d313eac2f96dbcda3f291")
		address = crypto.PubkeyToAddress(key.PublicKey)
		funds   = big.NewInt(1000000000)
		gspec   = &core.Genesis{Config: params.TestChainConfig, Alloc: core.GenesisAlloc{address: {Balance: funds}}}
		genesis = gspec.MustCommit(gendb)
	)
	height := uint64(1024)
	blocks, receipts, err := core.GenerateChain(gspec.Config, genesis, ethash.NewFaker(), gendb, int(height), nil, false /* intermediateHashes */)
	if err != nil {
		t.Fatalf("generate blocks: %v", err)
	}

	// Import the chain as a ancient-first node and ensure all pointers are updated
	frdir, err := ioutil.TempDir("", "")
	if err != nil {
		t.Fatalf("failed to create temp freezer dir: %v", err)
	}
	defer os.Remove(frdir)
	ancientDb, err := ethdb.NewDatabaseWithFreezer(ethdb.NewMemDatabase(), frdir, "")
	if err != nil {
		t.Fatalf("failed to create temp freezer db: %v", err)
	}
	defer ancientDb.Close()
	gspec.MustCommit(ancientDb)
	txCacher := core.NewTxSenderCacher(1)
	ancient, _ := core.NewBlockChain(ancientDb, nil, gspec.Config, ethash.NewFaker(), vm.Config{}, nil, txCacher)
	defer ancient.Stop()

	headers := make([]*types.Header, len(blocks))
	for i, block := range blocks {
		headers[i] = block.Header()
	}
	if n, err := ancient.InsertHeaderChain(headers, 1); err != nil {
		t.Fatalf("failed to insert header %d: %v", n, err)
	}
	// Abort ancient receipt chain insertion deliberately
	ancient.TerminateInsert = func(hash common.Hash, number uint64) bool {
		return number == blocks[len(blocks)/2].NumberU64()
	}
	previousFastBlock := ancient.CurrentFastBlock()
	if n, err := ancient.InsertReceiptChain(blocks, receipts, uint64(3*len(blocks)/4)); err == nil {
		t.Fatalf("failed to insert receipt %d: %v", n, err)
	}
	if ancient.CurrentFastBlock().NumberU64() != previousFastBlock.NumberU64() {
		t.Fatalf("failed to rollback ancient data, want %d, have %d", previousFastBlock.NumberU64(), ancient.CurrentFastBlock().NumberU64())
	}
	ancient.TerminateInsert = nil
	if n, err := ancient.InsertReceiptChain(blocks, receipts, uint64(3*len(blocks)/4)); err != nil {
		t.Fatalf("failed to insert receipt %d: %v", n, err)
	}
	if ancient.CurrentFastBlock().NumberU64() != blocks[len(blocks)-1].NumberU64() {
		t.Fatalf("failed to insert ancient recept chain after rollback")
	}
}

// Tests that importing a very large side fork, which is larger than the canon chain,
// but where the difficulty per block is kept low: this means that it will not
// overtake the 'canon' chain until after it's passed canon by about 200 blocks.
//
// Details at:
//  - https://github.com/ethereum/go-ethereum/issues/18977
//  - https://github.com/ethereum/go-ethereum/pull/18988
func TestLowDiffLongChain(t *testing.T) {
	// Generate a canonical chain to act as the main dataset
	engine := ethash.NewFaker()
	db := ethdb.NewMemDatabase()
	defer db.Close()
	genesis := new(core.Genesis).MustCommit(db)

	// We must use a pretty long chain to ensure that the fork doesn't overtake us
	// until after at least 128 blocks post tip
	blocks, _, err := core.GenerateChain(params.TestChainConfig, genesis, engine, db, 6*core.TriesInMemory, func(i int, b *core.BlockGen) {
		b.SetCoinbase(common.Address{1})
		b.OffsetTime(-9)
	}, false /* intermediateHashes */)
	if err != nil {
		t.Fatalf("generate blocks: %v", err)
	}
	// Generate fork chain, starting from an early block
	fork, _, err := core.GenerateChain(params.TestChainConfig, genesis, engine, db, 11+8*core.TriesInMemory, func(i int, b *core.BlockGen) {
		if i < 11 {
			b.SetCoinbase(common.Address{1})
			b.OffsetTime(-9)
		} else {
			b.SetCoinbase(common.Address{2})
		}
	}, false /* intermediateHashes */)
	if err != nil {
		t.Fatalf("generate fork: %v", err)
	}

	// Import the canonical chain
	diskDB := ethdb.NewMemDatabase()
	new(core.Genesis).MustCommit(diskDB)
	defer diskDB.Close()

	txCacher := core.NewTxSenderCacher(1)
	chain, err := core.NewBlockChain(diskDB, nil, params.TestChainConfig, engine, vm.Config{}, nil, txCacher)
	if err != nil {
		t.Fatalf("failed to create tester chain: %v", err)
	}
	defer chain.Stop()

	exit := make(chan struct{})
	cons := ethash.NewFaker()
	eng := process.NewConsensusProcess(cons, params.AllEthashProtocolChanges, exit, 1)
	defer common.SafeClose(exit)
	if _, err := stagedsync.InsertBlocksInStages(diskDB, ethdb.DefaultStorageMode, params.TestChainConfig, &vm.Config{}, cons, eng, blocks, true /* checkRoot */); err != nil {
		t.Fatalf("failed to insert into chain: %v", err)
	}

	// And now import the fork
	if _, err := stagedsync.InsertBlocksInStages(diskDB, ethdb.DefaultStorageMode, params.TestChainConfig, &vm.Config{}, cons, eng, fork, true /* checkRoot */); err != nil {
		t.Fatalf("failed to insert into chain: %v", err)
	}
	head := chain.CurrentBlock()
	if got := fork[len(fork)-1].Hash(); got != head.Hash() {
		t.Fatalf("head wrong, expected %x got %x", head.Hash(), got)
	}
	// Sanity check that all the canonical numbers are present
	header := chain.CurrentHeader()
	for number := head.NumberU64(); number > 0; number-- {
		if hash := chain.GetHeaderByNumber(number).Hash(); hash != header.Hash() {
			t.Fatalf("header %d: canonical hash mismatch: have %x, want %x", number, hash, header.Hash())
		}
		header = chain.GetHeader(header.ParentHash, number-1)
	}
}

// Tests that importing a sidechain (S), where
// - S is sidechain, containing blocks [Sn...Sm]
// - C is canon chain, containing blocks [G..Cn..Cm]
// - A common ancestor is placed at prune-point + blocksBetweenCommonAncestorAndPruneblock
// - The sidechain S is prepended with numCanonBlocksInSidechain blocks from the canon chain
func testSideImport(t *testing.T, numCanonBlocksInSidechain, blocksBetweenCommonAncestorAndPruneblock int) {
	t.Skip("should be restored. skipped for turbo-geth")

	// Generate a canonical chain to act as the main dataset
	engine := ethash.NewFaker()
	db := ethdb.NewMemDatabase()
	defer db.Close()
	genesis := new(core.Genesis).MustCommit(db)

	blocksNum := 2 * core.TriesInMemory
	lastPrunedIndex := blocksNum - core.TriesInMemory - 1
	parentIndex := lastPrunedIndex + blocksBetweenCommonAncestorAndPruneblock

	var side *ethdb.ObjectDatabase
	// Generate and import the canonical chain
	blocks, _, err := core.GenerateChain(params.TestChainConfig, genesis, engine, db, blocksNum, func(i int, gen *core.BlockGen) {
		if i == parentIndex+1 {
			side = db.MemCopy()
		}
	}, false /* intermediateHashes */)
	if err != nil {
		t.Fatalf("generate blocks: %v", err)
	}
	defer side.Close()

	diskdb := ethdb.NewMemDatabase()
	defer diskdb.Close()
	new(core.Genesis).MustCommit(diskdb)
	txCacher := core.NewTxSenderCacher(1)
	chain, err := core.NewBlockChain(diskdb, nil, params.TestChainConfig, engine, vm.Config{}, nil, txCacher)
	if err != nil {
		t.Fatalf("failed to create tester chain: %v", err)
	}
	defer chain.Stop()
	var n int
	if n, err = chain.InsertChain(context.Background(), blocks); err != nil {
		t.Fatalf("block %d: failed to insert into chain: %v", n, err)
	}

	lastPrunedBlock := blocks[lastPrunedIndex]
	firstNonPrunedBlock := blocks[len(blocks)-core.TriesInMemory]

	// Verify pruning of lastPrunedBlock
	if chain.HasBlockAndState(lastPrunedBlock.Hash(), lastPrunedBlock.NumberU64()) {
		t.Errorf("Block %d not pruned", lastPrunedBlock.NumberU64())
	}
	// Verify firstNonPrunedBlock is not pruned
	if !chain.HasBlockAndState(firstNonPrunedBlock.Hash(), firstNonPrunedBlock.NumberU64()) {
		t.Errorf("Block %d pruned", firstNonPrunedBlock.NumberU64())
	}
	// Generate the sidechain
	// First block should be a known block, block after should be a pruned block. So
	// canon(pruned), side, side...

	// Generate fork chain, make it longer than canon
	parent := blocks[parentIndex]
	fork, _, err := core.GenerateChain(params.TestChainConfig, parent, engine, side, 2*core.TriesInMemory, func(i int, b *core.BlockGen) {
		b.SetCoinbase(common.Address{2})
	}, false /* intermediateHashes */)
	if err != nil {
		t.Fatalf("generate fork: %v", err)
	}
	// Prepend the parent(s)
	var sidechain []*types.Block
	for i := numCanonBlocksInSidechain; i > 0; i-- {
		sidechain = append(sidechain, blocks[parentIndex+1-i])
	}
	sidechain = append(sidechain, fork...)
	_, err = chain.InsertChain(context.Background(), sidechain)
	if err != nil {
		t.Errorf("Got error, %v", err)
	}
	head := chain.CurrentBlock()
	if got := fork[len(fork)-1].Hash(); got != head.Hash() {
		t.Fatalf("head wrong, expected %x got %x", head.Hash(), got)
	}
}

// Tests that importing a sidechain (S), where
// - S is sidechain, containing blocks [Sn...Sm]
// - C is canon chain, containing blocks [G..Cn..Cm]
// - The common ancestor Cc is pruned
// - The first block in S: Sn, is == Cn
// That is: the sidechain for import contains some blocks already present in canon chain.
// So the blocks are
// [ Cn, Cn+1, Cc, Sn+3 ... Sm]
//   ^    ^    ^  pruned
func TestPrunedImportSide(t *testing.T) {
	//glogger := log.NewGlogHandler(log.StreamHandler(os.Stdout, log.TerminalFormat(false)))
	//glogger.Verbosity(3)
	//log.Root().SetHandler(log.Handler(glogger))
	testSideImport(t, 3, 3)
	testSideImport(t, 3, -3)
	testSideImport(t, 10, 0)
	testSideImport(t, 1, 10)
	testSideImport(t, 1, -10)
}

// Benchmarks large blocks with value transfers to non-existing accounts
func benchmarkLargeNumberOfValueToNonexisting(b *testing.B, numTxs, numBlocks int, recipientFn func(uint64) common.Address, dataFn func(uint64) []byte) {
	var (
		signer          = types.HomesteadSigner{}
		testBankKey, _  = crypto.HexToECDSA("b71c71a67e1177ad4e901695e1b4b9ee17ae16c6668d313eac2f96dbcda3f291")
		testBankAddress = crypto.PubkeyToAddress(testBankKey.PublicKey)
		bankFunds       = big.NewInt(100000000000000000)
		gspec           = core.Genesis{
			Config: params.TestChainConfig,
			Alloc: core.GenesisAlloc{
				testBankAddress: {Balance: bankFunds},
				common.HexToAddress("0xc0de"): {
					Code:    []byte{0x60, 0x01, 0x50},
					Balance: big.NewInt(0),
				}, // push 1, pop
			},
			GasLimit: 100e6, // 100 M
		}
	)
	// Generate the original common chain segment and the two competing forks
	engine := ethash.NewFaker()
	db := ethdb.NewMemDatabase()
	defer db.Close()
	genesis := gspec.MustCommit(db)

	blockGenerator := func(i int, block *core.BlockGen) {
		block.SetCoinbase(common.Address{1})
		for txi := 0; txi < numTxs; txi++ {
			uniq := uint64(i*numTxs + txi)
			recipient := recipientFn(uniq)
			tx, err := types.SignTx(types.NewTransaction(uniq, recipient, u256.Num1, params.TxGas, u256.Num1, nil), signer, testBankKey)
			if err != nil {
				b.Error(err)
			}
			block.AddTx(tx)
		}
	}

	diskdb := ethdb.NewMemDatabase()
	defer diskdb.Close()
	gspec.MustCommit(diskdb)
	txCacher := core.NewTxSenderCacher(1)
	chain, err := core.NewBlockChain(diskdb, nil, params.TestChainConfig, engine, vm.Config{}, nil, txCacher)
	if err != nil {
		b.Fatalf("failed to create tester chain: %v", err)
	}
	defer chain.Stop()

	shared, _, err := core.GenerateChain(params.TestChainConfig, genesis, engine, db, numBlocks, blockGenerator, false /* intermediateHashes */)
	if err != nil {
		b.Fatalf("generate shared chain: %v", err)
	}
	b.StopTimer()
	b.ResetTimer()
	for i := 0; i < b.N; i++ {
		// Import the shared chain and the original canonical one
		diskdb := ethdb.NewMemDatabase()
		gspec.MustCommit(diskdb)

		txCacher := core.NewTxSenderCacher(1)
		chain, err := core.NewBlockChain(diskdb, nil, params.TestChainConfig, engine, vm.Config{}, nil, txCacher)
		if err != nil {
			b.Fatalf("failed to create tester chain: %v", err)
		}
		b.StartTimer()
		if _, err := chain.InsertChain(context.Background(), shared); err != nil {
			b.Fatalf("failed to insert shared chain: %v", err)
		}
		b.StopTimer()
		if got := chain.CurrentBlock().Transactions().Len(); got != numTxs*numBlocks {
			b.Fatalf("Transactions were not included, expected %d, got %d", numTxs*numBlocks, got)

		}
		diskdb.Close()
		chain.Stop()
	}
}

func BenchmarkBlockChain_1x1000ValueTransferToNonexisting(b *testing.B) {
	var (
		numTxs    = 1000
		numBlocks = 1
	)
	recipientFn := func(nonce uint64) common.Address {
		return common.BigToAddress(big.NewInt(0).SetUint64(1337 + nonce))
	}
	dataFn := func(nonce uint64) []byte {
		return nil
	}
	benchmarkLargeNumberOfValueToNonexisting(b, numTxs, numBlocks, recipientFn, dataFn)
}

func BenchmarkBlockChain_1x1000ValueTransferToExisting(b *testing.B) {
	var (
		numTxs    = 1000
		numBlocks = 1
	)
	b.StopTimer()
	b.ResetTimer()

	recipientFn := func(nonce uint64) common.Address {
		return common.BigToAddress(big.NewInt(0).SetUint64(1337))
	}
	dataFn := func(nonce uint64) []byte {
		return nil
	}
	benchmarkLargeNumberOfValueToNonexisting(b, numTxs, numBlocks, recipientFn, dataFn)
}

func BenchmarkBlockChain_1x1000Executions(b *testing.B) {
	var (
		numTxs    = 1000
		numBlocks = 1
	)
	b.StopTimer()
	b.ResetTimer()

	recipientFn := func(nonce uint64) common.Address {
		return common.BigToAddress(big.NewInt(0).SetUint64(0xc0de))
	}
	dataFn := func(nonce uint64) []byte {
		return nil
	}
	benchmarkLargeNumberOfValueToNonexisting(b, numTxs, numBlocks, recipientFn, dataFn)
}

// Tests that importing a some old blocks, where all blocks are before the
// pruning point.
// This internally leads to a sidechain import, since the blocks trigger an
// ErrPrunedAncestor error.
// This may e.g. happen if
//   1. Downloader rollbacks a batch of inserted blocks and exits
//   2. Downloader starts to sync again
//   3. The blocks fetched are all known and canonical blocks
func TestSideImportPrunedBlocks(t *testing.T) {
	t.Skip("should be restored. skipped for turbo-geth. tag: reorg")
	// Generate a canonical chain to act as the main dataset
	engine := ethash.NewFaker()
	db := ethdb.NewMemDatabase()
	defer db.Close()
	genesis := new(core.Genesis).MustCommit(db)

	// Generate and import the canonical chain
	blocks, _, err := core.GenerateChain(params.TestChainConfig, genesis, engine, db, 2*core.TriesInMemory, nil, false /* intermediateHashes */)
	if err != nil {
		t.Fatalf("generate blocks: %v", err)
	}
	diskdb := ethdb.NewMemDatabase()
	new(core.Genesis).MustCommit(diskdb)
	txCacher := core.NewTxSenderCacher(1)
	chain, err := core.NewBlockChain(diskdb, nil, params.TestChainConfig, engine, vm.Config{}, nil, txCacher)
	if err != nil {
		t.Fatalf("failed to create tester chain: %v", err)
	}
	defer chain.Stop()
	var n int
	if n, err = chain.InsertChain(context.Background(), blocks); err != nil {
		t.Fatalf("block %d: failed to insert into chain: %v", n, err)
	}

	lastPrunedIndex := len(blocks) - core.TriesInMemory - 1
	lastPrunedBlock := blocks[lastPrunedIndex]

	// Verify pruning of lastPrunedBlock
	if chain.HasBlockAndState(lastPrunedBlock.Hash(), lastPrunedBlock.NumberU64()) {
		t.Errorf("Block %d not pruned", lastPrunedBlock.NumberU64())
	}
	firstNonPrunedBlock := blocks[len(blocks)-core.TriesInMemory]
	// Verify firstNonPrunedBlock is not pruned
	if !chain.HasBlockAndState(firstNonPrunedBlock.Hash(), firstNonPrunedBlock.NumberU64()) {
		t.Errorf("Block %d pruned", firstNonPrunedBlock.NumberU64())
	}
	// Now re-import some old blocks
	blockToReimport := blocks[5:8]
	_, err = chain.InsertChain(context.Background(), blockToReimport)
	if err != nil {
		t.Errorf("Got error, %v", err)
	}
}

// TestDeleteCreateRevert tests a weird state transition corner case that we hit
// while changing the internals of statedb. The workflow is that a contract is
// self destructed, then in a followup transaction (but same block) it's created
// again and the transaction reverted.
//
// The original statedb implementation flushed dirty objects to the tries after
// each transaction, so this works ok. The rework accumulated writes in memory
// first, but the journal wiped the entire state object on create-revert.
func TestDeleteCreateRevert(t *testing.T) {
	t.Skip("fixme")
	db := ethdb.NewMemDatabase()
	defer db.Close()
	var (
		aa = common.HexToAddress("0x000000000000000000000000000000000000aaaa")
		bb = common.HexToAddress("0x000000000000000000000000000000000000bbbb")
		// Generate a canonical chain to act as the main dataset
		engine = ethash.NewFaker()

		// A sender who makes transactions, has some funds
		key, _  = crypto.HexToECDSA("b71c71a67e1177ad4e901695e1b4b9ee17ae16c6668d313eac2f96dbcda3f291")
		address = crypto.PubkeyToAddress(key.PublicKey)
		funds   = big.NewInt(1000000000)
		gspec   = &core.Genesis{
			Config: params.TestChainConfig,
			Alloc: core.GenesisAlloc{
				address: {Balance: funds},
				// The address 0xAAAAA selfdestructs if called
				aa: {
					// Code needs to just selfdestruct
					Code:    []byte{byte(vm.PC), byte(vm.SELFDESTRUCT)},
					Nonce:   1,
					Balance: big.NewInt(0),
				},
				// The address 0xBBBB send 1 wei to 0xAAAA, then reverts
				bb: {
					Code: []byte{
						byte(vm.PC),          // [0]
						byte(vm.DUP1),        // [0,0]
						byte(vm.DUP1),        // [0,0,0]
						byte(vm.DUP1),        // [0,0,0,0]
						byte(vm.PUSH1), 0x01, // [0,0,0,0,1] (value)
						byte(vm.PUSH2), 0xaa, 0xaa, // [0,0,0,0,1, 0xaaaa]
						byte(vm.GAS),
						byte(vm.CALL),
						byte(vm.REVERT),
					},
					Balance: big.NewInt(1),
				},
			},
		}
		genesis = gspec.MustCommit(db)
	)

	blocks, _, err := core.GenerateChain(params.TestChainConfig, genesis, engine, db, 1, func(i int, b *core.BlockGen) {
		b.SetCoinbase(common.Address{1})
		// One transaction to AAAA
		tx, _ := types.SignTx(types.NewTransaction(0, aa,
			u256.Num0, 50000, u256.Num1, nil), types.HomesteadSigner{}, key)
		b.AddTx(tx)
		// One transaction to BBBB
		tx, _ = types.SignTx(types.NewTransaction(1, bb,
			u256.Num0, 100000, u256.Num1, nil), types.HomesteadSigner{}, key)
		b.AddTx(tx)
	}, false /* intermediateHashes */)
	if err != nil {
		t.Fatalf("generate blocks: %v", err)
	}

	// Import the canonical chain
	diskdb := ethdb.NewMemDatabase()
	defer diskdb.Close()
	gspec.MustCommit(diskdb)

	exit := make(chan struct{})
	eng := process.NewConsensusProcess(engine, params.AllEthashProtocolChanges, exit, 1)
	defer common.SafeClose(exit)
	if _, err := stagedsync.InsertBlocksInStages(diskdb, ethdb.DefaultStorageMode, params.TestChainConfig, &vm.Config{}, engine, eng, blocks, true /* checkRoot */); err != nil {
		t.Fatalf("failed to insert into chain: %v", err)
	}
}

// TestDeleteRecreateSlots tests a state-transition that contains both deletion
// and recreation of contract state.
// Contract A exists, has slots 1 and 2 set
// Tx 1: Selfdestruct A
// Tx 2: Re-create A, set slots 3 and 4
// Expected outcome is that _all_ slots are cleared from A, due to the selfdestruct,
// and then the new slots exist
func TestDeleteRecreateSlots(t *testing.T) {
	db := ethdb.NewMemDatabase()
	defer db.Close()
	var (
		// Generate a canonical chain to act as the main dataset
		engine = ethash.NewFaker()
		// A sender who makes transactions, has some funds
		key, _    = crypto.HexToECDSA("b71c71a67e1177ad4e901695e1b4b9ee17ae16c6668d313eac2f96dbcda3f291")
		address   = crypto.PubkeyToAddress(key.PublicKey)
		funds     = big.NewInt(1000000000)
		bb        = common.HexToAddress("0x000000000000000000000000000000000000bbbb")
		aaStorage = make(map[common.Hash]common.Hash)          // Initial storage in AA
		aaCode    = []byte{byte(vm.PC), byte(vm.SELFDESTRUCT)} // Code for AA (simple selfdestruct)
	)
	// Populate two slots
	aaStorage[common.HexToHash("01")] = common.HexToHash("01")
	aaStorage[common.HexToHash("02")] = common.HexToHash("02")

	// The bb-code needs to CREATE2 the aa contract. It consists of
	// both initcode and deployment code
	// initcode:
	// 1. Set slots 3=3, 4=4,
	// 2. Return aaCode

	initCode := []byte{
		byte(vm.PUSH1), 0x3, // value
		byte(vm.PUSH1), 0x3, // location
		byte(vm.SSTORE),     // Set slot[3] = 3
		byte(vm.PUSH1), 0x4, // value
		byte(vm.PUSH1), 0x4, // location
		byte(vm.SSTORE), // Set slot[4] = 4
		// Slots are set, now return the code
		byte(vm.PUSH2), byte(vm.PC), byte(vm.SELFDESTRUCT), // Push code on stack
		byte(vm.PUSH1), 0x0, // memory start on stack
		byte(vm.MSTORE),
		// Code is now in memory.
		byte(vm.PUSH1), 0x2, // size
		byte(vm.PUSH1), byte(32 - 2), // offset
		byte(vm.RETURN),
	}
	if l := len(initCode); l > 32 {
		t.Fatalf("init code is too long for a pushx, need a more elaborate deployer")
	}
	bbCode := []byte{
		// Push initcode onto stack
		byte(vm.PUSH1) + byte(len(initCode)-1)}
	bbCode = append(bbCode, initCode...)
	bbCode = append(bbCode, []byte{
		byte(vm.PUSH1), 0x0, // memory start on stack
		byte(vm.MSTORE),
		byte(vm.PUSH1), 0x00, // salt
		byte(vm.PUSH1), byte(len(initCode)), // size
		byte(vm.PUSH1), byte(32 - len(initCode)), // offset
		byte(vm.PUSH1), 0x00, // endowment
		byte(vm.CREATE2),
	}...)

	initHash := crypto.Keccak256Hash(initCode)
	aa := crypto.CreateAddress2(bb, [32]byte{}, initHash[:])
	t.Logf("Destination address: %x\n", aa)

	gspec := &core.Genesis{
		Config: params.TestChainConfig,
		Alloc: core.GenesisAlloc{
			address: {Balance: funds},
			// The address 0xAAAAA selfdestructs if called
			aa: {
				// Code needs to just selfdestruct
				Code:    aaCode,
				Nonce:   1,
				Balance: big.NewInt(0),
				Storage: aaStorage,
			},
			// The contract BB recreates AA
			bb: {
				Code:    bbCode,
				Balance: big.NewInt(1),
			},
		},
	}
	genesis := gspec.MustCommit(db)
	blocks, _, err := core.GenerateChain(params.TestChainConfig, genesis, engine, db, 1, func(i int, b *core.BlockGen) {
		b.SetCoinbase(common.Address{1})
		// One transaction to AA, to kill it
		tx, _ := types.SignTx(types.NewTransaction(0, aa,
			u256.Num0, 50000, u256.Num1, nil), types.HomesteadSigner{}, key)
		b.AddTx(tx)
		// One transaction to BB, to recreate AA
		tx, _ = types.SignTx(types.NewTransaction(1, bb,
			u256.Num0, 100000, u256.Num1, nil), types.HomesteadSigner{}, key)
		b.AddTx(tx)
	}, false /* intermediateHashes */)
	if err != nil {
		t.Fatalf("generate blocks: %v", err)
	}
	// Import the canonical chain
	exit := make(chan struct{})
	cons := ethash.NewFaker()
	eng := process.NewConsensusProcess(cons, params.AllEthashProtocolChanges, exit, 1)
	defer common.SafeClose(exit)
	if _, err := stagedsync.InsertBlocksInStages(db, ethdb.DefaultStorageMode, params.TestChainConfig, &vm.Config{}, cons, eng, blocks, true /* checkRoot */); err != nil {
		t.Fatalf("failed to insert into chain: %v", err)
	}
	statedb := state.New(state.NewDbStateReader(db))

	// If all is correct, then slot 1 and 2 are zero
	key1 := common.HexToHash("01")
	var got uint256.Int
	statedb.GetState(aa, &key1, &got)
	if !got.IsZero() {
		t.Errorf("got %d exp %d", got.Uint64(), 0)
	}
	key2 := common.HexToHash("02")
	statedb.GetState(aa, &key2, &got)
	if !got.IsZero() {
		t.Errorf("got %d exp %d", got.Uint64(), 0)
	}
	// Also, 3 and 4 should be set
	key3 := common.HexToHash("03")
	statedb.GetState(aa, &key3, &got)
	if got.Uint64() != 3 {
		t.Errorf("got %d exp %d", got.Uint64(), 3)
	}
	key4 := common.HexToHash("04")
	statedb.GetState(aa, &key4, &got)
	if got.Uint64() != 4 {
		t.Errorf("got %d exp %d", got.Uint64(), 4)
	}
}

// TestDeleteRecreateAccount tests a state-transition that contains deletion of a
// contract with storage, and a recreate of the same contract via a
// regular value-transfer
// Expected outcome is that _all_ slots are cleared from A
func TestDeleteRecreateAccount(t *testing.T) {
	db := ethdb.NewMemDatabase()
	defer db.Close()
	var (
		// Generate a canonical chain to act as the main dataset
		engine = ethash.NewFaker()
		// A sender who makes transactions, has some funds
		key, _  = crypto.HexToECDSA("b71c71a67e1177ad4e901695e1b4b9ee17ae16c6668d313eac2f96dbcda3f291")
		address = crypto.PubkeyToAddress(key.PublicKey)
		funds   = big.NewInt(1000000000)

		aa        = common.HexToAddress("0x7217d81b76bdd8707601e959454e3d776aee5f43")
		aaStorage = make(map[common.Hash]common.Hash)          // Initial storage in AA
		aaCode    = []byte{byte(vm.PC), byte(vm.SELFDESTRUCT)} // Code for AA (simple selfdestruct)
	)
	// Populate two slots
	aaStorage[common.HexToHash("01")] = common.HexToHash("01")
	aaStorage[common.HexToHash("02")] = common.HexToHash("02")

	gspec := &core.Genesis{
		Config: params.TestChainConfig,
		Alloc: core.GenesisAlloc{
			address: {Balance: funds},
			// The address 0xAAAAA selfdestructs if called
			aa: {
				// Code needs to just selfdestruct
				Code:    aaCode,
				Nonce:   1,
				Balance: big.NewInt(0),
				Storage: aaStorage,
			},
		},
	}
	genesis := gspec.MustCommit(db)

	blocks, _, err := core.GenerateChain(params.TestChainConfig, genesis, engine, db, 1, func(i int, b *core.BlockGen) {
		b.SetCoinbase(common.Address{1})
		// One transaction to AA, to kill it
		tx, _ := types.SignTx(types.NewTransaction(0, aa,
			u256.Num0, 50000, u256.Num1, nil), types.HomesteadSigner{}, key)
		b.AddTx(tx)
		// One transaction to AA, to recreate it (but without storage
		tx, _ = types.SignTx(types.NewTransaction(1, aa,
			u256.Num1, 100000, u256.Num1, nil), types.HomesteadSigner{}, key)
		b.AddTx(tx)
	}, false /* intemediateHashes */)
	if err != nil {
		t.Fatalf("generate blocks: %v", err)
	}
	// Import the canonical chain
	exit := make(chan struct{})
	cons := ethash.NewFaker()
	eng := process.NewConsensusProcess(cons, params.AllEthashProtocolChanges, exit, 1)
	defer common.SafeClose(exit)
	if _, err := stagedsync.InsertBlocksInStages(db, ethdb.DefaultStorageMode, params.TestChainConfig, &vm.Config{}, cons, eng, blocks, true /* checkRoot */); err != nil {
		t.Fatalf("failed to insert into chain: %v", err)
	}
	statedb := state.New(state.NewDbStateReader(db))

	// If all is correct, then both slots are zero
	key1 := common.HexToHash("01")
	var got uint256.Int
	statedb.GetState(aa, &key1, &got)
	if !got.IsZero() {
		t.Errorf("got %x exp %x", got, 0)
	}
	key2 := common.HexToHash("02")
	statedb.GetState(aa, &key2, &got)
	if !got.IsZero() {
		t.Errorf("got %x exp %x", got, 0)
	}
}

// TestDeleteRecreateSlotsAcrossManyBlocks tests multiple state-transition that contains both deletion
// and recreation of contract state.
// Contract A exists, has slots 1 and 2 set
// Tx 1: Selfdestruct A
// Tx 2: Re-create A, set slots 3 and 4
// Expected outcome is that _all_ slots are cleared from A, due to the selfdestruct,
// and then the new slots exist
func TestDeleteRecreateSlotsAcrossManyBlocks(t *testing.T) {
	db := ethdb.NewMemDatabase()
	defer db.Close()
	var (
		// Generate a canonical chain to act as the main dataset
		engine = ethash.NewFaker()
		// A sender who makes transactions, has some funds
		key, _    = crypto.HexToECDSA("b71c71a67e1177ad4e901695e1b4b9ee17ae16c6668d313eac2f96dbcda3f291")
		address   = crypto.PubkeyToAddress(key.PublicKey)
		funds     = big.NewInt(1000000000)
		bb        = common.HexToAddress("0x000000000000000000000000000000000000bbbb")
		aaStorage = make(map[common.Hash]common.Hash)          // Initial storage in AA
		aaCode    = []byte{byte(vm.PC), byte(vm.SELFDESTRUCT)} // Code for AA (simple selfdestruct)
	)

	exit := make(chan struct{})
	eng := process.NewConsensusProcess(engine, params.AllEthashProtocolChanges, exit, 1)
	defer common.SafeClose(exit)

	// Populate two slots
	aaStorage[common.HexToHash("01")] = common.HexToHash("01")
	aaStorage[common.HexToHash("02")] = common.HexToHash("02")

	// The bb-code needs to CREATE2 the aa contract. It consists of
	// both initcode and deployment code
	// initcode:
	// 1. Set slots 3=blocknum+1, 4=4,
	// 2. Return aaCode

	initCode := []byte{
		byte(vm.PUSH1), 0x1, //
		byte(vm.NUMBER),     // value = number + 1
		byte(vm.ADD),        //
		byte(vm.PUSH1), 0x3, // location
		byte(vm.SSTORE),     // Set slot[3] = number + 1
		byte(vm.PUSH1), 0x4, // value
		byte(vm.PUSH1), 0x4, // location
		byte(vm.SSTORE), // Set slot[4] = 4
		// Slots are set, now return the code
		byte(vm.PUSH2), byte(vm.PC), byte(vm.SELFDESTRUCT), // Push code on stack
		byte(vm.PUSH1), 0x0, // memory start on stack
		byte(vm.MSTORE),
		// Code is now in memory.
		byte(vm.PUSH1), 0x2, // size
		byte(vm.PUSH1), byte(32 - 2), // offset
		byte(vm.RETURN),
	}
	if l := len(initCode); l > 32 {
		t.Fatalf("init code is too long for a pushx, need a more elaborate deployer")
	}
	bbCode := []byte{
		// Push initcode onto stack
		byte(vm.PUSH1) + byte(len(initCode)-1)}
	bbCode = append(bbCode, initCode...)
	bbCode = append(bbCode, []byte{
		byte(vm.PUSH1), 0x0, // memory start on stack
		byte(vm.MSTORE),
		byte(vm.PUSH1), 0x00, // salt
		byte(vm.PUSH1), byte(len(initCode)), // size
		byte(vm.PUSH1), byte(32 - len(initCode)), // offset
		byte(vm.PUSH1), 0x00, // endowment
		byte(vm.CREATE2),
	}...)

	initHash := crypto.Keccak256Hash(initCode)
	aa := crypto.CreateAddress2(bb, [32]byte{}, initHash[:])
	t.Logf("Destination address: %x\n", aa)
	gspec := &core.Genesis{
		Config: params.TestChainConfig,
		Alloc: core.GenesisAlloc{
			address: {Balance: funds},
			// The address 0xAAAAA selfdestructs if called
			aa: {
				// Code needs to just selfdestruct
				Code:    aaCode,
				Nonce:   1,
				Balance: big.NewInt(0),
				Storage: aaStorage,
			},
			// The contract BB recreates AA
			bb: {
				Code:    bbCode,
				Balance: big.NewInt(1),
			},
		},
	}
	genesis := gspec.MustCommit(db)
	var nonce uint64

	type expectation struct {
		exist    bool
		blocknum int
		values   map[int]int
	}
	var current = &expectation{
		exist:    true, // exists in genesis
		blocknum: 0,
		values:   map[int]int{1: 1, 2: 2},
	}
	var expectations []*expectation
	var newDestruct = func(e *expectation) *types.Transaction {
		tx, _ := types.SignTx(types.NewTransaction(nonce, aa,
			u256.Num0, 50000, u256.Num1, nil), types.HomesteadSigner{}, key)
		nonce++
		if e.exist {
			e.exist = false
			e.values = nil
		}
		//t.Logf("block %d; adding destruct\n", e.blocknum)
		return tx
	}
	var newResurrect = func(e *expectation) *types.Transaction {
		tx, _ := types.SignTx(types.NewTransaction(nonce, bb,
			u256.Num0, 100000, u256.Num1, nil), types.HomesteadSigner{}, key)
		nonce++
		if !e.exist {
			e.exist = true
			e.values = map[int]int{3: e.blocknum + 1, 4: 4}
		}
		//t.Logf("block %d; adding resurrect\n", e.blocknum)
		return tx
	}

	blocks, _, err := core.GenerateChain(params.TestChainConfig, genesis, engine, db, 150, func(i int, b *core.BlockGen) {
		var exp = new(expectation)
		exp.blocknum = i + 1
		exp.values = make(map[int]int)
		for k, v := range current.values {
			exp.values[k] = v
		}
		exp.exist = current.exist

		b.SetCoinbase(common.Address{1})
		if i%2 == 0 {
			b.AddTx(newDestruct(exp))
		}
		if i%3 == 0 {
			b.AddTx(newResurrect(exp))
		}
		if i%5 == 0 {
			b.AddTx(newDestruct(exp))
		}
		if i%7 == 0 {
			b.AddTx(newResurrect(exp))
		}
		expectations = append(expectations, exp)
		current = exp
	}, false /* intemediateHashes */)
	if err != nil {
		t.Fatalf("generate blocks: %v", err)
	}
	// Import the canonical chain
	var asHash = func(num int) common.Hash {
		return common.BytesToHash([]byte{byte(num)})
	}
	for i, block := range blocks {
		blockNum := i + 1
		if _, err := stagedsync.InsertBlockInStages(db, params.TestChainConfig, &vm.Config{}, engine, eng, block, true /* checkRoot */); err != nil {
			t.Fatalf("block %d: failed to insert into chain: %v", i, err)
		}
		statedb := state.New(state.NewDbStateReader(db))
		// If all is correct, then slot 1 and 2 are zero
		key1 := common.HexToHash("01")
		var got uint256.Int
		statedb.GetState(aa, &key1, &got)
		if !got.IsZero() {
			t.Errorf("block %d, got %x exp %x", blockNum, got, 0)
		}
		key2 := common.HexToHash("02")
		statedb.GetState(aa, &key2, &got)
		if !got.IsZero() {
			t.Errorf("block %d, got %x exp %x", blockNum, got, 0)
		}
		exp := expectations[i]
		if exp.exist {
			if !statedb.Exist(aa) {
				t.Fatalf("block %d, expected %x to exist, it did not", blockNum, aa)
			}
			for slot, val := range exp.values {
				key := asHash(slot)
				var gotValue uint256.Int
				statedb.GetState(aa, &key, &gotValue)
				if gotValue.Uint64() != uint64(val) {
					t.Fatalf("block %d, slot %d, got %x exp %x", blockNum, slot, gotValue, val)
				}
			}
		} else {
			if statedb.Exist(aa) {
				t.Fatalf("block %d, expected %x to not exist, it did", blockNum, aa)
			}
		}
	}
}

// TestInitThenFailCreateContract tests a pretty notorious case that happened
// on mainnet over blocks 7338108, 7338110 and 7338115.
// - Block 7338108: address e771789f5cccac282f23bb7add5690e1f6ca467c is initiated
//   with 0.001 ether (thus created but no code)
// - Block 7338110: a CREATE2 is attempted. The CREATE2 would deploy code on
//   the same address e771789f5cccac282f23bb7add5690e1f6ca467c. However, the
//   deployment fails due to OOG during initcode execution
// - Block 7338115: another tx checks the balance of
//   e771789f5cccac282f23bb7add5690e1f6ca467c, and the snapshotter returned it as
//   zero.
//
// The problem being that the snapshotter maintains a destructset, and adds items
// to the destructset in case something is created "onto" an existing item.
// We need to either roll back the snapDestructs, or not place it into snapDestructs
// in the first place.
//
func TestInitThenFailCreateContract(t *testing.T) {
	db := ethdb.NewMemDatabase()
	defer db.Close()
	var (
		// Generate a canonical chain to act as the main dataset
		engine = ethash.NewFaker()
		// A sender who makes transactions, has some funds
		key, _  = crypto.HexToECDSA("b71c71a67e1177ad4e901695e1b4b9ee17ae16c6668d313eac2f96dbcda3f291")
		address = crypto.PubkeyToAddress(key.PublicKey)
		funds   = big.NewInt(1000000000)
		bb      = common.HexToAddress("0x000000000000000000000000000000000000bbbb")
	)

	exit := make(chan struct{})
	eng := process.NewConsensusProcess(engine, params.AllEthashProtocolChanges, exit, 1)
	defer common.SafeClose(exit)

	// The bb-code needs to CREATE2 the aa contract. It consists of
	// both initcode and deployment code
	// initcode:
	// 1. If blocknum < 1, error out (e.g invalid opcode)
	// 2. else, return a snippet of code
	initCode := []byte{
		byte(vm.PUSH1), 0x1, // y (2)
		byte(vm.NUMBER), // x (number)
		byte(vm.GT),     // x > y?
		byte(vm.PUSH1), byte(0x8),
		byte(vm.JUMPI), // jump to label if number > 2
		byte(0xFE),     // illegal opcode
		byte(vm.JUMPDEST),
		byte(vm.PUSH1), 0x2, // size
		byte(vm.PUSH1), 0x0, // offset
		byte(vm.RETURN), // return 2 bytes of zero-code
	}
	if l := len(initCode); l > 32 {
		t.Fatalf("init code is too long for a pushx, need a more elaborate deployer")
	}
	bbCode := []byte{
		// Push initcode onto stack
		byte(vm.PUSH1) + byte(len(initCode)-1)}
	bbCode = append(bbCode, initCode...)
	bbCode = append(bbCode, []byte{
		byte(vm.PUSH1), 0x0, // memory start on stack
		byte(vm.MSTORE),
		byte(vm.PUSH1), 0x00, // salt
		byte(vm.PUSH1), byte(len(initCode)), // size
		byte(vm.PUSH1), byte(32 - len(initCode)), // offset
		byte(vm.PUSH1), 0x00, // endowment
		byte(vm.CREATE2),
	}...)

	initHash := crypto.Keccak256Hash(initCode)
	aa := crypto.CreateAddress2(bb, [32]byte{}, initHash[:])
	t.Logf("Destination address: %x\n", aa)

	gspec := &core.Genesis{
		Config: params.TestChainConfig,
		Alloc: core.GenesisAlloc{
			address: {Balance: funds},
			// The address aa has some funds
			aa: {Balance: big.NewInt(100000)},
			// The contract BB tries to create code onto AA
			bb: {
				Code:    bbCode,
				Balance: big.NewInt(1),
			},
		},
	}
	genesis := gspec.MustCommit(db)
	nonce := uint64(0)

	blocks, _, err := core.GenerateChain(params.TestChainConfig, genesis, engine, db, 4, func(i int, b *core.BlockGen) {
		b.SetCoinbase(common.Address{1})
		// One transaction to BB
		tx, _ := types.SignTx(types.NewTransaction(nonce, bb,
			u256.Num0, 100000, u256.Num1, nil), types.HomesteadSigner{}, key)
		b.AddTx(tx)
		nonce++
	}, false /* intemediateHashes */)
	if err != nil {
		t.Fatalf("generate blocks: %v", err)
	}

	// Import the canonical chain
	diskdb := ethdb.NewMemDatabase()
	defer diskdb.Close()
	gspec.MustCommit(diskdb)
	statedb := state.New(state.NewPlainStateReader(diskdb))
	if got, exp := statedb.GetBalance(aa), uint64(100000); got.Uint64() != exp {
		t.Fatalf("Genesis err, got %v exp %v", got, exp)
	}
	// First block tries to create, but fails
	{
		block := blocks[0]
		if _, err := stagedsync.InsertBlockInStages(diskdb, params.TestChainConfig, &vm.Config{}, engine, eng, blocks[0], true /* checkRoot */); err != nil {
			t.Fatalf("block %d: failed to insert into chain: %v", block.NumberU64(), err)
		}
		statedb = state.New(state.NewPlainStateReader(diskdb))
		if got, exp := statedb.GetBalance(aa), uint64(100000); got.Uint64() != exp {
			t.Fatalf("block %d: got %v exp %v", block.NumberU64(), got, exp)
		}
	}
	// Import the rest of the blocks
	for _, block := range blocks[1:] {
		if _, err := stagedsync.InsertBlockInStages(diskdb, params.TestChainConfig, &vm.Config{}, engine, eng, blocks[0], true /* checkRoot */); err != nil {
			t.Fatalf("block %d: failed to insert into chain: %v", block.NumberU64(), err)
		}
	}
}

// TestEIP2718Transition tests that an EIP-2718 transaction will be accepted
// after the fork block has passed. This is verified by sending an EIP-2930
// access list transaction, which specifies a single slot access, and then
// checking that the gas usage of a hot SLOAD and a cold SLOAD are calculated
// correctly.
func TestEIP2718Transition(t *testing.T) {
	var (
		aa = common.HexToAddress("0x000000000000000000000000000000000000aaaa")

		// Generate a canonical chain to act as the main dataset
		engine = ethash.NewFaker()
		eng    = process.NewRemoteEngine(engine, params.YoloV3ChainConfig, 1)
		db     = ethdb.NewMemDatabase()

		// A sender who makes transactions, has some funds
		key, _  = crypto.HexToECDSA("b71c71a67e1177ad4e901695e1b4b9ee17ae16c6668d313eac2f96dbcda3f291")
		address = crypto.PubkeyToAddress(key.PublicKey)
		funds   = big.NewInt(1000000000)
		gspec   = &core.Genesis{
			Config: params.YoloV3ChainConfig,
			Alloc: core.GenesisAlloc{
				address: {Balance: funds},
				// The address 0xAAAA sloads 0x00 and 0x01
				aa: {
					Code: []byte{
						byte(vm.PC),
						byte(vm.PC),
						byte(vm.SLOAD),
						byte(vm.SLOAD),
					},
					Nonce:   0,
					Balance: big.NewInt(0),
				},
			},
		}
		genesis = gspec.MustCommit(db)
	)

	blocks, _, _ := core.GenerateChain(gspec.Config, genesis, engine, db, 1, func(i int, b *core.BlockGen) {
		b.SetCoinbase(common.Address{1})
		gasPrice, _ := uint256.FromBig(big.NewInt(1))
		chainID, _ := uint256.FromBig(gspec.Config.ChainID)

		// One transaction to 0xAAAA
		signer := types.LatestSigner(gspec.Config)
		tx, _ := types.SignNewTx(key, signer, &types.AccessListTx{
			ChainID:  chainID,
			Nonce:    0,
			To:       &aa,
			Gas:      30000,
			GasPrice: gasPrice,
			AccessList: types.AccessList{{
				Address:     aa,
				StorageKeys: []common.Hash{{0}},
			}},
		})
		b.AddTx(tx)
	}, false /*intermediateHashes*/)

	// Import the canonical chain
	diskdb := ethdb.NewMemDatabase()
	gspec.MustCommit(diskdb)

	chain, err := core.NewBlockChain(diskdb, nil, gspec.Config, engine, vm.Config{}, nil, nil)
	if err != nil {
		t.Fatalf("failed to create tester chain: %v", err)
	}
	if _, err := stagedsync.InsertBlocksInStages(diskdb, ethdb.DefaultStorageMode, gspec.Config, &vm.Config{}, engine, eng, blocks, true /* checkRoot */); err != nil {
		t.Fatalf("failed to insert into chain: %v", err)
	}

	block := chain.GetBlockByNumber(1)

	// Expected gas is intrinsic + 2 * pc + hot load + cold load, since only one load is in the access list
	expected := params.TxGas + params.TxAccessListAddressGas + params.TxAccessListStorageKeyGas + vm.GasQuickStep*2 + vm.WarmStorageReadCostEIP2929 + vm.ColdSloadCostEIP2929
	if block.GasUsed() != expected {
		t.Fatalf("incorrect amount of gas spent: expected %d, got %d", expected, block.GasUsed())

	}
}<|MERGE_RESOLUTION|>--- conflicted
+++ resolved
@@ -98,33 +98,20 @@
 		return db, genesis, nil
 	}
 
+	exit := make(chan struct{})
+	eng := process.NewConsensusProcess(ethash.NewFaker(), params.AllEthashProtocolChanges, exit, 1)
+	defer common.SafeClose(exit)
 	if full {
 		// Full block-chain requested
 		blocks := makeBlockChain(genesis, n, engine, db, canonicalSeed)
-<<<<<<< HEAD
-		exit := make(chan struct{})
-		eng := process.NewConsensusProcess(engine, params.AllEthashProtocolChanges, exit, 1)
-		defer common.SafeClose(exit)
 		_, err = stagedsync.InsertBlocksInStages(db, ethdb.DefaultStorageMode, params.AllEthashProtocolChanges, &vm.Config{}, engine, eng, blocks, true /* checkRoot */)
-		return db, blockchain, err
+		return db, genesis, err
 	}
 	// Header-only chain requested
 	headers := makeHeaderChain(genesis.Header(), n, engine, db, canonicalSeed)
 
-	exit := make(chan struct{})
-	eng := process.NewConsensusProcess(ethash.NewFaker(), params.AllEthashProtocolChanges, exit, 1)
-	defer common.SafeClose(exit)
 	_, _, _, err = stagedsync.InsertHeadersInStages(db, eng, headers)
-	return db, blockchain, err
-=======
-		_, err = stagedsync.InsertBlocksInStages(db, ethdb.DefaultStorageMode, params.AllEthashProtocolChanges, &vm.Config{}, engine, blocks, true /* checkRoot */)
-		return db, genesis, err
-	}
-	// Header-only chain requested
-	headers := makeHeaderChain(genesis.Header(), n, engine, db, canonicalSeed)
-	_, _, _, err = stagedsync.InsertHeadersInStages(db, params.AllEthashProtocolChanges, ethash.NewFaker(), headers)
 	return db, genesis, err
->>>>>>> 2f9bf300
 }
 
 // Test fork of length N starting from block i
@@ -242,16 +229,11 @@
 
 // testBlockChainImport tries to process a chain of blocks, writing them into
 // the database if successful.
-<<<<<<< HEAD
-func testBlockChainImport(chain types.Blocks, blockchain *core.BlockChain) error {
+func testBlockChainImport(hain types.Blocks, db ethdb.Database) error {
 	exit1 := make(chan struct{})
 	eng1 := process.NewConsensusProcess(blockchain.Engine(), params.AllEthashProtocolChanges, exit1, 1)
 	defer common.SafeClose(exit1)
-	if _, err := stagedsync.InsertBlocksInStages(blockchain.ChainDb(), ethdb.DefaultStorageMode, blockchain.Config(), &vm.Config{}, blockchain.Engine(), eng1, chain, true /* checkRoot */); err != nil {
-=======
-func testBlockChainImport(chain types.Blocks, db ethdb.Database) error {
-	if _, err := stagedsync.InsertBlocksInStages(db, ethdb.DefaultStorageMode, params.AllEthashProtocolChanges, &vm.Config{}, ethash.NewFaker(), chain, true /* checkRoot */); err != nil {
->>>>>>> 2f9bf300
+	if _, err := stagedsync.InsertBlocksInStages(db, ethdb.DefaultStorageMode, blockchain.Config(), &vm.Config{}, ethash.NewFaker(), eng1, chain, true /* checkRoot */); err != nil {
 		return err
 	}
 	return nil
@@ -259,16 +241,11 @@
 
 // testHeaderChainImport tries to process a chain of header, writing them into
 // the database if successful.
-<<<<<<< HEAD
-func testHeaderChainImport(chain []*types.Header, blockchain *core.BlockChain) error {
+func testHeaderChainImport(chain []*types.Header, db ethdb.Database) error {
 	exit1 := make(chan struct{})
 	eng1 := process.NewConsensusProcess(blockchain.Engine(), params.AllEthashProtocolChanges, exit1, 1)
 	defer common.SafeClose(exit1)
-	if _, _, _, err := stagedsync.InsertHeadersInStages(blockchain.ChainDb(), eng1, chain); err != nil {
-=======
-func testHeaderChainImport(chain []*types.Header, db ethdb.Database) error {
-	if _, _, _, err := stagedsync.InsertHeadersInStages(db, params.AllEthashProtocolChanges, ethash.NewFaker(), chain); err != nil {
->>>>>>> 2f9bf300
+	if _, _, _, err := stagedsync.InsertHeadersInStages(db, eng1, chain); err != nil {
 		return err
 	}
 	return nil
@@ -586,14 +563,11 @@
 func TestBadBlockHashes(t *testing.T)  { testBadHashes(t, true) }
 
 func testBadHashes(t *testing.T, full bool) {
-
-<<<<<<< HEAD
+	t.Skip("to support this error in TG")
+
 	engine := ethash.NewFaker()
 	eng := process.NewRemoteEngine(engine, params.TestChainConfig, 1)
 
-=======
-	t.Skip("to support this error in TG")
->>>>>>> 2f9bf300
 	// Create a pristine chain and database
 	db, _, err := newCanonical(ethash.NewFaker(), 0, full)
 	if err != nil {
@@ -608,21 +582,13 @@
 		core.BadHashes[blocks[2].Header().Hash()] = true
 		defer func() { delete(core.BadHashes, blocks[2].Header().Hash()) }()
 
-<<<<<<< HEAD
-		_, err = stagedsync.InsertBlocksInStages(db, ethdb.DefaultStorageMode, blockchain.Config(), blockchain.GetVMConfig(), blockchain.Engine(), eng, blocks, true /* checkRoot */)
-=======
-		_, err = stagedsync.InsertBlocksInStages(db, ethdb.DefaultStorageMode, params.AllEthashProtocolChanges, &vm.Config{}, ethash.NewFaker(), blocks, true /* checkRoot */)
->>>>>>> 2f9bf300
+		_, err = stagedsync.InsertBlocksInStages(db, ethdb.DefaultStorageMode, params.AllEthashProtocolChanges, &vm.Config{}, engine, eng, blocks, true /* checkRoot */)
 	} else {
 		headers := makeHeaderChain(rawdb.ReadCurrentHeader(db), 3, ethash.NewFaker(), db, 10)
 
 		core.BadHashes[headers[2].Hash()] = true
 		defer func() { delete(core.BadHashes, headers[2].Hash()) }()
-<<<<<<< HEAD
 		_, _, _, err = stagedsync.InsertHeadersInStages(db, eng, headers)
-=======
-		_, _, _, err = stagedsync.InsertHeadersInStages(db, params.AllEthashProtocolChanges, ethash.NewFaker(), headers)
->>>>>>> 2f9bf300
 	}
 	if !errors.Is(err, core.ErrBlacklistedHash) {
 		t.Errorf("error mismatch: have: %v, want: %v", err, core.ErrBlacklistedHash)
@@ -1240,17 +1206,12 @@
 		t.Fatalf("generate chain: %v", chainErr)
 	}
 
-<<<<<<< HEAD
 	exit1 := make(chan struct{})
 	cons1 := ethash.NewFaker()
 	eng1 := process.NewConsensusProcess(cons1, params.AllEthashProtocolChanges, exit1, 1)
 	defer common.SafeClose(exit1)
-	if _, err = stagedsync.InsertBlocksInStages(db, ethdb.DefaultStorageMode, gspec.Config, &vm.Config{}, cons1, eng1, blocks, true /* checkRoot */); err != nil {
-		t.Fatal(err)
-=======
-	if _, chainErr = stagedsync.InsertBlocksInStages(db, ethdb.DefaultStorageMode, gspec.Config, &vm.Config{}, ethash.NewFaker(), blocks, true /* checkRoot */); chainErr != nil {
+	if _, chainErr = stagedsync.InsertBlocksInStages(db, ethdb.DefaultStorageMode, gspec.Config, &vm.Config{}, cons1, eng1, blocks, true /* checkRoot */); chainErr != nil {
 		t.Fatal(chainErr)
->>>>>>> 2f9bf300
 	}
 	block := blockchain.GetBlockByNumber(1)
 	if block.Transactions()[0].Protected() {
@@ -1264,18 +1225,13 @@
 	if !block.Transactions()[1].Protected() {
 		t.Error("Expected block[3].txs[1] to be replay protected")
 	}
-<<<<<<< HEAD
 
 	exit2 := make(chan struct{})
 	cons2 := ethash.NewFaker()
 	eng2 := process.NewConsensusProcess(cons2, params.AllEthashProtocolChanges, exit2, 1)
 	defer common.SafeClose(exit2)
-	if _, err = stagedsync.InsertBlocksInStages(db, ethdb.DefaultStorageMode, gspec.Config, &vm.Config{}, cons2, eng2, blocks[4:], true /* checkRoot */); err != nil {
-		t.Fatal(err)
-=======
-	if _, chainErr = stagedsync.InsertBlocksInStages(db, ethdb.DefaultStorageMode, gspec.Config, &vm.Config{}, ethash.NewFaker(), blocks[4:], true /* checkRoot */); chainErr != nil {
+	if _, chainErr = stagedsync.InsertBlocksInStages(db, ethdb.DefaultStorageMode, gspec.Config, &vm.Config{}, cons2, eng2, blocks[4:], true /* checkRoot */); chainErr != nil {
 		t.Fatal(chainErr)
->>>>>>> 2f9bf300
 	}
 
 	// generate an invalid chain id transaction
@@ -1297,17 +1253,13 @@
 	if chainErr != nil {
 		t.Fatalf("generate blocks: %v", chainErr)
 	}
-<<<<<<< HEAD
 
 	exit3 := make(chan struct{})
 	cons3 := ethash.NewFaker()
 	eng3 := process.NewConsensusProcess(cons3, params.AllEthashProtocolChanges, exit3, 1)
 	defer common.SafeClose(exit3)
-	_, err = stagedsync.InsertBlocksInStages(db, ethdb.DefaultStorageMode, gspec.Config, &vm.Config{}, cons3, eng3, blocks, true /* checkRoot */)
+	_, err := stagedsync.InsertBlocksInStages(db, ethdb.DefaultStorageMode, gspec.Config, &vm.Config{}, cons3, eng3, blocks, true /* checkRoot */); !errors.Is(err, types.ErrInvalidChainId) {
 	if !errors.Is(err, types.ErrInvalidChainId) {
-=======
-	if _, err := stagedsync.InsertBlocksInStages(db, ethdb.DefaultStorageMode, gspec.Config, &vm.Config{}, ethash.NewFaker(), blocks, true /* checkRoot */); !errors.Is(err, types.ErrInvalidChainId) {
->>>>>>> 2f9bf300
 		t.Errorf("expected error: %v, got %v", types.ErrInvalidChainId, err)
 	}
 }
