package stages

import (
	"context"
	"encoding/binary"
	"errors"
	"fmt"
	"runtime/debug"
	"strings"
	"time"

	"github.com/c2h5oh/datasize"
	"github.com/ledgerwatch/turbo-geth/common"
	"github.com/ledgerwatch/turbo-geth/common/dbutils"
	"github.com/ledgerwatch/turbo-geth/core/vm"
	"github.com/ledgerwatch/turbo-geth/eth/stagedsync"
	"github.com/ledgerwatch/turbo-geth/eth/stagedsync/stages"
	"github.com/ledgerwatch/turbo-geth/ethdb"
	"github.com/ledgerwatch/turbo-geth/log"
	"github.com/ledgerwatch/turbo-geth/params"
	"github.com/ledgerwatch/turbo-geth/turbo/stages/headerdownload"
)

func NewStagedSync(
	ctx context.Context,
	sm ethdb.StorageMode,
	headers stagedsync.HeadersCfg,
	blockHashes stagedsync.BlockHashesCfg,
	bodies stagedsync.BodiesCfg,
	senders stagedsync.SendersCfg,
	trans stagedsync.TranspileCfg,
	exec stagedsync.ExecuteBlockCfg,
	hashState stagedsync.HashStateCfg,
	trieCfg stagedsync.TrieCfg,
	history stagedsync.HistoryCfg,
	logIndex stagedsync.LogIndexCfg,
	callTraces stagedsync.CallTracesCfg,
	txLookup stagedsync.TxLookupCfg,
	txPool stagedsync.TxPoolCfg,
	finish stagedsync.FinishCfg,
) *stagedsync.StagedSync {
	return stagedsync.New(
<<<<<<< HEAD
		stagedsync.ReplacementStages(ctx, sm, headers, bodies, senders, trans, exec, hashState, trieCfg, history, logIndex, callTraces, txLookup, txPool, finish),
=======
		stagedsync.ReplacementStages(ctx, sm, headers, blockHashes, bodies, senders, exec, hashState, trieCfg, history, logIndex, callTraces, txLookup, txPool, finish),
>>>>>>> 9d66aa0f
		stagedsync.ReplacementUnwindOrder(),
		stagedsync.OptionalParameters{},
	)
}

// StageLoop runs the continuous loop of staged sync
func StageLoop(
	ctx context.Context,
	db ethdb.Database,
	sync *stagedsync.StagedSync,
	hd *headerdownload.HeaderDownload,
	chainConfig *params.ChainConfig,
	notifier stagedsync.ChainEventNotifier,
	waitForDone chan struct{},
) {
	defer close(waitForDone)
	initialCycle := true

	for {
		select {
		case <-ctx.Done():
			return
		default:
		}

		// Estimate the current top height seen from the peer
		height := hd.TopSeenHeight()
		if err := StageLoopStep(ctx, db, sync, height, chainConfig, notifier, initialCycle); err != nil {
			if errors.Is(err, common.ErrStopped) {
				return
			}

			log.Error("Stage loop failure", "error", err)
			if recoveryErr := hd.RecoverFromDb(db); recoveryErr != nil {
				log.Error("Failed to recover header downoader", "error", recoveryErr)
			}
			continue
		}

		initialCycle = false
		hd.EnableRequestChaining()
	}
}

func StageLoopStep(
	ctx context.Context,
	db ethdb.Database,
	sync *stagedsync.StagedSync,
	highestSeenHeader uint64,
	chainConfig *params.ChainConfig,
	notifier stagedsync.ChainEventNotifier,
	initialCycle bool,
) (err error) {
	// avoid crash because TG's core does many things -
	defer func() {
		if r := recover(); r != nil { // just log is enough
			panicReplacer := strings.NewReplacer("\n", " ", "\t", "", "\r", "")
			stack := panicReplacer.Replace(string(debug.Stack()))
			switch typed := r.(type) {
			case error:
				err = fmt.Errorf("%w, trace: %s", typed, stack)
			default:
				err = fmt.Errorf("%+v, trace: %s", typed, stack)
			}
		}
	}()

	sm, err := ethdb.GetStorageModeFromDB(db)
	if err != nil {
		return err
	}

	st, err1 := sync.Prepare(nil, chainConfig, nil, &vm.Config{}, db, nil, "downloader", sm, ".", 512*datasize.MB, ctx.Done(), nil, nil, initialCycle, nil)
	if err1 != nil {
		return fmt.Errorf("prepare staged sync: %w", err1)
	}

	origin, err := stages.GetStageProgress(db, stages.Headers)
	if err != nil {
		return err
	}
	hashStateStageProgress, err1 := stages.GetStageProgress(db, stages.Bodies) // TODO: shift this when more stages are added
	if err1 != nil {
		return err1
	}
	finishProgressBefore, err1 := stages.GetStageProgress(db, stages.Finish) // TODO: shift this when more stages are added
	if err1 != nil {
		return err1
	}

	canRunCycleInOneTransaction := !initialCycle && highestSeenHeader-origin < 1024 && highestSeenHeader-hashStateStageProgress < 1024

	v, err := db.GetOne(dbutils.SyncStageUnwind, []byte(stages.Finish))
	if err != nil {
		return err
	}
	notifyFrom := finishProgressBefore
	if len(v) > 0 {
		n := binary.BigEndian.Uint64(v)
		if n != 0 {
			notifyFrom = n
		}
	}

	var tx ethdb.RwTx // on this variable will run sync cycle.
	if canRunCycleInOneTransaction {
		tx, err = db.RwKV().BeginRw(context.Background())
		if err != nil {
			return err
		}
		defer tx.Rollback()
	}

	err = st.Run(db, tx)
	if err != nil {
		return err
	}
	if canRunCycleInOneTransaction {
		commitStart := time.Now()
		errTx := tx.Commit()
		if errTx != nil {
			return errTx
		}
		log.Info("Commit cycle", "in", time.Since(commitStart))
	}

	err = stagedsync.NotifyNewHeaders2(finishProgressBefore, notifyFrom, notifier, db)
	if err != nil {
		return err
	}
	return nil
}<|MERGE_RESOLUTION|>--- conflicted
+++ resolved
@@ -40,11 +40,7 @@
 	finish stagedsync.FinishCfg,
 ) *stagedsync.StagedSync {
 	return stagedsync.New(
-<<<<<<< HEAD
-		stagedsync.ReplacementStages(ctx, sm, headers, bodies, senders, trans, exec, hashState, trieCfg, history, logIndex, callTraces, txLookup, txPool, finish),
-=======
-		stagedsync.ReplacementStages(ctx, sm, headers, blockHashes, bodies, senders, exec, hashState, trieCfg, history, logIndex, callTraces, txLookup, txPool, finish),
->>>>>>> 9d66aa0f
+		stagedsync.ReplacementStages(ctx, sm, headers, blockHashes, bodies, senders, trans, exec, hashState, trieCfg, history, logIndex, callTraces, txLookup, txPool, finish),
 		stagedsync.ReplacementUnwindOrder(),
 		stagedsync.OptionalParameters{},
 	)
