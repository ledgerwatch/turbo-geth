package stagedsync

import (
	"context"
	"errors"
	"fmt"
	"runtime"
	"time"

	"github.com/c2h5oh/datasize"
	"github.com/ledgerwatch/erigon/common"
	"github.com/ledgerwatch/erigon/common/dbutils"
	"github.com/ledgerwatch/erigon/core/state"
	"github.com/ledgerwatch/erigon/core/types/accounts"
	"github.com/ledgerwatch/erigon/eth/stagedsync/stages"
	"github.com/ledgerwatch/erigon/ethdb"
	"github.com/ledgerwatch/erigon/log"
	"github.com/ledgerwatch/erigon/metrics"
	"github.com/ledgerwatch/erigon/params"
)

var stageTranspileGauge = metrics.NewRegisteredGauge("stage/tevm", nil)

type TranspileCfg struct {
	db            ethdb.RwKV
	batchSize     datasize.ByteSize
	readerBuilder StateReaderBuilder
	writerBuilder StateWriterBuilder
	chainConfig   *params.ChainConfig
}

func StageTranspileCfg(
	kv ethdb.RwKV,
	batchSize datasize.ByteSize,
	readerBuilder StateReaderBuilder,
	writerBuilder StateWriterBuilder,
	chainConfig *params.ChainConfig,
) TranspileCfg {
	return TranspileCfg{
		db:            kv,
		batchSize:     batchSize,
		readerBuilder: readerBuilder,
		writerBuilder: writerBuilder,
		chainConfig:   chainConfig,
	}
}

func SpawnTranspileStage(s *StageState, tx ethdb.RwTx, toBlock uint64, quit <-chan struct{}, cfg TranspileCfg) error {
	var prevStageProgress uint64
<<<<<<< HEAD
	var errStart error

	if tx == nil {
		errStart = cfg.db.View(context.Background(), func(tx ethdb.Tx) error {
			prevStageProgress, errStart = stages.GetStageProgress(tx, stages.Execution)
			return errStart
		})
	} else {
		prevStageProgress, errStart = stages.GetStageProgress(tx, stages.Execution)
	}

	if errStart != nil {
		return errStart
=======
	var err error
	if tx != nil {
		prevStageProgress, err = stages.GetStageProgress(tx, stages.Execution)
		if err != nil {
			return err
		}
	} else {
		if err = cfg.db.View(context.Background(), func(tx ethdb.Tx) error {
			prevStageProgress, err = stages.GetStageProgress(tx, stages.Execution)
			return err
		}); err != nil {
			return err
		}
>>>>>>> 54a218e0
	}

	var to = prevStageProgress
	if toBlock > 0 {
		to = min(prevStageProgress, toBlock)
	}

	if to <= s.BlockNumber {
		s.Done()
		return nil
	}

	stageProgress := uint64(0)
	logTime := time.Now()

	logPrefix := s.state.LogPrefix()
	log.Info(fmt.Sprintf("[%s] Contract translation", logPrefix), "from", s.BlockNumber, "to", to)

	var lastValue []byte
	lastKey := dbutils.EncodeBlockNumber(s.BlockNumber + 1)

	excludedAddress := common.Address{}
	excludedAddress[len(excludedAddress)-1] = 1
	empty := common.Address{}

	observedAddresses := map[common.Address]struct{}{
		empty:           {},
		excludedAddress: {},
	}
	observedCodeHashes := map[common.Hash]struct{}{}

	for lastKey != nil {
		lastKey, lastValue, stageProgress, logTime, err = transpileBatch(logPrefix, s, lastKey, lastValue, to, cfg, tx, observedAddresses, observedCodeHashes, stageProgress, logTime, quit)
		if err != nil {
			return err
		}
	}

	s.Done()

	return nil
}

func transpileBatch(logPrefix string, s *StageState, blockKey []byte, addressStatus []byte, toBlock uint64, cfg TranspileCfg, tx ethdb.RwTx, observedAddresses map[common.Address]struct{}, observedCodeHashes map[common.Hash]struct{}, stageProgress uint64, logTime time.Time, quitCh <-chan struct{}) ([]byte, []byte, uint64, time.Time, error) {
	useExternalTx := tx != nil
	if !useExternalTx {
		tx, err := cfg.db.BeginRw(context.Background())
		if err != nil {
			return nil, nil, 0, time.Time{}, err
		}
		defer tx.Rollback()
	}

	batch := ethdb.NewBatch(tx)
	defer batch.Rollback()

	// read contracts pending for translation
	c, err := tx.CursorDupSort(dbutils.CallTraceSet)
	if err != nil {
		return nil, nil, 0, time.Time{}, err
	}
	defer c.Close()

	logEvery := time.NewTicker(logInterval)
	defer logEvery.Stop()

	stateReader := state.NewPlainStateReader(batch)

	var (
		codeHash       common.Hash
		codeHashBytes  []byte
		addr           common.Address
		addrBytes      []byte
		acc            *accounts.Account
		block          uint64
		evmContract    []byte
		transpiledCode []byte
		ok             bool
		currentSize    int
		updateProgress bool
	)

	prevContract := stageProgress

	if len(addressStatus) == 0 {
		blockKey, addressStatus, err = c.SeekExact(blockKey)
		if err != nil {
			return nil, nil, 0, time.Time{}, fmt.Errorf("can't read pending code translations: %w", err)
		}
	} else {
		blockKey, addressStatus, err = c.SeekBothExact(blockKey, addressStatus)
		if err != nil {
			return nil, nil, 0, time.Time{}, fmt.Errorf("can't read pending code translations: %w", err)
		}
	}

	for ; err == nil; blockKey, addressStatus, err = c.Next() {
		if err != nil {
			return nil, nil, 0, time.Time{}, fmt.Errorf("can't read pending code translations: %w", err)
		}
		if err = common.Stopped(quitCh); err != nil {
			return nil, nil, 0, time.Time{}, fmt.Errorf("can't read pending code translations: %w", err)
		}

		select {
		case <-logEvery.C:
			prevContract, logTime = logTEVMProgress(logPrefix, prevContract, logTime, stageProgress)

			if hasTx, ok := tx.(ethdb.HasTx); ok {
				hasTx.Tx().CollectMetrics()
			}
		default:
		}

		block, err = dbutils.DecodeBlockNumber(blockKey)
		if err != nil {
			return nil, nil, 0, time.Time{}, fmt.Errorf("can't read pending code translations: %w", err)
		}

		if block > toBlock {
			break
		}

		if addressStatus[len(addressStatus)-1]&4 == 0 {
			continue
		}

		addrBytes = addressStatus[:len(addressStatus)-1]
		addr = common.BytesToAddress(addrBytes)

		_, ok = observedAddresses[addr]
		if ok {
			continue
		}
		observedAddresses[addr] = struct{}{}

		acc, err = stateReader.ReadAccountData(addr)
		if err != nil {
			if errors.Is(err, ethdb.ErrKeyNotFound) {
				continue
			}
			return nil, nil, 0, time.Time{}, fmt.Errorf("can't read account by address %q: %w", addr, err)
		}
		if acc == nil {
			continue
		}

		codeHash = acc.CodeHash
		if ok = accounts.IsEmptyCodeHash(codeHash); ok {
			continue
		}
		codeHashBytes = codeHash.Bytes()

		_, ok = observedCodeHashes[codeHash]
		if ok {
			continue
		}
		observedCodeHashes[codeHash] = struct{}{}

		// check if we already have TEVM code
		ok, err = batch.Has(dbutils.ContractTEVMCodeBucket, codeHashBytes)
		if err != nil && !errors.Is(err, ethdb.ErrKeyNotFound) {
			return nil, nil, 0, time.Time{}, fmt.Errorf("can't read code TEVM bucket by contract hash %q: %w", codeHash, err)
		}
		if ok && err == nil {
			// already has TEVM code
			continue
		}

		// load the contract code
		evmContract, err = batch.GetOne(dbutils.CodeBucket, codeHashBytes)
		if err != nil {
			if errors.Is(err, ethdb.ErrKeyNotFound) {
				continue
			}
			return nil, nil, 0, time.Time{}, fmt.Errorf("can't read pending code translations: %w", err)
		}
		if len(evmContract) == 0 {
			continue
		}

		// call a transpiler
		transpiledCode, err = transpileCode(evmContract)
		if err != nil {
			if errors.Is(err, ethdb.ErrKeyNotFound) {
				log.Warn("cannot find EVM contract", "address", addr, "hash", codeHash)
				continue
			}
			return nil, nil, 0, time.Time{}, fmt.Errorf("contract %q cannot be translated: %w", codeHash, err)
		}

		// store TEVM contract code
		err = batch.Put(dbutils.ContractTEVMCodeBucket, codeHashBytes, transpiledCode)
		if err != nil {
			return nil, nil, 0, time.Time{}, fmt.Errorf("cannot store TEVM code %q: %w", codeHash, err)
		}

		stageProgress++

		currentSize = batch.BatchSize()
		updateProgress = currentSize >= int(cfg.batchSize)

		if updateProgress {
			// should exit any execute single Commit
			break
		}
	}

	blockKey, addressStatus, err = c.Current()
	if err != nil {
		return nil, nil, 0, time.Time{}, fmt.Errorf("cannot get current key: %w", err)
	}

	block, err = dbutils.DecodeBlockNumber(blockKey)
	if err != nil {
		return nil, nil, 0, time.Time{}, fmt.Errorf("can't get latest processed block %v: %w", blockKey, err)
	}

	if err = s.Update(batch, block); err != nil {
		return nil, nil, 0, time.Time{}, fmt.Errorf("cannot update the stage status on %q: %w", codeHash, err)
	}

	blockKey, addressStatus = common.CopyBytes(blockKey), common.CopyBytes(addressStatus) // data valid only until end of tx - copy it

	if err = batch.Commit(); err != nil {
		return nil, nil, 0, time.Time{}, fmt.Errorf("cannot commit the batch of translations on %q: %w", codeHash, err)
	}

	if !useExternalTx {
		if err = tx.Commit(); err != nil {
			return nil, nil, 0, time.Time{}, fmt.Errorf("cannot commit the external transation on %q: %w", codeHash, err)
		}
	}

	stageTranspileGauge.Inc(int64(currentSize))

	log.Info(fmt.Sprintf("[%s] Completed on", logPrefix), "block", toBlock, "contracts", stageProgress)

	return blockKey, addressStatus, stageProgress, logTime, nil
}

func logTEVMProgress(logPrefix string, prevContract uint64, prevTime time.Time, currentContract uint64) (uint64, time.Time) {
	currentTime := time.Now()
	interval := currentTime.Sub(prevTime)
	speed := float64(currentContract-prevContract) / float64(interval/time.Second)
	var m runtime.MemStats
	runtime.ReadMemStats(&m)
	var logpairs = []interface{}{
		"number", currentContract,
		"contracts/second", speed,
	}
	logpairs = append(logpairs, "alloc", common.StorageSize(m.Alloc), "sys", common.StorageSize(m.Sys), "numGC", int(m.NumGC))
	log.Info(fmt.Sprintf("[%s] Translated contracts", logPrefix), logpairs...)

	return currentContract, currentTime
}

func UnwindTranspileStage(u *UnwindState, s *StageState, tx ethdb.RwTx, _ <-chan struct{}, cfg TranspileCfg) error {
	useExternalTx := tx != nil
	if !useExternalTx {
		var err error
		tx, err = cfg.db.BeginRw(context.Background())
		if err != nil {
			return err
		}
		defer tx.Rollback()
	}

	keyStart := dbutils.EncodeBlockNumber(u.UnwindPoint + 1)
	c, err := tx.CursorDupSort(dbutils.CallTraceSet)
	if err != nil {
		return err
	}
	defer c.Close()

	var (
		codeHash      common.Hash
		codeHashBytes []byte
		addr          common.Address
		addrBytes     []byte
		acc           *accounts.Account
		ok            bool
	)

	stateReader := state.NewPlainStateReader(tx)

	for k, addrStatus, err := c.Seek(keyStart); k != nil; k, addrStatus, err = c.Next() {
		if err != nil {
			return err
		}

		if addrStatus[len(addrStatus)-1]&4 == 0 {
			continue
		}

		addrBytes = addrStatus[:len(addrStatus)-1]
		addr = common.BytesToAddress(addrBytes)

		acc, err = stateReader.ReadAccountData(addr)
		if err != nil {
			if errors.Is(err, ethdb.ErrKeyNotFound) {
				continue
			}
			return fmt.Errorf("can't read account by address %q: %w", addr, err)
		}
		if acc == nil {
			continue
		}

		codeHash = acc.CodeHash
		if ok = accounts.IsEmptyCodeHash(codeHash); ok {
			continue
		}
		codeHashBytes = codeHash.Bytes()

		// check if we already have TEVM code
		ok, err = tx.Has(dbutils.ContractTEVMCodeBucket, codeHashBytes)
		if err != nil && !errors.Is(err, ethdb.ErrKeyNotFound) {
			return fmt.Errorf("can't read code TEVM bucket by contract hash %q: %w", codeHash, err)
		}
		if err != nil || !ok {
			// doesn't have TEVM code
			continue
		}

		err = tx.Delete(dbutils.ContractTEVMCodeBucket, codeHashBytes, nil)
		if err != nil {
			return fmt.Errorf("can't delete TEVM code by hash %q: %w", codeHash, err)
		}
	}

	err = u.Done(tx)
	logPrefix := s.state.LogPrefix()
	if err != nil {
		return fmt.Errorf("%s: reset: %v", logPrefix, err)
	}
	if !useExternalTx {
		err = tx.Commit()
		if err != nil {
			return fmt.Errorf("%s: failed to write db commit: %v", logPrefix, err)
		}
	}
	return nil
}

// todo: TBD actual TEVM translator
func transpileCode(code []byte) ([]byte, error) {
	return append(make([]byte, 0, len(code)), code...), nil
}<|MERGE_RESOLUTION|>--- conflicted
+++ resolved
@@ -47,7 +47,6 @@
 
 func SpawnTranspileStage(s *StageState, tx ethdb.RwTx, toBlock uint64, quit <-chan struct{}, cfg TranspileCfg) error {
 	var prevStageProgress uint64
-<<<<<<< HEAD
 	var errStart error
 
 	if tx == nil {
@@ -61,21 +60,6 @@
 
 	if errStart != nil {
 		return errStart
-=======
-	var err error
-	if tx != nil {
-		prevStageProgress, err = stages.GetStageProgress(tx, stages.Execution)
-		if err != nil {
-			return err
-		}
-	} else {
-		if err = cfg.db.View(context.Background(), func(tx ethdb.Tx) error {
-			prevStageProgress, err = stages.GetStageProgress(tx, stages.Execution)
-			return err
-		}); err != nil {
-			return err
-		}
->>>>>>> 54a218e0
 	}
 
 	var to = prevStageProgress
