package stagedsync

import (
	"errors"
	"fmt"
	"math/big"
	"math/rand"
	"time"

	"github.com/ledgerwatch/turbo-geth/common"
	"github.com/ledgerwatch/turbo-geth/common/dbutils"
	"github.com/ledgerwatch/turbo-geth/consensus"
	"github.com/ledgerwatch/turbo-geth/core"
	"github.com/ledgerwatch/turbo-geth/core/rawdb"
	"github.com/ledgerwatch/turbo-geth/core/types"
	"github.com/ledgerwatch/turbo-geth/ethdb"
	"github.com/ledgerwatch/turbo-geth/log"
	"github.com/ledgerwatch/turbo-geth/metrics"
	"github.com/ledgerwatch/turbo-geth/params"
	"github.com/ledgerwatch/turbo-geth/rlp"
)

<<<<<<< HEAD
var ErrUnknownParent = errors.New("unknown parent")
=======
var stageHeadersGauge = metrics.NewRegisteredGauge("stage/headers", nil)
>>>>>>> 6af12888

func SpawnHeaderDownloadStage(s *StageState, u Unwinder, d DownloaderGlue, headersFetchers []func() error) error {
	err := d.SpawnHeaderDownloadStage(headersFetchers, s, u)
	if err == nil {
		s.Done()
	}
	return err
}

// Implements consensus.ChainReader
type ChainReader struct {
	config *params.ChainConfig
	db     ethdb.Database
}

// Config retrieves the blockchain's chain configuration.
func (cr ChainReader) Config() *params.ChainConfig {
	return cr.config
}

// CurrentHeader retrieves the current header from the local chain.
func (cr ChainReader) CurrentHeader() *types.Header {
	hash := rawdb.ReadHeadHeaderHash(cr.db)
	number := rawdb.ReadHeaderNumber(cr.db, hash)
	return rawdb.ReadHeader(cr.db, hash, *number)
}

// GetHeader retrieves a block header from the database by hash and number.
func (cr ChainReader) GetHeader(hash common.Hash, number uint64) *types.Header {
	return rawdb.ReadHeader(cr.db, hash, number)
}

// GetHeaderByNumber retrieves a block header from the database by number.
func (cr ChainReader) GetHeaderByNumber(number uint64) *types.Header {
	hash, err := rawdb.ReadCanonicalHash(cr.db, number)
	if err != nil {
		log.Error("ReadCanonicalHash failed", "err", err)
		return nil
	}
	return rawdb.ReadHeader(cr.db, hash, number)
}

// GetHeaderByHash retrieves a block header from the database by its hash.
func (cr ChainReader) GetHeaderByHash(hash common.Hash) *types.Header {
	number := rawdb.ReadHeaderNumber(cr.db, hash)
	return rawdb.ReadHeader(cr.db, hash, *number)
}

// GetBlock retrieves a block from the database by hash and number.
func (cr ChainReader) GetBlock(hash common.Hash, number uint64) *types.Block {
	return rawdb.ReadBlock(cr.db, hash, number)
}

func VerifyHeaders(db ethdb.Database, headers []*types.Header, engine consensus.EngineAPI, checkFreq int) error {
	// Generate the list of seal verification requests, and start the parallel verifier
	seals := make([]bool, len(headers))
	if checkFreq != 0 {
		// In case of checkFreq == 0 all seals are left false.
		for i := 0; i < len(seals)/checkFreq; i++ {
			index := i * checkFreq
			if index >= len(seals) {
				index = len(seals) - 1
			}
			seals[index] = true
		}
		// Last should always be verified to avoid junk.
		seals[len(seals)-1] = true
	}

	return verifyHeaders(db, engine, headers, seals)
}

func InsertHeaderChain(logPrefix string, db ethdb.Database, headers []*types.Header) (bool, bool, uint64, error) {
	start := time.Now()

	// ignore headers that we already have
	alreadyCanonicalIndex := 0
	for _, h := range headers {
		number := h.Number.Uint64()
		ch, err := rawdb.ReadCanonicalHash(db, number)
		if err != nil {
			return false, false, 0, fmt.Errorf("[%s] %w", logPrefix, err)
		}
		if h.HashCache() == ch {
			alreadyCanonicalIndex++
		} else {
			break
		}
		// If the header is a banned one, straight out abort
		if core.BadHashes[h.HashCache()] {
			log.Error(fmt.Sprintf(`[%s]
########## BAD BLOCK #########

Number: %v
Hash: 0x%x

Error: %v
##############################
`, logPrefix, h.Number, h.HashCache(), core.ErrBlacklistedHash))
			return false, false, 0, core.ErrBlacklistedHash
		}
	}
	headers = headers[alreadyCanonicalIndex:]
	if len(headers) < 1 {
		return false, false, 0, nil
	}

	if rawdb.ReadHeader(db, headers[0].ParentHash, headers[0].Number.Uint64()-1) == nil {
		return false, false, 0, fmt.Errorf("%s: unknown parent %x", logPrefix, headers[0].ParentHash)
	}
	parentTd, pErr := rawdb.ReadTd(db, headers[0].ParentHash, headers[0].Number.Uint64()-1)
	if pErr != nil {
		return false, false, 0, fmt.Errorf("[%s] %w", logPrefix, pErr)
	}
	externTd := new(big.Int).Set(parentTd)
	for i, header := range headers {
		if i > 0 {
			if header.ParentHash != headers[i-1].HashCache() {
				return false, false, 0, fmt.Errorf("%s: broken chain", logPrefix)
			}
		}
		externTd = externTd.Add(externTd, header.Difficulty)
	}
	headHash := rawdb.ReadHeadHeaderHash(db)
	headNumber := rawdb.ReadHeaderNumber(db, headHash)
	localTd, tdErr := rawdb.ReadTd(db, headHash, *headNumber)
	if tdErr != nil {
		return false, false, 0, tdErr
	}
	lastHeader := headers[len(headers)-1]
	// If the total difficulty is higher than our known, add it to the canonical chain
	// Second clause in the if statement reduces the vulnerability to selfish mining.
	// Please refer to http://www.cs.cornell.edu/~ie53/publications/btcProcFC.pdf
	newCanonical := externTd.Cmp(localTd) > 0

	if !newCanonical && externTd.Cmp(localTd) == 0 {
		if lastHeader.Number.Uint64() < *headNumber {
			newCanonical = true
		} else if lastHeader.Number.Uint64() == *headNumber {
			//nolint:gosec
			newCanonical = rand.Float64() < 0.5
		}
	}

	var deepFork bool // Whether the forkBlock is outside this header chain segment
	ch, chErr := rawdb.ReadCanonicalHash(db, headers[0].Number.Uint64()-1)
	if chErr != nil {
		return false, false, 0, fmt.Errorf("[%s] %w", logPrefix, chErr)
	}
	if newCanonical && headers[0].ParentHash != ch {
		deepFork = true
	}
	var forkBlockNumber uint64
	var fork bool // Set to true if forkBlockNumber is initialised
	ignored := 0
	batch := db.NewBatch()
	// Do a full insert if pre-checks passed
	td := new(big.Int).Set(parentTd)
	for _, header := range headers {
		// we always add header difficulty to TD, because next blocks might
		// be inserted and we need the right value for them
		td = td.Add(td, header.Difficulty)
		if !newCanonical && rawdb.ReadHeaderNumber(batch, header.HashCache()) != nil {
			// We cannot ignore blocks if they cause reorg
			ignored++
			continue
		}
		number := header.Number.Uint64()
		ch, chErr := rawdb.ReadCanonicalHash(batch, number)
		if chErr != nil {
			return false, false, 0, fmt.Errorf("[%s] %w", logPrefix, chErr)
		}
		hashesMatch := header.HashCache() == ch
		if newCanonical && !deepFork && !fork && !hashesMatch {
			forkBlockNumber = number - 1
			fork = true
		} else if newCanonical && hashesMatch {
			forkBlockNumber = number
			fork = true
		}
		if newCanonical {
<<<<<<< HEAD
			if err = rawdb.WriteCanonicalHash(batch, header.HashCache(), header.Number.Uint64()); err != nil {
=======
			if err := rawdb.WriteCanonicalHash(batch, header.Hash(), header.Number.Uint64()); err != nil {
>>>>>>> 6af12888
				return false, false, 0, fmt.Errorf("[%s] %w", logPrefix, err)
			}
		}
		data, rlpErr := rlp.EncodeToBytes(header)
		if rlpErr != nil {
			return false, false, 0, fmt.Errorf("[%s] Failed to RLP encode header: %w", logPrefix, rlpErr)
		}
		if err := rawdb.WriteTd(batch, header.HashCache(), header.Number.Uint64(), td); err != nil {
			return false, false, 0, fmt.Errorf("[%s] Failed to WriteTd: %w", logPrefix, err)
		}
		if err := batch.Put(dbutils.HeadersBucket, dbutils.HeaderKey(number, header.Hash()), data); err != nil {
			return false, false, 0, fmt.Errorf("[%s] Failed to store header: %w", logPrefix, err)
		}
		stageHeadersGauge.Update(int64(lastHeader.Number.Uint64()))
	}
	if deepFork {
		forkHeader := rawdb.ReadHeader(batch, headers[0].ParentHash, headers[0].Number.Uint64()-1)
		forkBlockNumber = forkHeader.Number.Uint64() - 1
		forkHash := forkHeader.ParentHash
		for {
			ch, err := rawdb.ReadCanonicalHash(batch, forkBlockNumber)
			if err != nil {
				return false, false, 0, fmt.Errorf("[%s] %w", logPrefix, err)
			}
			if forkHash == ch {
				break
			}

			if err = rawdb.WriteCanonicalHash(batch, forkHash, forkBlockNumber); err != nil {
				return false, false, 0, err
			}
			forkHeader = rawdb.ReadHeader(batch, forkHash, forkBlockNumber)
			forkBlockNumber = forkHeader.Number.Uint64() - 1
			forkHash = forkHeader.ParentHash
		}
		if err := rawdb.WriteCanonicalHash(batch, headers[0].ParentHash, headers[0].Number.Uint64()-1); err != nil {
			return false, false, 0, err
		}
	}
	reorg := newCanonical && forkBlockNumber < *headNumber
	if reorg {
		// Delete any canonical number assignments above the new head
		for i := lastHeader.Number.Uint64() + 1; i <= *headNumber; i++ {
			if err := rawdb.DeleteCanonicalHash(batch, i); err != nil {
				return false, false, 0, fmt.Errorf("[%s] %w", logPrefix, err)
			}
		}
	}
	if newCanonical {
		encoded := dbutils.EncodeBlockNumber(lastHeader.Number.Uint64())
		if err := batch.Put(dbutils.HeaderNumberBucket, lastHeader.Hash().Bytes(), encoded); err != nil {
			return false, false, 0, fmt.Errorf("[%s] failed to store hash to number mapping: %w", logPrefix, err)
		}
		if err := rawdb.WriteHeadHeaderHash(batch, lastHeader.HashCache()); err != nil {
			return false, false, 0, fmt.Errorf("[%s] failed to write head header hash: %w", logPrefix, err)
		}
	}
	if err := batch.Commit(); err != nil {
		return false, false, 0, fmt.Errorf("%s: write header markers into disk: %w", logPrefix, err)
	}

	// Report some public statistics so the user has a clue what's going on
	since := time.Since(start)
	ctx := []interface{}{
		"count", len(headers), "elapsed", common.PrettyDuration(since),
		"number", lastHeader.Number, "hash", lastHeader.HashCache(),
		"blk/sec", float64(len(headers)) / since.Seconds(),
	}
	if timestamp := time.Unix(int64(lastHeader.Time), 0); time.Since(timestamp) > time.Minute {
		ctx = append(ctx, []interface{}{"age", common.PrettyAge(timestamp)}...)
	}
	if ignored > 0 {
		ctx = append(ctx, []interface{}{"ignored", ignored}...)
	}
	if reorg {
		ctx = append(ctx, []interface{}{"reorg", reorg, "forkBlockNumber", forkBlockNumber}...)
	}

	log.Info(fmt.Sprintf("[%s] Imported new block headers", logPrefix), ctx...)
	return newCanonical, reorg, forkBlockNumber, nil
}

func verifyHeaders(db ethdb.Database, engine consensus.EngineAPI, headers []*types.Header, seals []bool) error {
	toVerify := len(headers)
	if toVerify == 0 {
		return nil
	}

	id := rand.Uint64() //nolint
	engine.HeaderVerification() <- consensus.VerifyHeaderRequest{id, headers, seals, nil}

	reqResponses := make(map[common.Hash]struct{}, len(headers))

	for {
		select {
		case result := <-engine.VerifyResults():
			if result.Err != nil {
				return result.Err
			}

			if _, ok := reqResponses[result.Hash]; ok {
				continue
			}

			reqResponses[result.Hash] = struct{}{}
			if len(reqResponses) == toVerify {
				return nil
			}
		case result := <-engine.HeaderRequest():
			var err error

			length := 1
			if result.Number > 0 {
				length = int(result.Number)
			}

			headers := make([]*types.Header, 0, length)

			if result.HighestBlockNumber+1 < result.Number {
				result.Number = result.HighestBlockNumber + 1
			}

			parentHash := result.HighestHash

			var parentNumber int
			for parentNumber = int(result.HighestBlockNumber); parentNumber >= int(result.HighestBlockNumber+1)-int(result.Number); parentNumber-- {
				h := rawdb.ReadHeader(db, parentHash, uint64(parentNumber))
				if h == nil {
					err = fmt.Errorf("%w: block %d %s", ErrUnknownParent, parentNumber, parentHash.String())
					break
				}

				parentHash = h.ParentHash
				headers = append(headers, h)
			}

			resp := consensus.HeaderResponse{
				ID:      result.ID,
				Headers: headers,
			}

			if err != nil {
				resp.Headers = nil
				resp.BlockError = consensus.BlockError{
					parentHash,
					uint64(parentNumber + 1),
					err,
				}
			}

			engine.HeaderResponse() <- resp
		}
	}
}<|MERGE_RESOLUTION|>--- conflicted
+++ resolved
@@ -20,11 +20,9 @@
 	"github.com/ledgerwatch/turbo-geth/rlp"
 )
 
-<<<<<<< HEAD
 var ErrUnknownParent = errors.New("unknown parent")
-=======
+
 var stageHeadersGauge = metrics.NewRegisteredGauge("stage/headers", nil)
->>>>>>> 6af12888
 
 func SpawnHeaderDownloadStage(s *StageState, u Unwinder, d DownloaderGlue, headersFetchers []func() error) error {
 	err := d.SpawnHeaderDownloadStage(headersFetchers, s, u)
@@ -206,11 +204,7 @@
 			fork = true
 		}
 		if newCanonical {
-<<<<<<< HEAD
-			if err = rawdb.WriteCanonicalHash(batch, header.HashCache(), header.Number.Uint64()); err != nil {
-=======
-			if err := rawdb.WriteCanonicalHash(batch, header.Hash(), header.Number.Uint64()); err != nil {
->>>>>>> 6af12888
+			if err := rawdb.WriteCanonicalHash(batch, header.HashCache(), header.Number.Uint64()); err != nil {
 				return false, false, 0, fmt.Errorf("[%s] %w", logPrefix, err)
 			}
 		}
