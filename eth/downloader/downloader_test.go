// Copyright 2015 The go-ethereum Authors
// This file is part of the go-ethereum library.
//
// The go-ethereum library is free software: you can redistribute it and/or modify
// it under the terms of the GNU Lesser General Public License as published by
// the Free Software Foundation, either version 3 of the License, or
// (at your option) any later version.
//
// The go-ethereum library is distributed in the hope that it will be useful,
// but WITHOUT ANY WARRANTY; without even the implied warranty of
// MERCHANTABILITY or FITNESS FOR A PARTICULAR PURPOSE. See the
// GNU Lesser General Public License for more details.
//
// You should have received a copy of the GNU Lesser General Public License
// along with the go-ethereum library. If not, see <http://www.gnu.org/licenses/>.

package downloader

import (
	"errors"
	"fmt"
	"math/big"
	"strings"
	"sync"
	"sync/atomic"
	"testing"
	"time"

	ethereum "github.com/ledgerwatch/turbo-geth"
	"github.com/ledgerwatch/turbo-geth/common"
	"github.com/ledgerwatch/turbo-geth/core/types"
	"github.com/ledgerwatch/turbo-geth/ethdb"
	"github.com/ledgerwatch/turbo-geth/event"
)

// Reduce some of the parameters to make the tester faster.
func init() {
	MaxForkAncestry = uint64(10000)
	blockCacheItems = 1024
	fsHeaderContCheck = 500 * time.Millisecond
}

// downloadTester is a test simulator for mocking out local block chain.
type downloadTester struct {
	downloader *Downloader

	genesis *types.Block   // Genesis blocks used by the tester and peers
	stateDb ethdb.Database // Database used by the tester for syncing from peers
	peerDb  ethdb.Database // Database of the peers containing all data
	peers   map[string]*downloadTesterPeer

	ownHashes   []common.Hash                  // Hash chain belonging to the tester
	ownHeaders  map[common.Hash]*types.Header  // Headers belonging to the tester
	ownBlocks   map[common.Hash]*types.Block   // Blocks belonging to the tester
	ownReceipts map[common.Hash]types.Receipts // Receipts belonging to the tester
	ownChainTd  map[common.Hash]*big.Int       // Total difficulties of the blocks in the local chain

	lock sync.RWMutex
}

// newTester creates a new downloader test mocker.
func newTester() *downloadTester {
	tester := &downloadTester{
		genesis:     testGenesis,
		peerDb:      ethdb.NewMemDatabase(),
		peers:       make(map[string]*downloadTesterPeer),
		ownHashes:   []common.Hash{testGenesis.Hash()},
		ownHeaders:  map[common.Hash]*types.Header{testGenesis.Hash(): testGenesis.Header()},
		ownBlocks:   map[common.Hash]*types.Block{testGenesis.Hash(): testGenesis},
		ownReceipts: map[common.Hash]types.Receipts{testGenesis.Hash(): nil},
		ownChainTd:  map[common.Hash]*big.Int{testGenesis.Hash(): testGenesis.Difficulty()},
	}
	tester.stateDb = ethdb.NewMemDatabase()
	tester.stateDb.Put(nil, testGenesis.Root().Bytes(), []byte{0x00})
	tester.downloader = New(FullSync, tester.stateDb, new(event.TypeMux), tester, nil, tester.dropPeer)
	return tester
}

// terminate aborts any operations on the embedded downloader and releases all
// held resources.
func (dl *downloadTester) terminate() {
	dl.downloader.Terminate()
}

// sync starts synchronizing with a remote peer, blocking until it completes.
func (dl *downloadTester) sync(id string, td *big.Int, mode SyncMode) error {
	dl.lock.RLock()
	hash := dl.peers[id].chain.headBlock().Hash()
	// If no particular TD was requested, load from the peer's blockchain
	if td == nil {
		td = dl.peers[id].chain.td(hash)
	}
	dl.lock.RUnlock()

	// Synchronise with the chosen peer and ensure proper cleanup afterwards
	err := dl.downloader.synchronise(id, hash, td, mode)
	select {
	case <-dl.downloader.cancelCh:
		// Ok, downloader fully cancelled after sync cycle
	default:
		// Downloader is still accepting packets, can block a peer up
		panic("downloader active post sync cycle") // panic will be caught by tester
	}
	return err
}

// HasHeader checks if a header is present in the testers canonical chain.
func (dl *downloadTester) HasHeader(hash common.Hash, number uint64) bool {
	return dl.GetHeaderByHash(hash) != nil
}

// HasBlock checks if a block is present in the testers canonical chain.
func (dl *downloadTester) HasBlock(hash common.Hash, number uint64) bool {
	return dl.GetBlockByHash(hash) != nil
}

// HasFastBlock checks if a block is present in the testers canonical chain.
func (dl *downloadTester) HasFastBlock(hash common.Hash, number uint64) bool {
	dl.lock.RLock()
	defer dl.lock.RUnlock()

	_, ok := dl.ownReceipts[hash]
	return ok
}

// GetHeader retrieves a header from the testers canonical chain.
func (dl *downloadTester) GetHeaderByHash(hash common.Hash) *types.Header {
	dl.lock.RLock()
	defer dl.lock.RUnlock()

	return dl.ownHeaders[hash]
}

// GetBlock retrieves a block from the testers canonical chain.
func (dl *downloadTester) GetBlockByHash(hash common.Hash) *types.Block {
	dl.lock.RLock()
	defer dl.lock.RUnlock()

	return dl.ownBlocks[hash]
}

// CurrentHeader retrieves the current head header from the canonical chain.
func (dl *downloadTester) CurrentHeader() *types.Header {
	dl.lock.RLock()
	defer dl.lock.RUnlock()

	for i := len(dl.ownHashes) - 1; i >= 0; i-- {
		if header := dl.ownHeaders[dl.ownHashes[i]]; header != nil {
			return header
		}
	}
	return dl.genesis.Header()
}

// CurrentBlock retrieves the current head block from the canonical chain.
func (dl *downloadTester) CurrentBlock() *types.Block {
	dl.lock.RLock()
	defer dl.lock.RUnlock()

	for i := len(dl.ownHashes) - 1; i >= 0; i-- {
		if block := dl.ownBlocks[dl.ownHashes[i]]; block != nil {
			return block
		}
	}
	return dl.genesis
}

// CurrentFastBlock retrieves the current head fast-sync block from the canonical chain.
func (dl *downloadTester) CurrentFastBlock() *types.Block {
	dl.lock.RLock()
	defer dl.lock.RUnlock()

	for i := len(dl.ownHashes) - 1; i >= 0; i-- {
		if block := dl.ownBlocks[dl.ownHashes[i]]; block != nil {
			return block
		}
	}
	return dl.genesis
}

// FastSyncCommitHead manually sets the head block to a given hash.
func (dl *downloadTester) FastSyncCommitHead(hash common.Hash) error {
	// For now only check that the state trie is correct
	if block := dl.GetBlockByHash(hash); block != nil {
		return nil
	}
	return fmt.Errorf("non existent block: %x", hash[:4])
}

// GetTd retrieves the block's total difficulty from the canonical chain.
func (dl *downloadTester) GetTd(hash common.Hash, number uint64) *big.Int {
	dl.lock.RLock()
	defer dl.lock.RUnlock()

	return dl.ownChainTd[hash]
}

// InsertHeaderChain injects a new batch of headers into the simulated chain.
func (dl *downloadTester) InsertHeaderChain(headers []*types.Header, checkFreq int) (i int, err error) {
	dl.lock.Lock()
	defer dl.lock.Unlock()

	// Do a quick check, as the blockchain.InsertHeaderChain doesn't insert anything in case of errors
	if _, ok := dl.ownHeaders[headers[0].ParentHash]; !ok {
		return 0, errors.New("unknown parent")
	}
	for i := 1; i < len(headers); i++ {
		if headers[i].ParentHash != headers[i-1].Hash() {
			return i, errors.New("unknown parent")
		}
	}
	// Do a full insert if pre-checks passed
	for i, header := range headers {
		if _, ok := dl.ownHeaders[header.Hash()]; ok {
			continue
		}
		if _, ok := dl.ownHeaders[header.ParentHash]; !ok {
			return i, errors.New("unknown parent")
		}
		dl.ownHashes = append(dl.ownHashes, header.Hash())
		dl.ownHeaders[header.Hash()] = header
		dl.ownChainTd[header.Hash()] = new(big.Int).Add(dl.ownChainTd[header.ParentHash], header.Difficulty)
	}
	return len(headers), nil
}

// InsertChain injects a new batch of blocks into the simulated chain.
func (dl *downloadTester) InsertChain(blocks types.Blocks) (i int, err error) {
	dl.lock.Lock()
	defer dl.lock.Unlock()

	for i, block := range blocks {
		if _, ok := dl.ownBlocks[block.ParentHash()]; !ok {
			return i, errors.New("unknown parent")
		}
		if _, ok := dl.ownHeaders[block.Hash()]; !ok {
			dl.ownHashes = append(dl.ownHashes, block.Hash())
			dl.ownHeaders[block.Hash()] = block.Header()
		}
		dl.ownBlocks[block.Hash()] = block
		dl.ownReceipts[block.Hash()] = make(types.Receipts, 0)
		dl.stateDb.Put(nil, block.Root().Bytes(), []byte{0x00})
		dl.ownChainTd[block.Hash()] = new(big.Int).Add(dl.ownChainTd[block.ParentHash()], block.Difficulty())
	}
	return len(blocks), nil
}

// InsertReceiptChain injects a new batch of receipts into the simulated chain.
func (dl *downloadTester) InsertReceiptChain(blocks types.Blocks, receipts []types.Receipts) (i int, err error) {
	dl.lock.Lock()
	defer dl.lock.Unlock()

	for i := 0; i < len(blocks) && i < len(receipts); i++ {
		if _, ok := dl.ownHeaders[blocks[i].Hash()]; !ok {
			return i, errors.New("unknown owner")
		}
		if _, ok := dl.ownBlocks[blocks[i].ParentHash()]; !ok {
			return i, errors.New("unknown parent")
		}
		dl.ownBlocks[blocks[i].Hash()] = blocks[i]
		dl.ownReceipts[blocks[i].Hash()] = receipts[i]
	}
	return len(blocks), nil
}

// Rollback removes some recently added elements from the chain.
func (dl *downloadTester) Rollback(hashes []common.Hash) {
	dl.lock.Lock()
	defer dl.lock.Unlock()

	for i := len(hashes) - 1; i >= 0; i-- {
		if dl.ownHashes[len(dl.ownHashes)-1] == hashes[i] {
			dl.ownHashes = dl.ownHashes[:len(dl.ownHashes)-1]
		}
		delete(dl.ownChainTd, hashes[i])
		delete(dl.ownHeaders, hashes[i])
		delete(dl.ownReceipts, hashes[i])
		delete(dl.ownBlocks, hashes[i])
	}
}

// newPeer registers a new block download source into the downloader.
func (dl *downloadTester) newPeer(id string, version int, chain *testChain) error {
	dl.lock.Lock()
	defer dl.lock.Unlock()

	peer := &downloadTesterPeer{dl: dl, id: id, chain: chain}
	dl.peers[id] = peer
	return dl.downloader.RegisterPeer(id, version, peer)
}

// dropPeer simulates a hard peer removal from the connection pool.
func (dl *downloadTester) dropPeer(id string) {
	dl.lock.Lock()
	defer dl.lock.Unlock()

	delete(dl.peers, id)
	dl.downloader.UnregisterPeer(id)
}

type downloadTesterPeer struct {
	dl            *downloadTester
	id            string
	lock          sync.RWMutex
	chain         *testChain
	missingStates map[common.Hash]bool // State entries that fast sync should not return
}

// Head constructs a function to retrieve a peer's current head hash
// and total difficulty.
func (dlp *downloadTesterPeer) Head() (common.Hash, *big.Int) {
	b := dlp.chain.headBlock()
	return b.Hash(), dlp.chain.td(b.Hash())
}

// RequestHeadersByHash constructs a GetBlockHeaders function based on a hashed
// origin; associated with a particular peer in the download tester. The returned
// function can be used to retrieve batches of headers from the particular peer.
func (dlp *downloadTesterPeer) RequestHeadersByHash(origin common.Hash, amount int, skip int, reverse bool) error {
	if reverse {
		panic("reverse header requests not supported")
	}

	result := dlp.chain.headersByHash(origin, amount, skip)
	go dlp.dl.downloader.DeliverHeaders(dlp.id, result)
	return nil
}

// RequestHeadersByNumber constructs a GetBlockHeaders function based on a numbered
// origin; associated with a particular peer in the download tester. The returned
// function can be used to retrieve batches of headers from the particular peer.
func (dlp *downloadTesterPeer) RequestHeadersByNumber(origin uint64, amount int, skip int, reverse bool) error {
	if reverse {
		panic("reverse header requests not supported")
	}

	result := dlp.chain.headersByNumber(origin, amount, skip)
	go dlp.dl.downloader.DeliverHeaders(dlp.id, result)
	return nil
}

// RequestBodies constructs a getBlockBodies method associated with a particular
// peer in the download tester. The returned function can be used to retrieve
// batches of block bodies from the particularly requested peer.
func (dlp *downloadTesterPeer) RequestBodies(hashes []common.Hash) error {
	txs, uncles := dlp.chain.bodies(hashes)
	go dlp.dl.downloader.DeliverBodies(dlp.id, txs, uncles)
	return nil
}

// RequestReceipts constructs a getReceipts method associated with a particular
// peer in the download tester. The returned function can be used to retrieve
// batches of block receipts from the particularly requested peer.
func (dlp *downloadTesterPeer) RequestReceipts(hashes []common.Hash) error {
	receipts := dlp.chain.receipts(hashes)
	go dlp.dl.downloader.DeliverReceipts(dlp.id, receipts)
	return nil
}

// assertOwnChain checks if the local chain contains the correct number of items
// of the various chain components.
func assertOwnChain(t *testing.T, tester *downloadTester, length int) {
	// Mark this method as a helper to report errors at callsite, not in here
	t.Helper()

	assertOwnForkedChain(t, tester, 1, []int{length})
}

// assertOwnForkedChain checks if the local forked chain contains the correct
// number of items of the various chain components.
func assertOwnForkedChain(t *testing.T, tester *downloadTester, common int, lengths []int) {
	// Mark this method as a helper to report errors at callsite, not in here
	t.Helper()

	// Initialize the counters for the first fork
	headers, blocks, receipts := lengths[0], lengths[0], lengths[0]

	// Update the counters for each subsequent fork
	for _, length := range lengths[1:] {
		headers += length - common
		blocks += length - common
		receipts += length - common
	}
	if tester.downloader.mode == LightSync {
		blocks, receipts = 1, 1
	}
	if hs := len(tester.ownHeaders); hs != headers {
		t.Fatalf("synchronised headers mismatch: have %v, want %v", hs, headers)
	}
	if bs := len(tester.ownBlocks); bs != blocks {
		t.Fatalf("synchronised blocks mismatch: have %v, want %v", bs, blocks)
	}
	if rs := len(tester.ownReceipts); rs != receipts {
		t.Fatalf("synchronised receipts mismatch: have %v, want %v", rs, receipts)
	}
}

// Tests that simple synchronization against a canonical chain works correctly.
// In this test common ancestor lookup should be short circuited and not require
// binary searching.
func TestCanonicalSynchronisation62(t *testing.T)     { testCanonicalSynchronisation(t, 62, FullSync) }
func TestCanonicalSynchronisation63Full(t *testing.T) { testCanonicalSynchronisation(t, 63, FullSync) }

//func TestCanonicalSynchronisation63Fast(t *testing.T)  { testCanonicalSynchronisation(t, 63, FastSync) }
func TestCanonicalSynchronisation64Full(t *testing.T) { testCanonicalSynchronisation(t, 64, FullSync) }

//func TestCanonicalSynchronisation64Fast(t *testing.T)  { testCanonicalSynchronisation(t, 64, FastSync) }
func TestCanonicalSynchronisation64Light(t *testing.T) { testCanonicalSynchronisation(t, 64, LightSync) }

func testCanonicalSynchronisation(t *testing.T, protocol int, mode SyncMode) {
	t.Parallel()

	tester := newTester()
	defer tester.terminate()

	// Create a small enough block chain to download
	chain := testChainBase.shorten(blockCacheItems - 15)
	tester.newPeer("peer", protocol, chain)

	// Synchronise with the peer and make sure all relevant data was retrieved
	if err := tester.sync("peer", nil, mode); err != nil {
		t.Fatalf("failed to synchronise blocks: %v", err)
	}
	assertOwnChain(t, tester, chain.len())
}

// Tests that if a large batch of blocks are being downloaded, it is throttled
// until the cached blocks are retrieved.
func TestThrottling62(t *testing.T)     { testThrottling(t, 62, FullSync) }
func TestThrottling63Full(t *testing.T) { testThrottling(t, 63, FullSync) }

//func TestThrottling63Fast(t *testing.T) { testThrottling(t, 63, FastSync) }
func TestThrottling64Full(t *testing.T) { testThrottling(t, 64, FullSync) }

//func TestThrottling64Fast(t *testing.T) { testThrottling(t, 64, FastSync) }

func testThrottling(t *testing.T, protocol int, mode SyncMode) {
	t.Parallel()
	tester := newTester()
	defer tester.terminate()

	// Create a long block chain to download and the tester
	targetBlocks := testChainBase.len() - 1
<<<<<<< HEAD

	err := tester.newPeer("peer", protocol, testChainBase)
	if err != nil {
		t.Fatal(err)
	}
=======
	testChain:=testChainBase.copy(testChainBase.len())
	tester.newPeer("peer", protocol, testChain)
>>>>>>> a0f2f4db

	// Wrap the importer to allow stepping
	blocked, proceed := uint32(0), make(chan struct{})
	tester.downloader.chainInsertHook = func(results []*fetchResult) {
		atomic.StoreUint32(&blocked, uint32(len(results)))
		<-proceed
	}
	// Start a synchronisation concurrently
	errc := make(chan error)
	go func() {
		errc <- tester.sync("peer", nil, mode)
	}()
	// Iteratively take some blocks, always checking the retrieval count
	for {
		// Check the retrieval count synchronously (! reason for this ugly block)
		tester.lock.RLock()
		retrieved := len(tester.ownBlocks)
		tester.lock.RUnlock()
		if retrieved >= targetBlocks+1 {
			break
		}
		// Wait a bit for sync to throttle itself
		var cached, frozen int
		for start := time.Now(); time.Since(start) < 3*time.Second; {
			time.Sleep(25 * time.Millisecond)

			tester.lock.Lock()
			tester.downloader.queue.lock.Lock()
			cached = len(tester.downloader.queue.blockDonePool)
			if mode == FastSync {
				if receipts := len(tester.downloader.queue.receiptDonePool); receipts < cached {
					cached = receipts
				}
			}
			frozen = int(atomic.LoadUint32(&blocked))
			retrieved = len(tester.ownBlocks)
			tester.downloader.queue.lock.Unlock()
			tester.lock.Unlock()

			if cached == blockCacheItems || cached == blockCacheItems-reorgProtHeaderDelay || retrieved+cached+frozen == targetBlocks+1 || retrieved+cached+frozen == targetBlocks+1-reorgProtHeaderDelay {
				break
			}
		}
		// Make sure we filled up the cache, then exhaust it
		time.Sleep(25 * time.Millisecond) // give it a chance to screw up

		tester.lock.RLock()
		retrieved = len(tester.ownBlocks)
		tester.lock.RUnlock()
		if cached != blockCacheItems && cached != blockCacheItems-reorgProtHeaderDelay && retrieved+cached+frozen != targetBlocks+1 && retrieved+cached+frozen != targetBlocks+1-reorgProtHeaderDelay {
			t.Fatalf("block count mismatch: have %v, want %v (owned %v, blocked %v, target %v)", cached, blockCacheItems, retrieved, frozen, targetBlocks+1)
		}
		// Permit the blocked blocks to import
		if atomic.LoadUint32(&blocked) > 0 {
			atomic.StoreUint32(&blocked, uint32(0))
			proceed <- struct{}{}
		}
	}
	// Check that we haven't pulled more blocks than available
	assertOwnChain(t, tester, targetBlocks+1)
	if err := <-errc; err != nil {
		t.Fatalf("block synchronization failed: %v", err)
	}
}

// Tests that simple synchronization against a forked chain works correctly. In
// this test common ancestor lookup should *not* be short circuited, and a full
// binary search should be executed.
func TestForkedSync62(t *testing.T)     { testForkedSync(t, 62, FullSync) }
func TestForkedSync63Full(t *testing.T) { testForkedSync(t, 63, FullSync) }

//func TestForkedSync63Fast(t *testing.T)  { testForkedSync(t, 63, FastSync) }
func TestForkedSync64Full(t *testing.T) { testForkedSync(t, 64, FullSync) }

//func TestForkedSync64Fast(t *testing.T)  { testForkedSync(t, 64, FastSync) }
func TestForkedSync64Light(t *testing.T) { testForkedSync(t, 64, LightSync) }

func testForkedSync(t *testing.T, protocol int, mode SyncMode) {
	t.Parallel()

	tester := newTester()
	defer tester.terminate()

	chainA := testChainForkLightA.shorten(testChainBase.len() + 80)
	chainB := testChainForkLightB.shorten(testChainBase.len() + 80)
	tester.newPeer("fork A", protocol, chainA)
	tester.newPeer("fork B", protocol, chainB)

	// Synchronise with the peer and make sure all blocks were retrieved
	if err := tester.sync("fork A", nil, mode); err != nil {
		t.Fatalf("failed to synchronise blocks: %v", err)
	}
	assertOwnChain(t, tester, chainA.len())

	// Synchronise with the second peer and make sure that fork is pulled too
	if err := tester.sync("fork B", nil, mode); err != nil {
		t.Fatalf("failed to synchronise blocks: %v", err)
	}
	assertOwnForkedChain(t, tester, testChainBase.len(), []int{chainA.len(), chainB.len()})
}

// Tests that synchronising against a much shorter but much heavyer fork works
// corrently and is not dropped.
func TestHeavyForkedSync62(t *testing.T)     { testHeavyForkedSync(t, 62, FullSync) }
func TestHeavyForkedSync63Full(t *testing.T) { testHeavyForkedSync(t, 63, FullSync) }

//func TestHeavyForkedSync63Fast(t *testing.T)  { testHeavyForkedSync(t, 63, FastSync) }
func TestHeavyForkedSync64Full(t *testing.T) { testHeavyForkedSync(t, 64, FullSync) }

//func TestHeavyForkedSync64Fast(t *testing.T)  { testHeavyForkedSync(t, 64, FastSync) }
func TestHeavyForkedSync64Light(t *testing.T) { testHeavyForkedSync(t, 64, LightSync) }

func testHeavyForkedSync(t *testing.T, protocol int, mode SyncMode) {
	t.Parallel()

	tester := newTester()
	defer tester.terminate()

	chainA := testChainForkLightA.shorten(testChainBase.len() + 80)
	chainB := testChainForkHeavy.shorten(testChainBase.len() + 80)
	tester.newPeer("light", protocol, chainA)
	tester.newPeer("heavy", protocol, chainB)

	// Synchronise with the peer and make sure all blocks were retrieved
	if err := tester.sync("light", nil, mode); err != nil {
		t.Fatalf("failed to synchronise blocks: %v", err)
	}
	assertOwnChain(t, tester, chainA.len())

	// Synchronise with the second peer and make sure that fork is pulled too
	if err := tester.sync("heavy", nil, mode); err != nil {
		t.Fatalf("failed to synchronise blocks: %v", err)
	}
	assertOwnForkedChain(t, tester, testChainBase.len(), []int{chainA.len(), chainB.len()})
}

// Tests that chain forks are contained within a certain interval of the current
// chain head, ensuring that malicious peers cannot waste resources by feeding
// long dead chains.
func TestBoundedForkedSync62(t *testing.T)     { testBoundedForkedSync(t, 62, FullSync) }
func TestBoundedForkedSync63Full(t *testing.T) { testBoundedForkedSync(t, 63, FullSync) }

//func TestBoundedForkedSync63Fast(t *testing.T)  { testBoundedForkedSync(t, 63, FastSync) }
func TestBoundedForkedSync64Full(t *testing.T) { testBoundedForkedSync(t, 64, FullSync) }

//func TestBoundedForkedSync64Fast(t *testing.T)  { testBoundedForkedSync(t, 64, FastSync) }
func TestBoundedForkedSync64Light(t *testing.T) { testBoundedForkedSync(t, 64, LightSync) }

func testBoundedForkedSync(t *testing.T, protocol int, mode SyncMode) {
	t.Parallel()

	tester := newTester()
	defer tester.terminate()

	chainA := testChainForkLightA
	chainB := testChainForkLightB
	tester.newPeer("original", protocol, chainA)
	tester.newPeer("rewriter", protocol, chainB)

	// Synchronise with the peer and make sure all blocks were retrieved
	if err := tester.sync("original", nil, mode); err != nil {
		t.Fatalf("failed to synchronise blocks: %v", err)
	}
	assertOwnChain(t, tester, chainA.len())

	// Synchronise with the second peer and ensure that the fork is rejected to being too old
	if err := tester.sync("rewriter", nil, mode); err != errInvalidAncestor {
		t.Fatalf("sync failure mismatch: have %v, want %v", err, errInvalidAncestor)
	}
}

// Tests that chain forks are contained within a certain interval of the current
// chain head for short but heavy forks too. These are a bit special because they
// take different ancestor lookup paths.
func TestBoundedHeavyForkedSync62(t *testing.T)     { testBoundedHeavyForkedSync(t, 62, FullSync) }
func TestBoundedHeavyForkedSync63Full(t *testing.T) { testBoundedHeavyForkedSync(t, 63, FullSync) }

//func TestBoundedHeavyForkedSync63Fast(t *testing.T)  { testBoundedHeavyForkedSync(t, 63, FastSync) }
func TestBoundedHeavyForkedSync64Full(t *testing.T) { testBoundedHeavyForkedSync(t, 64, FullSync) }

//func TestBoundedHeavyForkedSync64Fast(t *testing.T)  { testBoundedHeavyForkedSync(t, 64, FastSync) }
func TestBoundedHeavyForkedSync64Light(t *testing.T) { testBoundedHeavyForkedSync(t, 64, LightSync) }

func testBoundedHeavyForkedSync(t *testing.T, protocol int, mode SyncMode) {
	t.Parallel()

	tester := newTester()
	defer tester.terminate()

	// Create a long enough forked chain
	chainA := testChainForkLightA
	chainB := testChainForkHeavy
	tester.newPeer("original", protocol, chainA)
	tester.newPeer("heavy-rewriter", protocol, chainB)

	// Synchronise with the peer and make sure all blocks were retrieved
	if err := tester.sync("original", nil, mode); err != nil {
		t.Fatalf("failed to synchronise blocks: %v", err)
	}
	assertOwnChain(t, tester, chainA.len())

	// Synchronise with the second peer and ensure that the fork is rejected to being too old
	if err := tester.sync("heavy-rewriter", nil, mode); err != errInvalidAncestor {
		t.Fatalf("sync failure mismatch: have %v, want %v", err, errInvalidAncestor)
	}
}

// Tests that an inactive downloader will not accept incoming block headers and
// bodies.
func TestInactiveDownloader62(t *testing.T) {
	t.Parallel()

	tester := newTester()
	defer tester.terminate()

	// Check that neither block headers nor bodies are accepted
	if err := tester.downloader.DeliverHeaders("bad peer", []*types.Header{}); err != errNoSyncActive {
		t.Errorf("error mismatch: have %v, want %v", err, errNoSyncActive)
	}
	if err := tester.downloader.DeliverBodies("bad peer", [][]*types.Transaction{}, [][]*types.Header{}); err != errNoSyncActive {
		t.Errorf("error mismatch: have %v, want  %v", err, errNoSyncActive)
	}
}

// Tests that an inactive downloader will not accept incoming block headers,
// bodies and receipts.
func TestInactiveDownloader63(t *testing.T) {
	t.Parallel()

	tester := newTester()
	defer tester.terminate()

	// Check that neither block headers nor bodies are accepted
	if err := tester.downloader.DeliverHeaders("bad peer", []*types.Header{}); err != errNoSyncActive {
		t.Errorf("error mismatch: have %v, want %v", err, errNoSyncActive)
	}
	if err := tester.downloader.DeliverBodies("bad peer", [][]*types.Transaction{}, [][]*types.Header{}); err != errNoSyncActive {
		t.Errorf("error mismatch: have %v, want %v", err, errNoSyncActive)
	}
	if err := tester.downloader.DeliverReceipts("bad peer", [][]*types.Receipt{}); err != errNoSyncActive {
		t.Errorf("error mismatch: have %v, want %v", err, errNoSyncActive)
	}
}

// Tests that a canceled download wipes all previously accumulated state.
func TestCancel62(t *testing.T)     { testCancel(t, 62, FullSync) }
func TestCancel63Full(t *testing.T) { testCancel(t, 63, FullSync) }

//func TestCancel63Fast(t *testing.T)  { testCancel(t, 63, FastSync) }
func TestCancel64Full(t *testing.T) { testCancel(t, 64, FullSync) }

//func TestCancel64Fast(t *testing.T)  { testCancel(t, 64, FastSync) }
func TestCancel64Light(t *testing.T) { testCancel(t, 64, LightSync) }

func testCancel(t *testing.T, protocol int, mode SyncMode) {
	t.Parallel()

	tester := newTester()
	defer tester.terminate()

	chain := testChainBase.shorten(MaxHeaderFetch)
	tester.newPeer("peer", protocol, chain)

	// Make sure canceling works with a pristine downloader
	tester.downloader.Cancel()
	if !tester.downloader.queue.Idle() {
		t.Errorf("download queue not idle")
	}
	// Synchronise with the peer, but cancel afterwards
	if err := tester.sync("peer", nil, mode); err != nil {
		t.Fatalf("failed to synchronise blocks: %v", err)
	}
	tester.downloader.Cancel()
	if !tester.downloader.queue.Idle() {
		t.Errorf("download queue not idle")
	}
}

// Tests that synchronisation from multiple peers works as intended (multi thread sanity test).
func TestMultiSynchronisation62(t *testing.T)     { testMultiSynchronisation(t, 62, FullSync) }
func TestMultiSynchronisation63Full(t *testing.T) { testMultiSynchronisation(t, 63, FullSync) }

//func TestMultiSynchronisation63Fast(t *testing.T)  { testMultiSynchronisation(t, 63, FastSync) }
func TestMultiSynchronisation64Full(t *testing.T) { testMultiSynchronisation(t, 64, FullSync) }

//func TestMultiSynchronisation64Fast(t *testing.T)  { testMultiSynchronisation(t, 64, FastSync) }
func TestMultiSynchronisation64Light(t *testing.T) { testMultiSynchronisation(t, 64, LightSync) }

func testMultiSynchronisation(t *testing.T, protocol int, mode SyncMode) {
	t.Parallel()

	tester := newTester()
	defer tester.terminate()

	// Create various peers with various parts of the chain
	targetPeers := 8
	chain := testChainBase.shorten(targetPeers * 100)

	for i := 0; i < targetPeers; i++ {
		id := fmt.Sprintf("peer #%d", i)
		tester.newPeer(id, protocol, chain.shorten(chain.len()/(i+1)))
	}
	if err := tester.sync("peer #0", nil, mode); err != nil {
		t.Fatalf("failed to synchronise blocks: %v", err)
	}
	assertOwnChain(t, tester, chain.len())
}

// Tests that synchronisations behave well in multi-version protocol environments
// and not wreak havoc on other nodes in the network.
func TestMultiProtoSynchronisation62(t *testing.T)     { testMultiProtoSync(t, 62, FullSync) }
func TestMultiProtoSynchronisation63Full(t *testing.T) { testMultiProtoSync(t, 63, FullSync) }

//func TestMultiProtoSynchronisation63Fast(t *testing.T)  { testMultiProtoSync(t, 63, FastSync) }
func TestMultiProtoSynchronisation64Full(t *testing.T) { testMultiProtoSync(t, 64, FullSync) }

//func TestMultiProtoSynchronisation64Fast(t *testing.T)  { testMultiProtoSync(t, 64, FastSync) }
func TestMultiProtoSynchronisation64Light(t *testing.T) { testMultiProtoSync(t, 64, LightSync) }

func testMultiProtoSync(t *testing.T, protocol int, mode SyncMode) {
	t.Parallel()

	tester := newTester()
	defer tester.terminate()

	// Create a small enough block chain to download
	chain := testChainBase.shorten(blockCacheItems - 15)

	// Create peers of every type
	tester.newPeer("peer 62", 62, chain)
	tester.newPeer("peer 63", 63, chain)
	tester.newPeer("peer 64", 64, chain)

	// Synchronise with the requested peer and make sure all blocks were retrieved
	if err := tester.sync(fmt.Sprintf("peer %d", protocol), nil, mode); err != nil {
		t.Fatalf("failed to synchronise blocks: %v", err)
	}
	assertOwnChain(t, tester, chain.len())

	// Check that no peers have been dropped off
	for _, version := range []int{62, 63, 64} {
		peer := fmt.Sprintf("peer %d", version)
		if _, ok := tester.peers[peer]; !ok {
			t.Errorf("%s dropped", peer)
		}
	}
}

// Tests that if a block is empty (e.g. header only), no body request should be
// made, and instead the header should be assembled into a whole block in itself.
func TestEmptyShortCircuit62(t *testing.T)     { testEmptyShortCircuit(t, 62, FullSync) }
func TestEmptyShortCircuit63Full(t *testing.T) { testEmptyShortCircuit(t, 63, FullSync) }

//func TestEmptyShortCircuit63Fast(t *testing.T)  { testEmptyShortCircuit(t, 63, FastSync) }
func TestEmptyShortCircuit64Full(t *testing.T) { testEmptyShortCircuit(t, 64, FullSync) }

//func TestEmptyShortCircuit64Fast(t *testing.T)  { testEmptyShortCircuit(t, 64, FastSync) }
func TestEmptyShortCircuit64Light(t *testing.T) { testEmptyShortCircuit(t, 64, LightSync) }

func testEmptyShortCircuit(t *testing.T, protocol int, mode SyncMode) {
	t.Parallel()

	tester := newTester()
	defer tester.terminate()

	// Create a block chain to download
	chain := testChainBase.copy(testChainBase.len())
	tester.newPeer("peer", protocol, chain)

	// Instrument the downloader to signal body requests
	bodiesHave, receiptsHave := int32(0), int32(0)
	tester.downloader.bodyFetchHook = func(headers []*types.Header) {
		atomic.AddInt32(&bodiesHave, int32(len(headers)))
	}
	tester.downloader.receiptFetchHook = func(headers []*types.Header) {
		atomic.AddInt32(&receiptsHave, int32(len(headers)))
	}
	// Synchronise with the peer and make sure all blocks were retrieved
	if err := tester.sync("peer", nil, mode); err != nil {
		t.Fatalf("failed to synchronise blocks: %v", err)
	}
	assertOwnChain(t, tester, chain.len())

	// Validate the number of block bodies that should have been requested
	bodiesNeeded, receiptsNeeded := 0, 0
	for _, block := range chain.blockm {
		if mode != LightSync && block != tester.genesis && (len(block.Transactions()) > 0 || len(block.Uncles()) > 0) {
			bodiesNeeded++
		}
	}
	for _, receipt := range chain.receiptm {
		if mode == FastSync && len(receipt) > 0 {
			receiptsNeeded++
		}
	}
	if int(bodiesHave) != bodiesNeeded {
		t.Errorf("body retrieval count mismatch: have %v, want %v", bodiesHave, bodiesNeeded)
	}
	if int(receiptsHave) != receiptsNeeded {
		t.Errorf("receipt retrieval count mismatch: have %v, want %v", receiptsHave, receiptsNeeded)
	}
}

// Tests that headers are enqueued continuously, preventing malicious nodes from
// stalling the downloader by feeding gapped header chains.
func TestMissingHeaderAttack62(t *testing.T)     { testMissingHeaderAttack(t, 62, FullSync) }
func TestMissingHeaderAttack63Full(t *testing.T) { testMissingHeaderAttack(t, 63, FullSync) }

//func TestMissingHeaderAttack63Fast(t *testing.T)  { testMissingHeaderAttack(t, 63, FastSync) }
func TestMissingHeaderAttack64Full(t *testing.T) { testMissingHeaderAttack(t, 64, FullSync) }

//func TestMissingHeaderAttack64Fast(t *testing.T)  { testMissingHeaderAttack(t, 64, FastSync) }
func TestMissingHeaderAttack64Light(t *testing.T) { testMissingHeaderAttack(t, 64, LightSync) }

func testMissingHeaderAttack(t *testing.T, protocol int, mode SyncMode) {
	t.Parallel()

	tester := newTester()
	defer tester.terminate()

	chain := testChainBase.shorten(blockCacheItems - 15)
	brokenChain := chain.shorten(chain.len())
	delete(brokenChain.headerm, brokenChain.chain[brokenChain.len()/2])
	tester.newPeer("attack", protocol, brokenChain)

	if err := tester.sync("attack", nil, mode); err == nil {
		t.Fatalf("succeeded attacker synchronisation")
	}
	// Synchronise with the valid peer and make sure sync succeeds
	tester.newPeer("valid", protocol, chain)
	if err := tester.sync("valid", nil, mode); err != nil {
		t.Fatalf("failed to synchronise blocks: %v", err)
	}
	assertOwnChain(t, tester, chain.len())
}

// Tests that if requested headers are shifted (i.e. first is missing), the queue
// detects the invalid numbering.
func TestShiftedHeaderAttack62(t *testing.T)     { testShiftedHeaderAttack(t, 62, FullSync) }
func TestShiftedHeaderAttack63Full(t *testing.T) { testShiftedHeaderAttack(t, 63, FullSync) }

//func TestShiftedHeaderAttack63Fast(t *testing.T)  { testShiftedHeaderAttack(t, 63, FastSync) }
func TestShiftedHeaderAttack64Full(t *testing.T) { testShiftedHeaderAttack(t, 64, FullSync) }

//func TestShiftedHeaderAttack64Fast(t *testing.T)  { testShiftedHeaderAttack(t, 64, FastSync) }
//func TestShiftedHeaderAttack64Light(t *testing.T) { testShiftedHeaderAttack(t, 64, LightSync) }

func testShiftedHeaderAttack(t *testing.T, protocol int, mode SyncMode) {
	t.Parallel()

	tester := newTester()
	defer tester.terminate()

	chain := testChainBase.shorten(blockCacheItems - 15)

	// Attempt a full sync with an attacker feeding shifted headers
	brokenChain := chain.shorten(chain.len())
	delete(brokenChain.headerm, brokenChain.chain[1])
	delete(brokenChain.blockm, brokenChain.chain[1])
	delete(brokenChain.receiptm, brokenChain.chain[1])
	tester.newPeer("attack", protocol, brokenChain)
	if err := tester.sync("attack", nil, mode); err == nil {
		t.Fatalf("succeeded attacker synchronisation")
	}

	// Synchronise with the valid peer and make sure sync succeeds
	tester.newPeer("valid", protocol, chain)
	if err := tester.sync("valid", nil, mode); err != nil {
		t.Fatalf("failed to synchronise blocks: %v", err)
	}
	assertOwnChain(t, tester, chain.len())
}

// Tests that upon detecting an invalid header, the recent ones are rolled back
// for various failure scenarios. Afterwards a full sync is attempted to make
// sure no state was corrupted.
//func TestInvalidHeaderRollback63Fast(t *testing.T)  { testInvalidHeaderRollback(t, 63, FastSync) }
//func TestInvalidHeaderRollback64Fast(t *testing.T)  { testInvalidHeaderRollback(t, 64, FastSync) }
func TestInvalidHeaderRollback64Light(t *testing.T) { testInvalidHeaderRollback(t, 64, LightSync) }

func testInvalidHeaderRollback(t *testing.T, protocol int, mode SyncMode) {
	t.Parallel()

	tester := newTester()
	defer tester.terminate()

	// Create a small enough block chain to download
	targetBlocks := 3*fsHeaderSafetyNet + 256 + fsMinFullBlocks
	chain := testChainBase.shorten(targetBlocks)

	// Attempt to sync with an attacker that feeds junk during the fast sync phase.
	// This should result in the last fsHeaderSafetyNet headers being rolled back.
	missing := fsHeaderSafetyNet + MaxHeaderFetch + 1
	fastAttackChain := chain.shorten(chain.len())
	delete(fastAttackChain.headerm, fastAttackChain.chain[missing])
	tester.newPeer("fast-attack", protocol, fastAttackChain)

	if err := tester.sync("fast-attack", nil, mode); err == nil {
		t.Fatalf("succeeded fast attacker synchronisation")
	}
	if head := tester.CurrentHeader().Number.Int64(); int(head) > MaxHeaderFetch {
		t.Errorf("rollback head mismatch: have %v, want at most %v", head, MaxHeaderFetch)
	}

	// Attempt to sync with an attacker that feeds junk during the block import phase.
	// This should result in both the last fsHeaderSafetyNet number of headers being
	// rolled back, and also the pivot point being reverted to a non-block status.
	missing = 3*fsHeaderSafetyNet + MaxHeaderFetch + 1
	blockAttackChain := chain.shorten(chain.len())
	delete(fastAttackChain.headerm, fastAttackChain.chain[missing]) // Make sure the fast-attacker doesn't fill in
	delete(blockAttackChain.headerm, blockAttackChain.chain[missing])
	tester.newPeer("block-attack", protocol, blockAttackChain)

	if err := tester.sync("block-attack", nil, mode); err == nil {
		t.Fatalf("succeeded block attacker synchronisation")
	}
	if head := tester.CurrentHeader().Number.Int64(); int(head) > 2*fsHeaderSafetyNet+MaxHeaderFetch {
		t.Errorf("rollback head mismatch: have %v, want at most %v", head, 2*fsHeaderSafetyNet+MaxHeaderFetch)
	}
	if mode == FastSync {
		if head := tester.CurrentBlock().NumberU64(); head != 0 {
			t.Errorf("fast sync pivot block #%d not rolled back", head)
		}
	}

	// Attempt to sync with an attacker that withholds promised blocks after the
	// fast sync pivot point. This could be a trial to leave the node with a bad
	// but already imported pivot block.
	withholdAttackChain := chain.shorten(chain.len())
	tester.newPeer("withhold-attack", protocol, withholdAttackChain)
	tester.downloader.syncInitHook = func(uint64, uint64) {
		for i := missing; i < withholdAttackChain.len(); i++ {
			delete(withholdAttackChain.headerm, withholdAttackChain.chain[i])
		}
		tester.downloader.syncInitHook = nil
	}
	if err := tester.sync("withhold-attack", nil, mode); err == nil {
		t.Fatalf("succeeded withholding attacker synchronisation")
	}
	if head := tester.CurrentHeader().Number.Int64(); int(head) > 2*fsHeaderSafetyNet+MaxHeaderFetch {
		t.Errorf("rollback head mismatch: have %v, want at most %v", head, 2*fsHeaderSafetyNet+MaxHeaderFetch)
	}
	if mode == FastSync {
		if head := tester.CurrentBlock().NumberU64(); head != 0 {
			t.Errorf("fast sync pivot block #%d not rolled back", head)
		}
	}

	// synchronise with the valid peer and make sure sync succeeds. Since the last rollback
	// should also disable fast syncing for this process, verify that we did a fresh full
	// sync. Note, we can't assert anything about the receipts since we won't purge the
	// database of them, hence we can't use assertOwnChain.
	tester.newPeer("valid", protocol, chain)
	if err := tester.sync("valid", nil, mode); err != nil {
		t.Fatalf("failed to synchronise blocks: %v", err)
	}
	if hs := len(tester.ownHeaders); hs != chain.len() {
		t.Fatalf("synchronised headers mismatch: have %v, want %v", hs, chain.len())
	}
	if mode != LightSync {
		if bs := len(tester.ownBlocks); bs != chain.len() {
			t.Fatalf("synchronised blocks mismatch: have %v, want %v", bs, chain.len())
		}
	}
}

// Tests that a peer advertising an high TD doesn't get to stall the downloader
// afterwards by not sending any useful hashes.
func TestHighTDStarvationAttack62(t *testing.T)     { testHighTDStarvationAttack(t, 62, FullSync) }
func TestHighTDStarvationAttack63Full(t *testing.T) { testHighTDStarvationAttack(t, 63, FullSync) }

//func TestHighTDStarvationAttack63Fast(t *testing.T)  { testHighTDStarvationAttack(t, 63, FastSync) }
func TestHighTDStarvationAttack64Full(t *testing.T) { testHighTDStarvationAttack(t, 64, FullSync) }

//func TestHighTDStarvationAttack64Fast(t *testing.T)  { testHighTDStarvationAttack(t, 64, FastSync) }
func TestHighTDStarvationAttack64Light(t *testing.T) { testHighTDStarvationAttack(t, 64, LightSync) }

func testHighTDStarvationAttack(t *testing.T, protocol int, mode SyncMode) {
	t.Parallel()

	tester := newTester()
	defer tester.terminate()

	chain := testChainBase.shorten(1)
	tester.newPeer("attack", protocol, chain)
	if err := tester.sync("attack", big.NewInt(1000000), mode); err != errStallingPeer {
		t.Fatalf("synchronisation error mismatch: have %v, want %v", err, errStallingPeer)
	}
}

// Tests that misbehaving peers are disconnected, whilst behaving ones are not.
func TestBlockHeaderAttackerDropping62(t *testing.T) { testBlockHeaderAttackerDropping(t, 62) }
func TestBlockHeaderAttackerDropping63(t *testing.T) { testBlockHeaderAttackerDropping(t, 63) }
func TestBlockHeaderAttackerDropping64(t *testing.T) { testBlockHeaderAttackerDropping(t, 64) }

func testBlockHeaderAttackerDropping(t *testing.T, protocol int) {
	t.Parallel()

	// Define the disconnection requirement for individual hash fetch errors
	tests := []struct {
		result error
		drop   bool
	}{
		{nil, false},                        // Sync succeeded, all is well
		{errBusy, false},                    // Sync is already in progress, no problem
		{errUnknownPeer, false},             // Peer is unknown, was already dropped, don't double drop
		{errBadPeer, true},                  // Peer was deemed bad for some reason, drop it
		{errStallingPeer, true},             // Peer was detected to be stalling, drop it
		{errNoPeers, false},                 // No peers to download from, soft race, no issue
		{errTimeout, true},                  // No hashes received in due time, drop the peer
		{errEmptyHeaderSet, true},           // No headers were returned as a response, drop as it's a dead end
		{errPeersUnavailable, true},         // Nobody had the advertised blocks, drop the advertiser
		{errInvalidAncestor, true},          // Agreed upon ancestor is not acceptable, drop the chain rewriter
		{errInvalidChain, true},             // Hash chain was detected as invalid, definitely drop
		{errInvalidBlock, false},            // A bad peer was detected, but not the sync origin
		{errInvalidBody, false},             // A bad peer was detected, but not the sync origin
		{errInvalidReceipt, false},          // A bad peer was detected, but not the sync origin
		{errCancelBlockFetch, false},        // Synchronisation was canceled, origin may be innocent, don't drop
		{errCancelHeaderFetch, false},       // Synchronisation was canceled, origin may be innocent, don't drop
		{errCancelBodyFetch, false},         // Synchronisation was canceled, origin may be innocent, don't drop
		{errCancelReceiptFetch, false},      // Synchronisation was canceled, origin may be innocent, don't drop
		{errCancelHeaderProcessing, false},  // Synchronisation was canceled, origin may be innocent, don't drop
		{errCancelContentProcessing, false}, // Synchronisation was canceled, origin may be innocent, don't drop
	}
	// Run the tests and check disconnection status
	tester := newTester()
	defer tester.terminate()
	chain := testChainBase.shorten(1)

	for i, tt := range tests {
		// Register a new peer and ensure it's presence
		id := fmt.Sprintf("test %d", i)
		if err := tester.newPeer(id, protocol, chain); err != nil {
			t.Fatalf("test %d: failed to register new peer: %v", i, err)
		}
		if _, ok := tester.peers[id]; !ok {
			t.Fatalf("test %d: registered peer not found", i)
		}
		// Simulate a synchronisation and check the required result
		tester.downloader.synchroniseMock = func(string, common.Hash) error { return tt.result }

		tester.downloader.Synchronise(id, tester.genesis.Hash(), big.NewInt(1000), FullSync)
		if _, ok := tester.peers[id]; !ok != tt.drop {
			t.Errorf("test %d: peer drop mismatch for %v: have %v, want %v", i, tt.result, !ok, tt.drop)
		}
	}
}

// Tests that synchronisation progress (origin block number, current block number
// and highest block number) is tracked and updated correctly.
func TestSyncProgress62(t *testing.T)     { testSyncProgress(t, 62, FullSync) }
func TestSyncProgress63Full(t *testing.T) { testSyncProgress(t, 63, FullSync) }

//func TestSyncProgress63Fast(t *testing.T)  { testSyncProgress(t, 63, FastSync) }
func TestSyncProgress64Full(t *testing.T) { testSyncProgress(t, 64, FullSync) }

//func TestSyncProgress64Fast(t *testing.T)  { testSyncProgress(t, 64, FastSync) }
func TestSyncProgress64Light(t *testing.T) { testSyncProgress(t, 64, LightSync) }

func testSyncProgress(t *testing.T, protocol int, mode SyncMode) {
	t.Parallel()

	tester := newTester()
	defer tester.terminate()
	chain := testChainBase.shorten(blockCacheItems - 15)

	// Set a sync init hook to catch progress changes
	starting := make(chan struct{})
	progress := make(chan struct{})

	tester.downloader.syncInitHook = func(origin, latest uint64) {
		starting <- struct{}{}
		<-progress
	}
	checkProgress(t, tester.downloader, "pristine", ethereum.SyncProgress{})

	// Synchronise half the blocks and check initial progress
	tester.newPeer("peer-half", protocol, chain.shorten(chain.len()/2))
	pending := new(sync.WaitGroup)
	pending.Add(1)

	go func() {
		defer pending.Done()
		if err := tester.sync("peer-half", nil, mode); err != nil {
			panic(fmt.Sprintf("failed to synchronise blocks: %v", err))
		}
	}()
	<-starting
	checkProgress(t, tester.downloader, "initial", ethereum.SyncProgress{
		HighestBlock: uint64(chain.len()/2 - 1),
	})
	progress <- struct{}{}
	pending.Wait()

	// Synchronise all the blocks and check continuation progress
	tester.newPeer("peer-full", protocol, chain)
	pending.Add(1)
	go func() {
		defer pending.Done()
		if err := tester.sync("peer-full", nil, mode); err != nil {
			panic(fmt.Sprintf("failed to synchronise blocks: %v", err))
		}
	}()
	<-starting
	checkProgress(t, tester.downloader, "completing", ethereum.SyncProgress{
		StartingBlock: uint64(chain.len()/2 - 1),
		CurrentBlock:  uint64(chain.len()/2 - 1),
		HighestBlock:  uint64(chain.len() - 1),
	})

	// Check final progress after successful sync
	progress <- struct{}{}
	pending.Wait()
	checkProgress(t, tester.downloader, "final", ethereum.SyncProgress{
		StartingBlock: uint64(chain.len()/2 - 1),
		CurrentBlock:  uint64(chain.len() - 1),
		HighestBlock:  uint64(chain.len() - 1),
	})
}

func checkProgress(t *testing.T, d *Downloader, stage string, want ethereum.SyncProgress) {
	// Mark this method as a helper to report errors at callsite, not in here
	t.Helper()

	p := d.Progress()
	p.KnownStates, p.PulledStates = 0, 0
	want.KnownStates, want.PulledStates = 0, 0
	if p != want {
		t.Fatalf("%s progress mismatch:\nhave %+v\nwant %+v", stage, p, want)
	}
}

// Tests that synchronisation progress (origin block number and highest block
// number) is tracked and updated correctly in case of a fork (or manual head
// revertal).
func TestForkedSyncProgress62(t *testing.T)     { testForkedSyncProgress(t, 62, FullSync) }
func TestForkedSyncProgress63Full(t *testing.T) { testForkedSyncProgress(t, 63, FullSync) }

//func TestForkedSyncProgress63Fast(t *testing.T)  { testForkedSyncProgress(t, 63, FastSync) }
func TestForkedSyncProgress64Full(t *testing.T) { testForkedSyncProgress(t, 64, FullSync) }

//func TestForkedSyncProgress64Fast(t *testing.T)  { testForkedSyncProgress(t, 64, FastSync) }
func TestForkedSyncProgress64Light(t *testing.T) { testForkedSyncProgress(t, 64, LightSync) }

func testForkedSyncProgress(t *testing.T, protocol int, mode SyncMode) {
	t.Parallel()

	tester := newTester()
	defer tester.terminate()
	chainA := testChainForkLightA.shorten(testChainBase.len() + MaxHashFetch)
	chainB := testChainForkLightB.shorten(testChainBase.len() + MaxHashFetch)

	// Set a sync init hook to catch progress changes
	starting := make(chan struct{})
	progress := make(chan struct{})

	tester.downloader.syncInitHook = func(origin, latest uint64) {
		starting <- struct{}{}
		<-progress
	}
	checkProgress(t, tester.downloader, "pristine", ethereum.SyncProgress{})

	// Synchronise with one of the forks and check progress
	tester.newPeer("fork A", protocol, chainA)
	pending := new(sync.WaitGroup)
	pending.Add(1)
	go func() {
		defer pending.Done()
		if err := tester.sync("fork A", nil, mode); err != nil {
			panic(fmt.Sprintf("failed to synchronise blocks: %v", err))
		}
	}()
	<-starting

	checkProgress(t, tester.downloader, "initial", ethereum.SyncProgress{
		HighestBlock: uint64(chainA.len() - 1),
	})
	progress <- struct{}{}
	pending.Wait()

	// Simulate a successful sync above the fork
	tester.downloader.syncStatsChainOrigin = tester.downloader.syncStatsChainHeight

	// Synchronise with the second fork and check progress resets
	tester.newPeer("fork B", protocol, chainB)
	pending.Add(1)
	go func() {
		defer pending.Done()
		if err := tester.sync("fork B", nil, mode); err != nil {
			panic(fmt.Sprintf("failed to synchronise blocks: %v", err))
		}
	}()
	<-starting
	checkProgress(t, tester.downloader, "forking", ethereum.SyncProgress{
		StartingBlock: uint64(testChainBase.len()) - 1,
		CurrentBlock:  uint64(chainA.len() - 1),
		HighestBlock:  uint64(chainB.len() - 1),
	})

	// Check final progress after successful sync
	progress <- struct{}{}
	pending.Wait()
	checkProgress(t, tester.downloader, "final", ethereum.SyncProgress{
		StartingBlock: uint64(testChainBase.len()) - 1,
		CurrentBlock:  uint64(chainB.len() - 1),
		HighestBlock:  uint64(chainB.len() - 1),
	})
}

// Tests that if synchronisation is aborted due to some failure, then the progress
// origin is not updated in the next sync cycle, as it should be considered the
// continuation of the previous sync and not a new instance.
func TestFailedSyncProgress62(t *testing.T)     { testFailedSyncProgress(t, 62, FullSync) }
func TestFailedSyncProgress63Full(t *testing.T) { testFailedSyncProgress(t, 63, FullSync) }

//func TestFailedSyncProgress63Fast(t *testing.T)  { testFailedSyncProgress(t, 63, FastSync) }
func TestFailedSyncProgress64Full(t *testing.T) { testFailedSyncProgress(t, 64, FullSync) }

//func TestFailedSyncProgress64Fast(t *testing.T)  { testFailedSyncProgress(t, 64, FastSync) }
func TestFailedSyncProgress64Light(t *testing.T) { testFailedSyncProgress(t, 64, LightSync) }

func testFailedSyncProgress(t *testing.T, protocol int, mode SyncMode) {
	t.Parallel()

	tester := newTester()
	defer tester.terminate()
	chain := testChainBase.shorten(blockCacheItems - 15)

	// Set a sync init hook to catch progress changes
	starting := make(chan struct{})
	progress := make(chan struct{})

	tester.downloader.syncInitHook = func(origin, latest uint64) {
		starting <- struct{}{}
		<-progress
	}
	checkProgress(t, tester.downloader, "pristine", ethereum.SyncProgress{})

	// Attempt a full sync with a faulty peer
	brokenChain := chain.shorten(chain.len())
	missing := brokenChain.len() / 2
	delete(brokenChain.headerm, brokenChain.chain[missing])
	delete(brokenChain.blockm, brokenChain.chain[missing])
	delete(brokenChain.receiptm, brokenChain.chain[missing])
	tester.newPeer("faulty", protocol, brokenChain)

	pending := new(sync.WaitGroup)
	pending.Add(1)
	go func() {
		defer pending.Done()
		if err := tester.sync("faulty", nil, mode); err == nil {
			panic("succeeded faulty synchronisation")
		}
	}()
	<-starting
	checkProgress(t, tester.downloader, "initial", ethereum.SyncProgress{
		HighestBlock: uint64(brokenChain.len() - 1),
	})
	progress <- struct{}{}
	pending.Wait()
	afterFailedSync := tester.downloader.Progress()

	// Synchronise with a good peer and check that the progress origin remind the same
	// after a failure
	tester.newPeer("valid", protocol, chain)
	pending.Add(1)
	go func() {
		defer pending.Done()
		if err := tester.sync("valid", nil, mode); err != nil {
			panic(fmt.Sprintf("failed to synchronise blocks: %v", err))
		}
	}()
	<-starting
	checkProgress(t, tester.downloader, "completing", afterFailedSync)

	// Check final progress after successful sync
	progress <- struct{}{}
	pending.Wait()
	checkProgress(t, tester.downloader, "final", ethereum.SyncProgress{
		CurrentBlock: uint64(chain.len() - 1),
		HighestBlock: uint64(chain.len() - 1),
	})
}

// Tests that if an attacker fakes a chain height, after the attack is detected,
// the progress height is successfully reduced at the next sync invocation.
func TestFakedSyncProgress62(t *testing.T)     { testFakedSyncProgress(t, 62, FullSync) }
func TestFakedSyncProgress63Full(t *testing.T) { testFakedSyncProgress(t, 63, FullSync) }

//func TestFakedSyncProgress63Fast(t *testing.T)  { testFakedSyncProgress(t, 63, FastSync) }
func TestFakedSyncProgress64Full(t *testing.T) { testFakedSyncProgress(t, 64, FullSync) }

//func TestFakedSyncProgress64Fast(t *testing.T)  { testFakedSyncProgress(t, 64, FastSync) }
func TestFakedSyncProgress64Light(t *testing.T) { testFakedSyncProgress(t, 64, LightSync) }

func testFakedSyncProgress(t *testing.T, protocol int, mode SyncMode) {
	t.Parallel()

	tester := newTester()
	defer tester.terminate()
	chain := testChainBase.shorten(blockCacheItems - 15)

	// Set a sync init hook to catch progress changes
	starting := make(chan struct{})
	progress := make(chan struct{})
	tester.downloader.syncInitHook = func(origin, latest uint64) {
		starting <- struct{}{}
		<-progress
	}
	checkProgress(t, tester.downloader, "pristine", ethereum.SyncProgress{})

	// Create and sync with an attacker that promises a higher chain than available.
	brokenChain := chain.shorten(chain.len())
	numMissing := 5
	for i := brokenChain.len() - 2; i > brokenChain.len()-numMissing; i-- {
		delete(brokenChain.headerm, brokenChain.chain[i])
	}
	tester.newPeer("attack", protocol, brokenChain)

	pending := new(sync.WaitGroup)
	pending.Add(1)
	go func() {
		defer pending.Done()
		if err := tester.sync("attack", nil, mode); err == nil {
			panic("succeeded attacker synchronisation")
		}
	}()
	<-starting
	checkProgress(t, tester.downloader, "initial", ethereum.SyncProgress{
		HighestBlock: uint64(brokenChain.len() - 1),
	})
	progress <- struct{}{}
	pending.Wait()
	afterFailedSync := tester.downloader.Progress()

	// Synchronise with a good peer and check that the progress height has been reduced to
	// the true value.
	validChain := chain.shorten(chain.len() - numMissing)
	tester.newPeer("valid", protocol, validChain)
	pending.Add(1)

	go func() {
		defer pending.Done()
		if err := tester.sync("valid", nil, mode); err != nil {
			panic(fmt.Sprintf("failed to synchronise blocks: %v", err))
		}
	}()
	<-starting
	checkProgress(t, tester.downloader, "completing", ethereum.SyncProgress{
		CurrentBlock: afterFailedSync.CurrentBlock,
		HighestBlock: uint64(validChain.len() - 1),
	})

	// Check final progress after successful sync.
	progress <- struct{}{}
	pending.Wait()
	checkProgress(t, tester.downloader, "final", ethereum.SyncProgress{
		CurrentBlock: uint64(validChain.len() - 1),
		HighestBlock: uint64(validChain.len() - 1),
	})
}

// This test reproduces an issue where unexpected deliveries would
// block indefinitely if they arrived at the right time.
func TestDeliverHeadersHang(t *testing.T) {
	t.Parallel()

	testCases := []struct {
		protocol int
		syncMode SyncMode
	}{
		{62, FullSync},
		{63, FullSync},
		{63, FastSync},
		{64, FullSync},
		{64, FastSync},
		{64, LightSync},
	}
	for _, tc := range testCases {
		t.Run(fmt.Sprintf("protocol %d mode %v", tc.protocol, tc.syncMode), func(t *testing.T) {
			t.Parallel()
			testDeliverHeadersHang(t, tc.protocol, tc.syncMode)
		})
	}
}

func testDeliverHeadersHang(t *testing.T, protocol int, mode SyncMode) {
	master := newTester()
	defer master.terminate()
	chain := testChainBase.shorten(15)

	for i := 0; i < 200; i++ {
		tester := newTester()
		tester.peerDb = master.peerDb
		tester.newPeer("peer", protocol, chain)

		// Whenever the downloader requests headers, flood it with
		// a lot of unrequested header deliveries.
		tester.downloader.peers.peers["peer"].peer = &floodingTestPeer{
			peer:   tester.downloader.peers.peers["peer"].peer,
			tester: tester,
		}
		if err := tester.sync("peer", nil, mode); err != nil {
			t.Errorf("test %d: sync failed: %v", i, err)
		}
		tester.terminate()
	}
}

type floodingTestPeer struct {
	peer   Peer
	tester *downloadTester
}

func (ftp *floodingTestPeer) Head() (common.Hash, *big.Int) { return ftp.peer.Head() }
func (ftp *floodingTestPeer) RequestHeadersByHash(hash common.Hash, count int, skip int, reverse bool) error {
	return ftp.peer.RequestHeadersByHash(hash, count, skip, reverse)
}
func (ftp *floodingTestPeer) RequestBodies(hashes []common.Hash) error {
	return ftp.peer.RequestBodies(hashes)
}
func (ftp *floodingTestPeer) RequestReceipts(hashes []common.Hash) error {
	return ftp.peer.RequestReceipts(hashes)
}

func (ftp *floodingTestPeer) RequestHeadersByNumber(from uint64, count, skip int, reverse bool) error {
	deliveriesDone := make(chan struct{}, 500)
	for i := 0; i < cap(deliveriesDone)-1; i++ {
		peer := fmt.Sprintf("fake-peer%d", i)
		go func() {
			ftp.tester.downloader.DeliverHeaders(peer, []*types.Header{{}, {}, {}, {}})
			deliveriesDone <- struct{}{}
		}()
	}

	// None of the extra deliveries should block.
	timeout := time.After(60 * time.Second)
	launched := false
	for i := 0; i < cap(deliveriesDone); i++ {
		select {
		case <-deliveriesDone:
			if !launched {
				// Start delivering the requested headers
				// after one of the flooding responses has arrived.
				go func() {
					ftp.peer.RequestHeadersByNumber(from, count, skip, reverse)
					deliveriesDone <- struct{}{}
				}()
				launched = true
			}
		case <-timeout:
			panic("blocked")
		}
	}
	return nil
}

func TestRemoteHeaderRequestSpan(t *testing.T) {
	testCases := []struct {
		remoteHeight uint64
		localHeight  uint64
		expected     []int
	}{
		// Remote is way higher. We should ask for the remote head and go backwards
		{1500, 1000,
			[]int{1323, 1339, 1355, 1371, 1387, 1403, 1419, 1435, 1451, 1467, 1483, 1499},
		},
		{15000, 13006,
			[]int{14823, 14839, 14855, 14871, 14887, 14903, 14919, 14935, 14951, 14967, 14983, 14999},
		},
		//Remote is pretty close to us. We don't have to fetch as many
		{1200, 1150,
			[]int{1149, 1154, 1159, 1164, 1169, 1174, 1179, 1184, 1189, 1194, 1199},
		},
		// Remote is equal to us (so on a fork with higher td)
		// We should get the closest couple of ancestors
		{1500, 1500,
			[]int{1497, 1499},
		},
		// We're higher than the remote! Odd
		{1000, 1500,
			[]int{997, 999},
		},
		// Check some weird edgecases that it behaves somewhat rationally
		{0, 1500,
			[]int{0, 2},
		},
		{6000000, 0,
			[]int{5999823, 5999839, 5999855, 5999871, 5999887, 5999903, 5999919, 5999935, 5999951, 5999967, 5999983, 5999999},
		},
		{0, 0,
			[]int{0, 2},
		},
	}
	reqs := func(from, count, span int) []int {
		var r []int
		num := from
		for len(r) < count {
			r = append(r, num)
			num += span + 1
		}
		return r
	}
	for i, tt := range testCases {
		from, count, span, max := calculateRequestSpan(tt.remoteHeight, tt.localHeight)
		data := reqs(int(from), count, span)

		if max != uint64(data[len(data)-1]) {
			t.Errorf("test %d: wrong last value %d != %d", i, data[len(data)-1], max)
		}
		failed := false
		if len(data) != len(tt.expected) {
			failed = true
			t.Errorf("test %d: length wrong, expected %d got %d", i, len(tt.expected), len(data))
		} else {
			for j, n := range data {
				if n != tt.expected[j] {
					failed = true
					break
				}
			}
		}
		if failed {
			res := strings.Replace(fmt.Sprint(data), " ", ",", -1)
			exp := strings.Replace(fmt.Sprint(tt.expected), " ", ",", -1)
			fmt.Printf("got: %v\n", res)
			fmt.Printf("exp: %v\n", exp)
			t.Errorf("test %d: wrong values", i)
		}
	}
}

func TestDataRace(t *testing.T) {
	wg:= &sync.WaitGroup{}

	const N = 10
	wg.Add(N)
	ln:=testChainBase.len()
	for i:=0; i<N; i++ {
		go makeFork(wg,ln,i)
	}
	wg.Wait()
}

func makeFork(wg *sync.WaitGroup, ln, i int) {
	testChainBase.makeFork(ln,false, uint8(i))
	wg.Done()
	fmt.Println("done", i)
}<|MERGE_RESOLUTION|>--- conflicted
+++ resolved
@@ -441,16 +441,11 @@
 
 	// Create a long block chain to download and the tester
 	targetBlocks := testChainBase.len() - 1
-<<<<<<< HEAD
-
-	err := tester.newPeer("peer", protocol, testChainBase)
+	testChain:=testChainBase.copy(testChainBase.len())
+	err:=tester.newPeer("peer", protocol, testChain)
 	if err != nil {
 		t.Fatal(err)
 	}
-=======
-	testChain:=testChainBase.copy(testChainBase.len())
-	tester.newPeer("peer", protocol, testChain)
->>>>>>> a0f2f4db
 
 	// Wrap the importer to allow stepping
 	blocked, proceed := uint32(0), make(chan struct{})
