// Copyright 2015 The go-ethereum Authors
// This file is part of the go-ethereum library.
//
// The go-ethereum library is free software: you can redistribute it and/or modify
// it under the terms of the GNU Lesser General Public License as published by
// the Free Software Foundation, either version 3 of the License, or
// (at your option) any later version.
//
// The go-ethereum library is distributed in the hope that it will be useful,
// but WITHOUT ANY WARRANTY; without even the implied warranty of
// MERCHANTABILITY or FITNESS FOR A PARTICULAR PURPOSE. See the
// GNU Lesser General Public License for more details.
//
// You should have received a copy of the GNU Lesser General Public License
// along with the go-ethereum library. If not, see <http://www.gnu.org/licenses/>.

// Package downloader contains the manual full chain synchronisation.
package downloader

import (
	"context"
	"errors"
	"fmt"
	"math/big"
	"sync"
	"sync/atomic"
	"time"

	"github.com/c2h5oh/datasize"
	ethereum "github.com/ledgerwatch/turbo-geth"
	"github.com/ledgerwatch/turbo-geth/common"
	"github.com/ledgerwatch/turbo-geth/consensus"
	"github.com/ledgerwatch/turbo-geth/consensus/process"
	"github.com/ledgerwatch/turbo-geth/core"
	"github.com/ledgerwatch/turbo-geth/core/rawdb"
	"github.com/ledgerwatch/turbo-geth/core/types"
	"github.com/ledgerwatch/turbo-geth/core/vm"
	"github.com/ledgerwatch/turbo-geth/eth/stagedsync"
	"github.com/ledgerwatch/turbo-geth/eth/stagedsync/stages"
	"github.com/ledgerwatch/turbo-geth/ethdb"
	"github.com/ledgerwatch/turbo-geth/log"
	"github.com/ledgerwatch/turbo-geth/params"
	"github.com/ledgerwatch/turbo-geth/turbo/shards"
)

var (
	MaxHashFetch    = 512 // Amount of hashes to be fetched per retrieval request
	MaxBlockFetch   = 128 // Amount of blocks to be fetched per retrieval request
	MaxHeaderFetch  = 192 // Amount of block headers to be fetched per retrieval request
	MaxSkeletonSize = 128 // Number of header fetches to need for a skeleton assembly
	MaxReceiptFetch = 256 // Amount of transaction receipts to allow fetching per request
	MaxStateFetch   = 384 // Amount of node state values to allow fetching per request

	MaxForkAncestry  = 1000 * params.EpochDuration // Maximum chain reorganisation
	rttMinEstimate   = 2 * time.Second             // Minimum round-trip time to target for download requests
	rttMaxEstimate   = 20 * time.Second            // Maximum round-trip time to target for download requests
	rttMinConfidence = 0.1                         // Worse confidence factor in our estimated RTT value
	ttlScaling       = 3                           // Constant scaling factor for RTT -> TTL conversion
	ttlLimit         = time.Minute                 // Maximum TTL allowance to prevent reaching crazy timeouts

	qosTuningPeers   = 5    // Number of peers to tune based on (best peers)
	qosConfidenceCap = 10   // Number of peers above which not to modify RTT confidence
	qosTuningImpact  = 0.25 // Impact that a new tuning target has on the previous value

	maxHeadersProcess          = 16536                            // Number of header download results to import at once into the chain
	maxResultsProcess          = 16536                            // Number of content download results to import at once into the chain
	fullMaxForkAncestry uint64 = params.FullImmutabilityThreshold // Maximum chain reorganisation (locally redeclared so tests can reduce it)

	reorgProtThreshold   = 48 // Threshold number of recent blocks to disable mini reorg protection
	reorgProtHeaderDelay = 2  // Number of headers to delay delivering to cover mini reorgs

	fsHeaderCheckFrequency = 100             // Verification frequency of the downloaded headers during fast sync
	fsHeaderSafetyNet      = 2048            // Number of headers to discard in case a chain violation is detected
	fsHeaderForceVerify    = 24              // Number of headers to verify before and after the pivot to accept it
	fsHeaderContCheck      = 3 * time.Second // Time interval to check for header continuations during state download
	fsMinFullBlocks        = 64              // Number of blocks to retrieve fully even in fast sync
)

var (
	errBusy                    = errors.New("busy")
	errUnknownPeer             = errors.New("peer is unknown or unhealthy")
	errBadPeer                 = errors.New("action from bad peer ignored")
	errStallingPeer            = errors.New("peer is stalling")
	errUnsyncedPeer            = errors.New("unsynced peer")
	errNoPeers                 = errors.New("no peers to keep download active")
	errTimeout                 = errors.New("timeout")
	errEmptyHeaderSet          = errors.New("empty header set by peer")
	errPeersUnavailable        = errors.New("no peers available or all tried for download")
	errInvalidAncestor         = errors.New("retrieved ancestor is invalid")
	errInvalidChain            = errors.New("retrieved hash chain is invalid")
	errInvalidBody             = errors.New("retrieved block body is invalid")
	errInvalidReceipt          = errors.New("retrieved receipt is invalid")
	errCancelContentProcessing = errors.New("content processing canceled (requested)")
	errCanceled                = errors.New("syncing canceled (requested)")
	errNoSyncActive            = errors.New("no sync active")
	errTooOld                  = errors.New("peer's protocol version too old")
	errNoAncestorFound         = errors.New("no common ancestor found")
)

type Downloader struct {
	// WARNING: The `rttEstimate` and `rttConfidence` fields are accessed atomically.
	// On 32 bit platforms, only 64-bit aligned fields can be atomic. The struct is
	// guaranteed to be so aligned, so take advantage of that. For more information,
	// see https://golang.org/pkg/sync/atomic/#pkg-note-BUG.
	rttEstimate   uint64 // Round trip time to target for download requests
	rttConfidence uint64 // Confidence in the estimated RTT (unit: millionths to allow atomic ops)

	queue *queue   // Scheduler for selecting the hashes to download
	peers *peerSet // Set of active peers from which download can proceed

	stateDB ethdb.Database // Database to state sync into (and deduplicate via)
	//stateBloom *trie.SyncBloom       // Bloom filter for fast trie node existence checks

	// Statistics
	syncStatsChainOrigin uint64       // Origin block number where syncing started at
	syncStatsChainHeight uint64       // Highest block number known when syncing started
	syncStatsLock        sync.RWMutex // Lock protecting the sync stats fields

	chainConfig  *params.ChainConfig
	miningConfig *params.MiningConfig
	blockchain   BlockChain

	// Callbacks
	dropPeer peerDropFn // Drops a peer for misbehaving

	// Status
	synchroniseMock func(id string, hash common.Hash) error // Replacement for synchronise during testing
	synchronising   int32
	notified        int32
	committed       int32
	ancientLimit    uint64 // The maximum block number which can be regarded as ancient data.

	// Channels
	headerCh      chan dataPack        // Channel receiving inbound block headers
	bodyCh        chan dataPack        // Channel receiving inbound block bodies
	receiptCh     chan dataPack        // Channel receiving inbound receipts
	bodyWakeCh    chan bool            // Channel to signal the block body fetcher of new tasks
	receiptWakeCh chan bool            // Channel to signal the receipt fetcher of new tasks
	headerProcCh  chan []*types.Header // Channel to feed the header processor new tasks

	// State sync
	pivotHeader *types.Header // Pivot block header to dynamically push the syncing state root
	pivotLock   sync.RWMutex  // Lock protecting pivot header reads from updates

	// Cancellation and termination
	cancelPeer string         // Identifier of the peer currently being used as the master (cancel on drop)
	cancelCh   chan struct{}  // Channel to cancel mid-flight syncs
	cancelLock sync.RWMutex   // Lock to protect the cancel channel and peer in delivers
	cancelWg   sync.WaitGroup // Make sure all fetcher goroutines have exited.

	quitCh   chan struct{} // Quit channel to signal termination
	quitLock sync.Mutex    // Lock to prevent double closes

	// Testing hooks
	syncInitHook  func(uint64, uint64)  // Method to call upon initiating a new sync run
	bodyFetchHook func([]*types.Header) // Method to call upon starting a block body fetch

	storageMode ethdb.StorageMode
	tmpdir      string
	cacheSize   datasize.ByteSize
	batchSize   datasize.ByteSize

	headersState    *stagedsync.StageState
	headersUnwinder stagedsync.Unwinder

	bodiesState    *stagedsync.StageState
	bodiesUnwinder stagedsync.Unwinder

	stagedSyncState  *stagedsync.State
	miningState      *stagedsync.State
	stagedSync       *stagedsync.StagedSync
	mining           *stagedsync.StagedSync
	consensusProcess *process.RemoteEngine
}

// BlockChain encapsulates functions required to sync a (full or fast) blockchain.
type BlockChain interface {
	// HasHeader verifies a header's presence in the local chain.
	HasHeader(common.Hash, uint64) bool

	// GetHeaderByHash retrieves a header from the local chain.
	GetHeaderByHash(common.Hash) *types.Header

	// CurrentHeader retrieves the head header from the local chain.
	CurrentHeader() *types.Header

	// GetTd returns the total difficulty of a local block.
	GetTd(common.Hash, uint64) *big.Int

	// InsertHeaderChain inserts a batch of headers into the local chain.
	InsertHeaderChain([]*types.Header, int) (int, error)

	// SetHead rewinds the local chain to a new head.
	SetHead(uint64) error

	// HasBlock verifies a block's presence in the local chain.
	HasBlock(common.Hash, uint64) bool

	// GetBlockByHash retrieves a block from the local chain.
	GetBlockByHash(common.Hash) *types.Block

	// CurrentBlock retrieves the head block from the local chain.
	CurrentBlock() *types.Block

	// CurrentFastBlock retrieves the head fast block from the local chain.
	CurrentFastBlock() *types.Block

	// FastSyncCommitHead directly commits the head block to a certain entity.
	FastSyncCommitHead(common.Hash) error

	// InsertChain inserts a batch of blocks into the local chain.
	InsertChain(context.Context, types.Blocks) (int, error)

	// InsertReceiptChain inserts a batch of receipts into the local chain.
	InsertReceiptChain(types.Blocks, []types.Receipts, uint64) (int, error)

	NotifyHeightKnownBlock(h uint64)

	// GetBlockByNumber is necessary for staged sync
	GetBlockByNumber(number uint64) *types.Block

	// Engine is necessary for staged sync
	Engine() consensus.Engine

	// GetHeader is necessary for staged sync
	GetHeader(common.Hash, uint64) *types.Header

	// GetVMConfig is necessary for staged sync
	GetVMConfig() *vm.Config

	// Stop the import that is going on
	Stop()
}

// New creates a new downloader to fetch hashes and blocks from remote peers.
<<<<<<< HEAD
func New(checkpoint uint64, stateDB ethdb.Database, mux *event.TypeMux, chainConfig *params.ChainConfig, miningConfig *params.MiningConfig, chain BlockChain, dropPeer peerDropFn, sm ethdb.StorageMode, eng *process.RemoteEngine) *Downloader {
	dl := &Downloader{
		mode:             uint32(StagedSync),
		stateDB:          stateDB,
		mux:              mux,
		queue:            newQueue(blockCacheMaxItems, blockCacheInitialItems),
		peers:            newPeerSet(),
		rttEstimate:      uint64(rttMaxEstimate),
		rttConfidence:    uint64(1000000),
		chainConfig:      chainConfig,
		miningConfig:     miningConfig,
		blockchain:       chain,
		dropPeer:         dropPeer,
		headerCh:         make(chan dataPack, 1),
		bodyCh:           make(chan dataPack, 1),
		receiptCh:        make(chan dataPack, 1),
		bodyWakeCh:       make(chan bool, 1),
		receiptWakeCh:    make(chan bool, 1),
		headerProcCh:     make(chan []*types.Header, 1),
		quitCh:           make(chan struct{}),
		storageMode:      sm,
		consensusProcess: eng,
=======
func New(stateDB ethdb.Database, chainConfig *params.ChainConfig, miningConfig *params.MiningConfig, chain BlockChain, dropPeer peerDropFn, sm ethdb.StorageMode) *Downloader {
	dl := &Downloader{
		stateDB:       stateDB,
		queue:         newQueue(blockCacheMaxItems, blockCacheInitialItems),
		peers:         newPeerSet(),
		rttEstimate:   uint64(rttMaxEstimate),
		rttConfidence: uint64(1000000),
		chainConfig:   chainConfig,
		miningConfig:  miningConfig,
		blockchain:    chain,
		dropPeer:      dropPeer,
		headerCh:      make(chan dataPack, 1),
		bodyCh:        make(chan dataPack, 1),
		receiptCh:     make(chan dataPack, 1),
		bodyWakeCh:    make(chan bool, 1),
		receiptWakeCh: make(chan bool, 1),
		headerProcCh:  make(chan []*types.Header, 1),
		quitCh:        make(chan struct{}),
		storageMode:   sm,
>>>>>>> 2f9bf300
	}
	go dl.qosTuner()
	return dl
}

// SetStagedSync sets the staged sync instance (by protocol manager)
func (d *Downloader) SetStagedSync(stagedSync *stagedsync.StagedSync) {
	d.stagedSync = stagedSync
}

// SetStagedSync sets the staged sync instance (by protocol manager)
func (d *Downloader) SetMining(mining *stagedsync.StagedSync) {
	d.mining = mining
}

// DataDir sets the directory where download is allowed to create temporary files
func (d *Downloader) SetTmpDir(tmpdir string) {
	d.tmpdir = tmpdir
}

func (d *Downloader) SetBatchSize(cacheSize, batchSize datasize.ByteSize) {
	d.cacheSize = cacheSize
	d.batchSize = batchSize
}

func (d *Downloader) SetChainConfig(chainConfig *params.ChainConfig) {
	d.chainConfig = chainConfig
}

// Progress retrieves the synchronisation boundaries, specifically the origin
// block where synchronisation started at (may have failed/suspended); the block
// or header sync is currently at; and the latest known block which the sync targets.
//
// In addition, during the state download phase of fast synchronisation the number
// of processed and the total number of known states are also returned. Otherwise
// these are zero.
func (d *Downloader) Progress() ethereum.SyncProgress {
	// Lock the current stats and return the progress
	d.syncStatsLock.RLock()
	defer d.syncStatsLock.RUnlock()

	current, err := stages.GetStageProgress(d.stateDB, stages.Finish)
	if err != nil {
		log.Error("Could not get current progress", "error", err)
	}
	return ethereum.SyncProgress{
		StartingBlock: d.syncStatsChainOrigin,
		CurrentBlock:  current,
		HighestBlock:  d.syncStatsChainHeight,
	}
}

// Synchronising returns whether the downloader is currently retrieving blocks.
func (d *Downloader) Synchronising() bool {
	return atomic.LoadInt32(&d.synchronising) > 0
}

// RegisterPeer injects a new download peer into the set of block source to be
// used for fetching hashes and blocks from.
func (d *Downloader) RegisterPeer(id string, version uint, peer Peer) error {
	var logger log.Logger
	if len(id) < 16 {
		// Tests use short IDs, don't choke on them
		logger = log.New("peer", id)
	} else {
		logger = log.New("peer", id[:8])
	}
	logger.Trace("Registering sync peer")
	if err := d.peers.Register(newPeerConnection(id, version, peer, logger)); err != nil {
		logger.Error("Failed to register sync peer", "err", err)
		return err
	}
	d.qosReduceConfidence()

	return nil
}

// UnregisterPeer remove a peer from the known list, preventing any action from
// the specified peer. An effort is also made to return any pending fetches into
// the queue.
func (d *Downloader) UnregisterPeer(id string) error {
	// Unregister the peer from the active peer set and revoke any fetch tasks
	var logger log.Logger
	if len(id) < 16 {
		// Tests use short IDs, don't choke on them
		logger = log.New("peer", id)
	} else {
		logger = log.New("peer", id[:8])
	}
	logger.Trace("Unregistering sync peer")
	if err := d.peers.Unregister(id); err != nil {
		logger.Error("Failed to unregister sync peer", "err", err)
		return err
	}
	d.queue.Revoke(id)

	return nil
}

// Synchronise tries to sync up our local block chain with a remote peer, both
// adding various sanity checks as well as wrapping it with various log entries.
func (d *Downloader) Synchronise(id string, head common.Hash, blockNumber uint64, txPool *core.TxPool, poolStart func() error) error {
	err := d.synchronise(id, head, blockNumber, txPool, poolStart)

	switch err {
	case nil, errBusy, errCanceled:
		return err
	}

	if errors.Is(err, errInvalidChain) || errors.Is(err, errBadPeer) || errors.Is(err, errTimeout) ||
		errors.Is(err, errStallingPeer) || errors.Is(err, errUnsyncedPeer) || errors.Is(err, errEmptyHeaderSet) ||
		errors.Is(err, errPeersUnavailable) || errors.Is(err, errTooOld) || errors.Is(err, errInvalidAncestor) {
		log.Warn("Synchronisation failed, dropping peer", "peer", id, "err", err)
		if d.dropPeer == nil {
			// The dropPeer method is nil when `--copydb` is used for a local copy.
			// Timeouts can occur if e.g. compaction hits at the wrong time, and can be ignored
			log.Warn("Downloader wants to drop peer, but peerdrop-function is not set", "peer", id)
		} else {
			d.dropPeer(id)
		}
		return err
	}
	log.Warn("Synchronisation failed, retrying", "err", err)
	return err
}

// synchronise will select the peer and use it for synchronising. If an empty string is given
// it will use the best peer possible and synchronize if its TD is higher than our own. If any of the
// checks fail an error will be returned. This method is synchronous
func (d *Downloader) synchronise(id string, hash common.Hash, blockNumber uint64, txPool *core.TxPool, poolStart func() error) error {
	// Mock out the synchronisation if testing
	if d.synchroniseMock != nil {
		return d.synchroniseMock(id, hash)
	}
	// Make sure only one goroutine is ever allowed past this point at once
	if !atomic.CompareAndSwapInt32(&d.synchronising, 0, 1) {
		return errBusy
	}
	defer atomic.StoreInt32(&d.synchronising, 0)

	// Post a user notification of the sync (only once per session)
	if atomic.CompareAndSwapInt32(&d.notified, 0, 1) {
		log.Info("Block synchronisation started")
	}

	// Reset the queue, peer set and wake channels to clean any internal leftover state
	d.queue.Reset(blockCacheMaxItems, blockCacheInitialItems)
	d.peers.Reset()

	for _, ch := range []chan bool{d.bodyWakeCh, d.receiptWakeCh} {
		select {
		case <-ch:
		default:
		}
	}
	for _, ch := range []chan dataPack{d.headerCh, d.bodyCh, d.receiptCh} {
		for empty := false; !empty; {
			select {
			case <-ch:
			default:
				empty = true
			}
		}
	}
	for empty := false; !empty; {
		select {
		case <-d.headerProcCh:
		default:
			empty = true
		}
	}
	// Create cancel channel for aborting mid-flight and mark the master peer
	d.cancelLock.Lock()
	d.cancelCh = make(chan struct{})
	d.cancelPeer = id
	d.cancelLock.Unlock()

	defer d.Cancel() // No matter what, we can't leave the cancel channel open

	// Retrieve the origin peer and initiate the downloading process
	p := d.peers.Peer(id)
	if p == nil {
		return errUnknownPeer
	}
	return d.syncWithPeer(p, hash, blockNumber, txPool, poolStart)
}

// syncWithPeer starts a block synchronization based on the hash chain from the
// specified peer and head hash.s
func (d *Downloader) syncWithPeer(p *peerConnection, hash common.Hash, blockNumber uint64, txPool *core.TxPool, poolStart func() error) (err error) {
	if p.version < 64 {
		return fmt.Errorf("%w: advertized %d < required %d", errTooOld, p.version, 64)
	}

	log.Debug("Synchronising with the network", "peer", p.id, "eth", p.version, "head", hash, "blockNumber", blockNumber)
	defer func(start time.Time) {
		log.Debug("Synchronisation terminated", "elapsed", common.PrettyDuration(time.Since(start)))
	}(time.Now())

	// Look up the sync boundaries: the common ancestor and the target block
	height, err := d.fetchHeight(p)
	if err != nil {
		return err
	}

	origin, err := d.findAncestor(p, height)
	if err != nil {
		return err
	}

	syncStatsChainHeight := d.GetSyncStatsChainHeight()
	d.syncStatsLock.Lock()
	if syncStatsChainHeight <= origin || d.syncStatsChainOrigin > origin {
		d.syncStatsChainOrigin = origin
	}
	d.syncStatsLock.Unlock()
	d.SetSyncStatsChainHeight(height)

	// Ensure our origin point is below any fast sync pivot point
	pivot := uint64(0)

	d.committed = 1
	// Initiate the sync using a concurrent header and content retrieval algorithm
	d.queue.Prepare(origin + 1)
	if d.syncInitHook != nil {
		d.syncInitHook(origin, height)
	}

	fetchers := []func() error{
		func() error { return d.fetchHeaders(p, origin+1) }, // Headers are always retrieved
		func() error { return d.processHeaders(origin+1, pivot, blockNumber) },
	}

	hashStateStageProgress, err := stages.GetStageProgress(d.stateDB, stages.HashState) // because later stages can be disabled
	if err != nil {
		return err
	}

	canRunCycleInOneTransaction := height-origin < 1024 && height-hashStateStageProgress < 1024
	syncCycleStart := time.Now()

	var writeDB ethdb.Database // on this variable will run sync cycle.

	// create empty TxDb object, it's not usable before .Begin() call which will use this object
	// It allows inject tx object to stages now, define rollback now,
	// but call .Begin() after hearer/body download stages
	var tx ethdb.DbWithPendingMutations
	if canRunCycleInOneTransaction {
		tx = ethdb.NewTxDbWithoutTransaction(d.stateDB, ethdb.RW)
		defer tx.Rollback()
		writeDB = tx
	} else {
		writeDB = d.stateDB
	}

	cc := &core.TinyChainContext{}
	cc.SetDB(tx)
	cc.SetEngine(d.blockchain.Engine())
	var cache *shards.StateCache
	if d.cacheSize > 0 {
		cache = shards.NewStateCache(32, d.cacheSize)
	}

	d.stagedSyncState, err = d.stagedSync.Prepare(
		d,
		d.chainConfig,
		cc,
		d.blockchain.GetVMConfig(),
		d.stateDB,
		writeDB,
		p.id,
		d.storageMode,
		d.tmpdir,
		cache,
		d.batchSize,
		d.quitCh,
		fetchers,
		txPool,
		poolStart,
		false,
		nil,
	)
	if err != nil {
		return err
	}

	// begin tx at stage right after head/body download Or at first unwind stage
	// it's temporary solution
	d.stagedSyncState.BeforeStageRun(stages.Senders, func() error {
		if !canRunCycleInOneTransaction {
			return nil
		}

		var errTx error
		log.Debug("Begin tx")
		tx, errTx = tx.Begin(context.Background(), ethdb.RW)
		return errTx
	})
	d.stagedSyncState.OnBeforeUnwind(func(id stages.SyncStage) error {
		if !canRunCycleInOneTransaction {
			return nil
		}
		if d.stagedSyncState.IsBefore(id, stages.Bodies) || d.stagedSyncState.IsAfter(id, stages.TxPool) {
			return nil
		}
		if hasTx, ok := tx.(ethdb.HasTx); ok && hasTx.Tx() != nil {
			return nil
		}
		var errTx error
		log.Debug("Begin tx")
		tx, errTx = tx.Begin(context.Background(), ethdb.RW)
		return errTx
	})
	d.stagedSyncState.BeforeStageUnwind(stages.Bodies, func() error {
		if !canRunCycleInOneTransaction {
			return nil
		}
		if hasTx, ok := tx.(ethdb.HasTx); ok && hasTx.Tx() == nil {
			return nil
		}
		log.Info("Commit cycle")
		errCommit := tx.Commit()
		return errCommit
	})

	err = d.stagedSyncState.Run(d.stateDB, writeDB)
	if err != nil {
		return err
	}
	if canRunCycleInOneTransaction {
		if hasTx, ok := tx.(ethdb.HasTx); ok && hasTx.Tx() == nil {
			return nil
		}

		commitStart := time.Now()
		if errTx := tx.Commit(); errTx != nil {
			return errTx
		}
		log.Info("Commit cycle", "in", time.Since(commitStart))
	}

	// heuristic - run mining only if we are on top of chain
	canRunMiningCycle := time.Since(syncCycleStart) < 14*time.Second

	if d.miningConfig == nil || !d.miningConfig.Enabled || !canRunMiningCycle {
		return nil
	}
	if tx, err = d.stateDB.Begin(context.Background(), ethdb.RW); err != nil {
		return err
	}
	defer tx.Rollback()

	cc.SetDB(tx)
	cc.SetEngine(d.blockchain.Engine())

	// Fill the block with all available pending transactions.
	pending, err := txPool.Pending()
	if err != nil {
		return fmt.Errorf("failed to fetch pending transactions: %w", err)
	}

	miningResultCh := make(chan *types.Block, 1)
	sealCancel := make(chan struct{})

	if d.miningState, err = d.mining.Prepare(
		d,
		d.chainConfig,
		cc,
		d.blockchain.GetVMConfig(),
		nil,
		tx,
		p.id,
		d.storageMode,
		d.tmpdir,
		cache,
		d.batchSize,
		d.quitCh,
		fetchers,
		txPool,
		poolStart,
		false,
		stagedsync.NewMiningStagesParameters(d.miningConfig, true, pending, txPool.Locals(), miningResultCh, sealCancel),
	); err != nil {
		return err
	}
	if err = d.miningState.Run(tx, tx); err != nil {
		return err
	}
	tx.Rollback()

	// TODO: send mined block to sentry
	<-miningResultCh
	return nil
}

// spawnSync runs d.process and all given fetcher functions to completion in
// separate goroutines, returning the first error that appears.
func (d *Downloader) spawnSync(fetchers []func() error) error {
	errc := make(chan error, len(fetchers))

	d.cancelWg.Add(len(fetchers))
	for _, fn := range fetchers {
		fn := fn
		go func() { defer d.cancelWg.Done(); errc <- fn() }()
	}

	// Wait for the first error, then terminate the others.
	var err error
	for i := 0; i < len(fetchers); i++ {
		if i == len(fetchers)-1 {
			// Close the queue when all fetchers have exited.
			// This will cause the block processor to end when
			// it has processed the queue.
			d.queue.Close()
		}
		if err = <-errc; err != nil && err != errCanceled {
			break
		}
	}

	d.queue.Close()
	d.Cancel()

	return err
}

// cancel aborts all of the operations and resets the queue. However, cancel does
// not wait for the running download goroutines to finish. This method should be
// used when cancelling the downloads from inside the downloader.
func (d *Downloader) cancel() {
	// Close the current cancel channel
	d.cancelLock.Lock()
	defer d.cancelLock.Unlock()
	common.SafeClose(d.cancelCh)
}

// Cancel aborts all of the operations and waits for all download goroutines to
// finish before returning.
func (d *Downloader) Cancel() {
	d.cancel()
	d.cancelWg.Wait()

	atomic.StoreUint64(&d.ancientLimit, 0)
	log.Debug("Reset ancient limit to zero")
}

// Terminate interrupts the downloader, canceling all pending operations.
// The downloader cannot be reused after calling Terminate.
func (d *Downloader) Terminate() {
	d.blockchain.Stop()
	// Close the termination channel (make sure double close is allowed)
	d.quitLock.Lock()
	common.SafeClose(d.quitCh)

	d.quitLock.Unlock()

	// Cancel any pending download requests
	d.Cancel()

	d.consensusProcess.Close()
}

// fetchHeight retrieves the head header of the remote peer to aid in estimating
// the total time a pending synchronisation would take.
func (d *Downloader) fetchHeight(p *peerConnection) (uint64, error) {
	p.log.Debug("Retrieving remote chain height")

	_, headNumber := p.peer.Head()
	return headNumber, nil
}

// calculateRequestSpan calculates what headers to request from a peer when trying to determine the
// common ancestor.
// It returns parameters to be used for peer.RequestHeadersByNumber:
//  from - starting block number
//  count - number of headers to request
//  skip - number of headers to skip
// and also returns 'max', the last block which is expected to be returned by the remote peers,
// given the (from,count,skip)
func calculateRequestSpan(remoteHeight, localHeight uint64) (int64, int, int, uint64) {
	var (
		from     int
		count    int
		MaxCount = MaxHeaderFetch / 16
	)
	// requestHead is the highest block that we will ask for. If requestHead is not offset,
	// the highest block that we will get is 16 blocks back from head, which means we
	// will fetch 14 or 15 blocks unnecessarily in the case the height difference
	// between us and the peer is 1-2 blocks, which is most common
	requestHead := int(remoteHeight) - 1
	if requestHead < 0 {
		requestHead = 0
	}
	// requestBottom is the lowest block we want included in the query
	// Ideally, we want to include the one just below our own head
	requestBottom := int(localHeight - 1)
	if requestBottom < 0 {
		requestBottom = 0
	}
	totalSpan := requestHead - requestBottom
	span := 1 + totalSpan/MaxCount
	if span < 2 {
		span = 2
	}
	if span > 16 {
		span = 16
	}

	count = 1 + totalSpan/span
	if count > MaxCount {
		count = MaxCount
	}
	if count < 2 {
		count = 2
	}
	from = requestHead - (count-1)*span
	if from < 0 {
		from = 0
	}
	max := from + (count-1)*span
	return int64(from), count, span - 1, uint64(max)
}

// findAncestor tries to locate the common ancestor link of the local chain and
// a remote peers blockchain. In the general case when our node was in sync and
// on the correct chain, checking the top N links should already get us a match.
// In the rare scenario when we ended up on a long reorganisation (i.e. none of
// the head links match), we do a binary search to find the common ancestor.
func (d *Downloader) findAncestor(p *peerConnection, remoteHeight uint64) (uint64, error) {
	// Figure out the valid ancestor range to prevent rewrite attacks
	floor := int64(-1)

	localHeight := *rawdb.ReadHeaderNumber(d.stateDB, rawdb.ReadHeadHeaderHash(d.stateDB))

	p.log.Debug("Looking for common ancestor", "local", localHeight, "remote", remoteHeight)

	ancestor, err := d.findAncestorSpanSearch(p, remoteHeight, localHeight, floor)
	if err == nil {
		return ancestor, nil
	}
	// The returned error was not nil.
	// If the error returned does not reflect that a common ancestor was not found, return it.
	// If the error reflects that a common ancestor was not found, continue to binary search,
	// where the error value will be reassigned.
	if !errors.Is(err, errNoAncestorFound) {
		return 0, err
	}

	ancestor, err = d.findAncestorBinarySearch(p, remoteHeight, floor)
	if err != nil {
		return 0, err
	}
	return ancestor, nil
}

func (d *Downloader) findAncestorSpanSearch(p *peerConnection, remoteHeight, localHeight uint64, floor int64) (commonAncestor uint64, err error) {
	from, count, skip, max := calculateRequestSpan(remoteHeight, localHeight)

	p.log.Trace("Span searching for common ancestor", "count", count, "from", from, "skip", skip)
	go func() { _ = p.peer.RequestHeadersByNumber(uint64(from), count, skip, false) }()

	// Wait for the remote response to the head fetch
	number, hash := uint64(0), common.Hash{}

	ttl := d.requestTTL()
	timeout := time.After(ttl)

	for finished := false; !finished; {
		select {
		case <-d.cancelCh:
			return 0, errCanceled

		case packet := <-d.headerCh:
			// Discard anything not from the origin peer
			if packet.PeerId() != p.id {
				log.Debug("Received headers from incorrect peer", "peer", packet.PeerId())
				break
			}
			// Make sure the peer actually gave something valid
			headers := packet.(*headerPack).headers
			if len(headers) == 0 {
				p.log.Warn("Empty head header set")
				return 0, errEmptyHeaderSet
			}
			// Make sure the peer's reply conforms to the request
			for i, header := range headers {
				expectNumber := from + int64(i)*int64(skip+1)
				if number := header.Number.Int64(); number != expectNumber {
					p.log.Warn("Head headers broke chain ordering", "index", i, "requested", expectNumber, "received", number)
					return 0, fmt.Errorf("%w: %v", errInvalidChain, errors.New("head headers broke chain ordering"))
				}
			}
			// Check if a common ancestor was found
			finished = true
			for i := len(headers) - 1; i >= 0; i-- {
				// Skip any headers that underflow/overflow our requested set
				if headers[i].Number.Int64() < from || headers[i].Number.Uint64() > max {
					continue
				}
				// Otherwise check if we already know the header or not
				h := headers[i].Hash()
				n := headers[i].Number.Uint64()

				if d.blockchain.HasHeader(h, n) {
					number, hash = n, h
					break
				}
			}

		case <-timeout:
			p.log.Debug("Waiting for head header timed out", "elapsed", ttl)
			return 0, errTimeout

		case <-d.bodyCh:
		case <-d.receiptCh:
			// Out of bounds delivery, ignore
		}
	}
	// If the head fetch already found an ancestor, return
	if hash != (common.Hash{}) {
		if int64(number) <= floor {
			p.log.Warn("Ancestor below allowance", "number", number, "hash", hash, "allowance", floor)
			return 0, errInvalidAncestor
		}
		p.log.Debug("Found common ancestor", "number", number, "hash", hash)
		return number, nil
	}
	return 0, errNoAncestorFound
}

func (d *Downloader) findAncestorBinarySearch(p *peerConnection, remoteHeight uint64, floor int64) (commonAncestor uint64, err error) {
	hash := common.Hash{}

	// Ancestor not found, we need to binary search over our chain
	start, end := uint64(0), remoteHeight
	if floor > 0 {
		start = uint64(floor)
	}
	p.log.Trace("Binary searching for common ancestor", "start", start, "end", end)

	for start+1 < end {
		// Split our chain interval in two, and request the hash to cross check
		check := (start + end) / 2

		ttl := d.requestTTL()
		timeout := time.After(ttl)

		go func() { _ = p.peer.RequestHeadersByNumber(check, 1, 0, false) }()

		// Wait until a reply arrives to this request
		for arrived := false; !arrived; {
			select {
			case <-d.cancelCh:
				return 0, errCanceled

			case packet := <-d.headerCh:
				// Discard anything not from the origin peer
				if packet.PeerId() != p.id {
					log.Debug("Received headers from incorrect peer", "peer", packet.PeerId())
					break
				}
				// Make sure the peer actually gave something valid
				headers := packet.(*headerPack).headers
				if len(headers) != 1 {
					p.log.Warn("Multiple headers for single request", "headers", len(headers))
					return 0, fmt.Errorf("%w: multiple headers (%d) for single request", errBadPeer, len(headers))
				}
				arrived = true

				// Modify the search interval based on the response
				h := headers[0].Hash()
				n := headers[0].Number.Uint64()

				if !d.blockchain.HasHeader(h, n) {
					end = check
					break
				}
				// Independent of sync mode, header surely exists
				header := rawdb.ReadHeader(d.stateDB, h, n)
				if header.Number.Uint64() != check {
					p.log.Warn("Received non requested header", "number", header.Number, "hash", header.Hash(), "request", check)
					return 0, fmt.Errorf("%w: non-requested header (%d)", errBadPeer, header.Number)
				}
				start = check
				hash = h

			case <-timeout:
				p.log.Debug("Waiting for search header timed out", "elapsed", ttl)
				return 0, errTimeout

			case <-d.bodyCh:
			case <-d.receiptCh:
				// Out of bounds delivery, ignore
			}
		}
	}
	// Ensure valid ancestry and return
	if int64(start) <= floor {
		p.log.Warn("Ancestor below allowance", "number", start, "hash", hash, "allowance", floor)
		return 0, errInvalidAncestor
	}
	p.log.Debug("Found common ancestor", "number", start, "hash", hash)
	return start, nil
}

// fetchHeaders keeps retrieving headers concurrently from the number
// requested, until no more are returned, potentially throttling on the way. To
// facilitate concurrency but still protect against malicious nodes sending bad
// headers, we construct a header chain skeleton using the "origin" peer we are
// syncing with, and fill in the missing headers using anyone else. Headers from
// other peers are only accepted if they map cleanly to the skeleton. If no one
// can fill in the skeleton - not even the origin peer - it's assumed invalid and
// the origin is dropped.
func (d *Downloader) fetchHeaders(p *peerConnection, from uint64) error {
	p.log.Debug("Directing header downloads", "origin", from)
	defer p.log.Debug("Header download terminated")

	// Create a timeout timer, and the associated header fetcher
	skeleton := true            // Skeleton assembly phase or finishing up
	pivoting := false           // Whether the next request is pivot verification
	request := time.Now()       // time of the last skeleton fetch request
	timeout := time.NewTimer(0) // timer to dump a non-responsive active peer
	<-timeout.C                 // timeout channel should be initially empty
	defer timeout.Stop()

	var ttl time.Duration
	getHeaders := func(from uint64) {
		request = time.Now()

		ttl = d.requestTTL()
		timeout.Reset(ttl)

		if skeleton {
			p.log.Trace("Fetching skeleton headers", "count", MaxHeaderFetch, "from", from)
			go func() {
				_ = p.peer.RequestHeadersByNumber(from+uint64(MaxHeaderFetch)-1, MaxSkeletonSize, MaxHeaderFetch-1, false)
			}()
		} else {
			p.log.Trace("Fetching full headers", "count", MaxHeaderFetch, "from", from)
			go func() { _ = p.peer.RequestHeadersByNumber(from, MaxHeaderFetch, 0, false) }()
		}
	}
	getNextPivot := func() {
		pivoting = true
		request = time.Now()

		ttl = d.requestTTL()
		timeout.Reset(ttl)

		d.pivotLock.RLock()
		pivot := d.pivotHeader.Number.Uint64()
		d.pivotLock.RUnlock()

		p.log.Trace("Fetching next pivot header", "number", pivot+uint64(fsMinFullBlocks))
		//move +64 when it's 2x64-8 deep
		go p.peer.RequestHeadersByNumber(pivot+uint64(fsMinFullBlocks), 2, fsMinFullBlocks-9, false) //nolint:errcheck
	}
	// Start pulling the header chain skeleton until all is done
	ancestor := from
	getHeaders(from)

	for {
		select {
		case <-d.cancelCh:
			return errCanceled

		case packet := <-d.headerCh:
			// Make sure the active peer is giving us the skeleton headers
			if packet.PeerId() != p.id {
				log.Debug("Received skeleton from incorrect peer", "peer", packet.PeerId())
				break
			}
			headerReqTimer.UpdateSince(request)
			timeout.Stop()

			// If the pivot is being checked, move if it became stale and run the real retrieval
			var pivot uint64

			d.pivotLock.RLock()
			if d.pivotHeader != nil {
				pivot = d.pivotHeader.Number.Uint64()
			}
			d.pivotLock.RUnlock()

			if pivoting {
				if packet.Items() == 2 {
					// Retrieve the headers and do some sanity checks, just in case
					headers := packet.(*headerPack).headers

					if have, want := headers[0].Number.Uint64(), pivot+uint64(fsMinFullBlocks); have != want {
						log.Warn("Peer sent invalid next pivot", "have", have, "want", want)
						return fmt.Errorf("%w: next pivot number %d != requested %d", errInvalidChain, have, want)
					}
					if have, want := headers[1].Number.Uint64(), pivot+2*uint64(fsMinFullBlocks)-8; have != want {
						log.Warn("Peer sent invalid pivot confirmer", "have", have, "want", want)
						return fmt.Errorf("%w: next pivot confirmer number %d != requested %d", errInvalidChain, have, want)
					}
					log.Warn("Pivot seemingly stale, moving", "old", pivot, "new", headers[0].Number)

					d.pivotLock.Lock()
					d.pivotHeader = headers[0]
					d.pivotLock.Unlock()

					// turbo-geth: this code is commented out because turbo-geth does not support
					// fast sync
					//
					// Write out the pivot into the database so a rollback beyond
					// it will reenable fast sync and update the state root that
					// the state syncer will be downloading.
					// rawdb.WriteLastPivotNumber(d.stateDB, pivot)
				}
				pivoting = false
				getHeaders(from)
				continue
			}
			// If the skeleton's finished, pull any remaining head headers directly from the origin
			if skeleton && packet.Items() == 0 {
				skeleton = false
				getHeaders(from)
				continue
			}
			// If no more headers are inbound, notify the content fetchers and return
			if packet.Items() == 0 {
				// Don't abort header fetches while the pivot is downloading
				if atomic.LoadInt32(&d.committed) == 0 && pivot <= from {
					p.log.Debug("No headers, waiting for pivot commit")
					select {
					case <-time.After(fsHeaderContCheck):
						getHeaders(from)
						continue
					case <-d.cancelCh:
						return errCanceled
					}
				}
				// Pivot done (or not in fast sync) and no more headers, terminate the process
				p.log.Debug("No more headers available")
				select {
				case d.headerProcCh <- nil:
					return nil
				case <-d.cancelCh:
					return errCanceled
				}
			}
			headers := packet.(*headerPack).headers

			// If we received a skeleton batch, resolve internals concurrently
			if skeleton {
				filled, proced, err := d.fillHeaderSkeleton(from, headers)
				if err != nil {
					p.log.Debug("Skeleton chain invalid", "err", err)
					return fmt.Errorf("fillHeaderSkeleton failed %w: %v", errInvalidChain, err)
				}
				headers = filled[proced:]
				from += uint64(proced)
			} else {
				// If we're closing in on the chain head, but haven't yet reached it, delay
				// the last few headers so mini reorgs on the head don't cause invalid hash
				// chain errors.
				if n := len(headers); n > 0 {
					// Retrieve the current head we're at

					headHash := rawdb.ReadHeadHeaderHash(d.stateDB)
					head := *rawdb.ReadHeaderNumber(d.stateDB, headHash)

					// If the head is below the common ancestor, we're actually deduplicating
					// already existing chain segments, so use the ancestor as the fake head.
					// Otherwise we might end up delaying header deliveries pointlessly.
					if head < ancestor {
						head = ancestor
					}
					// If the head is way older than this batch, delay the last few headers
					if head+uint64(reorgProtThreshold) < headers[n-1].Number.Uint64() {
						delay := reorgProtHeaderDelay
						if delay > n {
							delay = n
						}
						headers = headers[:n-delay]
					}
				}
			}
			// Insert all the new headers and fetch the next batch
			if len(headers) > 0 {
				p.log.Trace("Scheduling new headers", "count", len(headers), "from", from)
				select {
				case d.headerProcCh <- headers:
				case <-d.cancelCh:
					return errCanceled
				}
				from += uint64(len(headers))

				// If we're still skeleton filling fast sync, check pivot staleness
				// before continuing to the next skeleton filling
				if skeleton && pivot > 0 {
					getNextPivot()
				} else {
					getHeaders(from)
				}
			} else {
				// No headers delivered, or all of them being delayed, sleep a bit and retry
				p.log.Trace("All headers delayed, waiting")
				select {
				case <-time.After(fsHeaderContCheck):
					getHeaders(from)
					continue
				case <-d.cancelCh:
					return errCanceled
				}
			}

		case <-timeout.C:
			if d.dropPeer == nil {
				// The dropPeer method is nil when `--copydb` is used for a local copy.
				// Timeouts can occur if e.g. compaction hits at the wrong time, and can be ignored
				p.log.Warn("Downloader wants to drop peer, but peerdrop-function is not set", "peer", p.id)
				break
			}
			// Header retrieval timed out, consider the peer bad and drop
			p.log.Debug("Header request timed out", "elapsed", ttl)
			headerTimeoutMeter.Mark(1)
			d.dropPeer(p.id)

			select {
			case d.headerProcCh <- nil:
			case <-d.cancelCh:
			}
			return fmt.Errorf("%w: header request timed out", errBadPeer)
		}
	}
}

// fillHeaderSkeleton concurrently retrieves headers from all our available peers
// and maps them to the provided skeleton header chain.
//
// Any partial results from the beginning of the skeleton is (if possible) forwarded
// immediately to the header processor to keep the rest of the pipeline full even
// in the case of header stalls.
//
// The method returns the entire filled skeleton and also the number of headers
// already forwarded for processing.
func (d *Downloader) fillHeaderSkeleton(from uint64, skeleton []*types.Header) ([]*types.Header, int, error) {
	log.Debug("Filling up skeleton", "from", from)
	d.queue.ScheduleSkeleton(from, skeleton)

	var (
		deliver = func(packet dataPack) (int, error) {
			pack := packet.(*headerPack)
			return d.queue.DeliverHeaders(pack.peerID, pack.headers, d.headerProcCh)
		}
		expire  = func() map[string]int { return d.queue.ExpireHeaders(d.requestTTL()) }
		reserve = func(p *peerConnection, count int) (*fetchRequest, bool, bool) {
			return d.queue.ReserveHeaders(p, count), false, false
		}
		fetch    = func(p *peerConnection, req *fetchRequest) error { return p.FetchHeaders(req.From, MaxHeaderFetch) }
		capacity = func(p *peerConnection) int { return p.HeaderCapacity(d.requestRTT()) }
		setIdle  = func(p *peerConnection, accepted int, deliveryTime time.Time) {
			p.SetHeadersIdle(accepted, deliveryTime)
		}
	)
	err := d.fetchParts(d.headerCh, deliver, d.queue.headerContCh, expire,
		d.queue.PendingHeaders, d.queue.InFlightHeaders, reserve,
		nil, fetch, d.queue.CancelHeaders, capacity, d.peers.HeaderIdlePeers, setIdle, "headers")

	log.Debug("Skeleton fill terminated", "err", err)

	filled, proced := d.queue.RetrieveHeaders()
	return filled, proced, err
}

// fetchBodies iteratively downloads the scheduled block bodies, taking any
// available peers, reserving a chunk of blocks for each, waiting for delivery
// and also periodically checking for timeouts.
func (d *Downloader) fetchBodies(from uint64) error {
	log.Debug("Downloading block bodies", "origin", from)

	var (
		deliver = func(packet dataPack) (int, error) {
			pack := packet.(*bodyPack)
			return d.queue.DeliverBodies(pack.peerID, pack.transactions, pack.uncles)
		}
		expire   = func() map[string]int { return d.queue.ExpireBodies(d.requestTTL()) }
		fetch    = func(p *peerConnection, req *fetchRequest) error { return p.FetchBodies(req) }
		capacity = func(p *peerConnection) int { return p.BlockCapacity(d.requestRTT()) }
		setIdle  = func(p *peerConnection, accepted int, deliveryTime time.Time) { p.SetBodiesIdle(accepted, deliveryTime) }
	)
	err := d.fetchParts(d.bodyCh, deliver, d.bodyWakeCh, expire,
		d.queue.PendingBlocks, d.queue.InFlightBlocks, d.queue.ReserveBodies,
		d.bodyFetchHook, fetch, d.queue.CancelBodies, capacity, d.peers.BodyIdlePeers, setIdle, "bodies")

	log.Debug("Block body download terminated", "err", err)
	return err
}

// fetchParts iteratively downloads scheduled block parts, taking any available
// peers, reserving a chunk of fetch requests for each, waiting for delivery and
// also periodically checking for timeouts.
//
// As the scheduling/timeout logic mostly is the same for all downloaded data
// types, this method is used by each for data gathering and is instrumented with
// various callbacks to handle the slight differences between processing them.
//
// The instrumentation parameters:
//  - errCancel:   error type to return if the fetch operation is cancelled (mostly makes logging nicer)
//  - deliveryCh:  channel from which to retrieve downloaded data packets (merged from all concurrent peers)
//  - deliver:     processing callback to deliver data packets into type specific download queues (usually within `queue`)
//  - wakeCh:      notification channel for waking the fetcher when new tasks are available (or sync completed)
//  - expire:      task callback method to abort requests that took too long and return the faulty peers (traffic shaping)
//  - pending:     task callback for the number of requests still needing download (detect completion/non-completability)
//  - inFlight:    task callback for the number of in-progress requests (wait for all active downloads to finish)
//  - throttle:    task callback to check if the processing queue is full and activate throttling (bound memory use)
//  - reserve:     task callback to reserve new download tasks to a particular peer (also signals partial completions)
//  - fetchHook:   tester callback to notify of new tasks being initiated (allows testing the scheduling logic)
//  - fetch:       network callback to actually send a particular download request to a physical remote peer
//  - cancel:      task callback to abort an in-flight download request and allow rescheduling it (in case of lost peer)
//  - capacity:    network callback to retrieve the estimated type-specific bandwidth capacity of a peer (traffic shaping)
//  - idle:        network callback to retrieve the currently (type specific) idle peers that can be assigned tasks
//  - setIdle:     network callback to set a peer back to idle and update its estimated capacity (traffic shaping)
//  - kind:        textual label of the type being downloaded to display in log messages
func (d *Downloader) fetchParts(deliveryCh chan dataPack, deliver func(dataPack) (int, error), wakeCh chan bool,
	expire func() map[string]int, pending func() int, inFlight func() bool, reserve func(*peerConnection, int) (*fetchRequest, bool, bool),
	fetchHook func([]*types.Header), fetch func(*peerConnection, *fetchRequest) error, cancel func(*fetchRequest), capacity func(*peerConnection) int,
	idle func() ([]*peerConnection, int), setIdle func(*peerConnection, int, time.Time), kind string) error {

	// Create a ticker to detect expired retrieval tasks
	ticker := time.NewTicker(100 * time.Millisecond)
	defer ticker.Stop()

	update := make(chan struct{}, 1)

	// Prepare the queue and fetch block parts until the block header fetcher's done
	finished := false
	for {
		select {
		case <-d.cancelCh:
			return errCanceled

		case packet := <-deliveryCh:
			deliveryTime := time.Now()
			// If the peer was previously banned and failed to deliver its pack
			// in a reasonable time frame, ignore its message.
			if peer := d.peers.Peer(packet.PeerId()); peer != nil {
				// Deliver the received chunk of data and check chain validity
				accepted, err := deliver(packet)
				if errors.Is(err, errInvalidChain) {
					return err
				}
				// Unless a peer delivered something completely else than requested (usually
				// caused by a timed out request which came through in the end), set it to
				// idle. If the delivery's stale, the peer should have already been idled.
				if !errors.Is(err, errStaleDelivery) {
					setIdle(peer, accepted, deliveryTime)
				}
				// Issue a log to the user to see what's going on
				switch {
				case err == nil && packet.Items() == 0:
					peer.log.Trace("Requested data not delivered", "type", kind)
				case err == nil:
					peer.log.Trace("Delivered new batch of data", "type", kind, "count", packet.Stats())
				default:
					peer.log.Debug("Failed to deliver retrieved data", "type", kind, "err", err)
				}
			}
			// Blocks assembled, try to update the progress
			select {
			case update <- struct{}{}:
			default:
			}

		case cont := <-wakeCh:
			// The header fetcher sent a continuation flag, check if it's done
			if !cont {
				finished = true
			}
			// Headers arrive, try to update the progress
			select {
			case update <- struct{}{}:
			default:
			}

		case <-ticker.C:
			// Sanity check update the progress
			select {
			case update <- struct{}{}:
			default:
			}

		case <-update:
			// Short circuit if we lost all our peers
			if d.peers.Len() == 0 {
				return errNoPeers
			}
			// Check for fetch request timeouts and demote the responsible peers
			for pid, fails := range expire() {
				if peer := d.peers.Peer(pid); peer != nil {
					// If a lot of retrieval elements expired, we might have overestimated the remote peer or perhaps
					// ourselves. Only reset to minimal throughput but don't drop just yet. If even the minimal times
					// out that sync wise we need to get rid of the peer.
					//
					// The reason the minimum threshold is 2 is because the downloader tries to estimate the bandwidth
					// and latency of a peer separately, which requires pushing the measures capacity a bit and seeing
					// how response times reacts, to it always requests one more than the minimum (i.e. min 2).
					if fails > 2 {
						peer.log.Trace("Data delivery timed out", "type", kind)
						setIdle(peer, 0, time.Now())
					} else {
						peer.log.Debug("Stalling delivery, dropping", "type", kind)

						if d.dropPeer == nil {
							// The dropPeer method is nil when `--copydb` is used for a local copy.
							// Timeouts can occur if e.g. compaction hits at the wrong time, and can be ignored
							peer.log.Warn("Downloader wants to drop peer, but peerdrop-function is not set", "peer", pid)
						} else {
							d.dropPeer(pid)

							// If this peer was the master peer, abort sync immediately
							d.cancelLock.RLock()
							master := pid == d.cancelPeer
							d.cancelLock.RUnlock()

							if master {
								d.cancel()
								return errTimeout
							}
						}
					}
				}
			}
			// If there's nothing more to fetch, wait or terminate
			if pending() == 0 {
				if !inFlight() && finished {
					log.Debug("Data fetching completed", "type", kind)
					return nil
				}
				break
			}
			// Send a download request to all idle peers, until throttled
			progressed, throttled, running := false, false, inFlight()
			idles, total := idle()
			pendCount := pending()
			for _, peer := range idles {
				// Short circuit if throttling activated
				if throttled {
					break
				}
				// Short circuit if there is no more available task.
				if pendCount = pending(); pendCount == 0 {
					break
				}
				// Reserve a chunk of fetches for a peer. A nil can mean either that
				// no more headers are available, or that the peer is known not to
				// have them.
				request, progress, throttle := reserve(peer, capacity(peer))
				if progress {
					progressed = true
				}
				if throttle {
					throttled = true
					throttleCounter.Inc(1)
				}
				if request == nil {
					continue
				}
				if request.From > 0 {
					peer.log.Trace("Requesting new batch of data", "type", kind, "from", request.From)
				} else {
					peer.log.Trace("Requesting new batch of data", "type", kind, "count", len(request.Headers), "from", request.Headers[0].Number)
				}
				// Fetch the chunk and make sure any errors return the hashes to the queue
				if fetchHook != nil {
					fetchHook(request.Headers)
				}
				if err := fetch(peer, request); err != nil {
					// Although we could try and make an attempt to fix this, this error really
					// means that we've double allocated a fetch task to a peer. If that is the
					// case, the internal state of the downloader and the queue is very wrong so
					// better hard crash and note the error instead of silently accumulating into
					// a much bigger issue.
					panic(fmt.Sprintf("%v: %s fetch assignment failed", peer, kind))
				}
				running = true
			}
			// Make sure that we have peers available for fetching. If all peers have been tried
			// and all failed throw an error
			if !progressed && !throttled && !running && len(idles) == total && pendCount > 0 {
				return errPeersUnavailable
			}
		}
	}
}

// processHeaders takes batches of retrieved headers from an input channel and
// keeps processing and scheduling them into the header chain and downloader's
// queue until the stream ends or a failure occurs.
func (d *Downloader) processHeaders(origin uint64, pivot uint64, blockNumber uint64) error {
	log.Debug("processHeaders", "origin", origin, "bn", blockNumber)
	// Keep a count of uncertain headers to roll back
	var (
		rollback uint64 // Zero means no rollback (fine as you can't unroll the genesis)
	)

	for {
		select {
		case <-d.cancelCh:
			return errCanceled

		case headers := <-d.headerProcCh:
			// Terminate header processing if we synced up
			if len(headers) == 0 {
				return nil
			}
			for len(headers) > 0 {
				// Terminate if something failed in between processing chunks
				if err := common.Stopped(d.quitCh); err != nil {
					return err
				}
				// Select the next chunk of headers to import
				limit := maxHeadersProcess
				if limit > len(headers) {
					limit = len(headers)
				}
				chunk := headers[:limit]

				// If we're importing pure headers, verify based on their recentness
				var pivot uint64

				d.pivotLock.RLock()
				if d.pivotHeader != nil {
					pivot = d.pivotHeader.Number.Uint64()
				}
				d.pivotLock.RUnlock()

<<<<<<< HEAD
					frequency := fsHeaderCheckFrequency
					if chunk[len(chunk)-1].Number.Uint64()+uint64(fsHeaderForceVerify) > pivot {
						frequency = 1
					}
					var n int
					var err error
					var newCanonical bool
					if mode == StagedSync {

						t := time.Now()
						if err = stagedsync.VerifyHeaders(d.stateDB, chunk, d.consensusProcess, frequency); err != nil {
							log.Warn("Invalid header encountered", "number", chunk[n].Number, "hash", chunk[n].Hash(), "parent", chunk[n].ParentHash, "err", err)
							return fmt.Errorf("stagedsync.VerifyHeaders failed %w: %v(actual error)", errInvalidChain, err)
						}
						verificationTime := time.Since(t)

						var reorg bool
						var forkBlockNumber uint64
						logPrefix := d.stagedSyncState.LogPrefix()
						newCanonical, reorg, forkBlockNumber, err = stagedsync.InsertHeaderChain(logPrefix, d.stateDB, chunk, verificationTime)
						if reorg && d.headersUnwinder != nil {
							// Need to unwind further stages
							if err1 := d.headersUnwinder.UnwindTo(forkBlockNumber, d.stateDB); err1 != nil {
								return fmt.Errorf("%s: unwinding all stages to %d: %v", logPrefix, forkBlockNumber, err1)
							}
						}
					} else {
						n, err = d.blockchain.InsertHeaderChain(chunk, frequency)
					}
					if err == nil && mode == StagedSync && newCanonical && d.headersState != nil {
						if err1 := d.headersState.Update(d.stateDB, chunk[len(chunk)-1].Number.Uint64()); err1 != nil {
							return fmt.Errorf("saving SyncStage Headers progress: %v", err1)
						}
					}
					if mode != StagedSync || err != nil {
						// If some headers were inserted, add them too to the rollback list
						if (frequency > 1) && n > 0 && rollback == 0 {
							rollback = chunk[0].Number.Uint64()
						}
						log.Warn("Invalid header encountered", "number", chunk[n].Number, "hash", chunk[n].Hash(), "parent", chunk[n].ParentHash, "err", err)
						return fmt.Errorf("%w: %v", errInvalidChain, err)
					}
=======
				frequency := fsHeaderCheckFrequency
				if chunk[len(chunk)-1].Number.Uint64()+uint64(fsHeaderForceVerify) > pivot {
					frequency = 1
				}
				var n int
				var err error
				var newCanonical bool
>>>>>>> 2f9bf300

				if err = stagedsync.VerifyHeaders(d.stateDB, chunk, d.chainConfig, d.blockchain.Engine(), frequency); err != nil {
					log.Warn("Invalid header encountered", "number", chunk[n].Number, "hash", chunk[n].Hash(), "parent", chunk[n].ParentHash, "err", err)
					return fmt.Errorf("%w: %v", errInvalidChain, err)
				}
				var reorg bool
				var forkBlockNumber uint64
				logPrefix := d.stagedSyncState.LogPrefix()
				newCanonical, reorg, forkBlockNumber, err = stagedsync.InsertHeaderChain(logPrefix, d.stateDB, chunk)
				if reorg && d.headersUnwinder != nil {
					// Need to unwind further stages
					if err1 := d.headersUnwinder.UnwindTo(forkBlockNumber, d.stateDB); err1 != nil {
						return fmt.Errorf("%s: unwinding all stages to %d: %v", logPrefix, forkBlockNumber, err1)
					}
				}

				if err == nil && newCanonical && d.headersState != nil {
					if err1 := d.headersState.Update(d.stateDB, chunk[len(chunk)-1].Number.Uint64()); err1 != nil {
						return fmt.Errorf("saving SyncStage Headers progress: %v", err1)
					}
				}
				if err != nil {
					log.Warn("Invalid header encountered", "number", chunk[n].Number, "hash", chunk[n].Hash(), "parent", chunk[n].ParentHash, "err", err)
					return fmt.Errorf("%w: %v", errInvalidChain, err)
				}

				head := chunk[len(chunk)-1].Number.Uint64()
				if head-rollback > uint64(fsHeaderSafetyNet) {
					rollback = head - uint64(fsHeaderSafetyNet)
				} else {
					rollback = 1
				}

				headers = headers[limit:]
				origin += uint64(limit)
			}
			// Update the highest block number we know if a higher one is found.
			d.setGreaterSyncStatsChainHeight(origin-1, origin)
		}
	}
}

func (d *Downloader) importBlockResults(logPrefix string, results []*fetchResult, execute bool) (uint64, error) {
	// Check for any early termination requests
	if len(results) == 0 {
		return 0, nil
	}
	if err := common.Stopped(d.quitCh); err != nil {
		return 0, errCancelContentProcessing
	}
	// Retrieve the a batch of results to import
	first, last := results[0].Header, results[len(results)-1].Header
	log.Debug("Inserting downloaded chain", "items", len(results),
		"firstnum", first.Number, "firsthash", first.Hash(),
		"lastnum", last.Number, "lasthash", last.Hash(),
	)
	blocks := make([]*types.Block, len(results))
	for i, result := range results {
		blocks[i] = types.NewBlockWithHeader(result.Header).WithBody(result.Transactions, result.Uncles)
	}
	var index int
	var stopped bool
	var err error
	if execute {
		index, err = d.blockchain.InsertChain(context.Background(), blocks)
	} else {
		tx, err2 := d.stateDB.Begin(context.Background(), ethdb.RW)
		if err2 != nil {
			return 0, err2
		}
		defer tx.Rollback()
		stopped, err = core.InsertBodyChain(logPrefix, context.Background(), tx, blocks, true /* newCanonical */)
		if stopped {
			index = 0
		} else {
			index = len(results)
		}
		if err == nil {
			if err1 := tx.Commit(); err1 != nil {
				return 0, err1
			}
		} else {
			tx.Rollback()
		}
	}
	if err != nil {
		if index < len(results) {
			log.Debug("Downloaded item processing failed", "number", results[index].Header.Number, "hash", results[index].Header.Hash(), "err", err)
		} else {
			// The InsertChain method in blockchain.go will sometimes return an out-of-bounds index,
			// when it needs to preprocess blocks to import a sidechain.
			// The importer will put together a new list of blocks to import, which is a superset
			// of the blocks delivered from the downloader, and the indexing will be off.
			log.Debug("Downloaded item processing failed on sidechain import", "index", index, "err", err)
		}
		return 0, fmt.Errorf("importBlockResults failed %w: %v", errInvalidChain, err)
	}
	if index > 0 && d.bodiesState != nil {
		if err1 := d.bodiesState.Update(d.stateDB, blocks[index-1].NumberU64()); err1 != nil {
			return 0, fmt.Errorf("saving SyncStage Bodies progress: %v", err1)
		}

		return blocks[index-1].NumberU64() + 1, nil
	}
	return 0, nil
}

// DeliverHeaders injects a new batch of block headers received from a remote
// node into the download schedule.
func (d *Downloader) DeliverHeaders(id string, headers []*types.Header) error {
	return d.deliver(d.headerCh, &headerPack{id, headers})
}

// DeliverBodies injects a new batch of block bodies received from a remote node.
func (d *Downloader) DeliverBodies(id string, transactions [][]*types.Transaction, uncles [][]*types.Header) error {
	return d.deliver(d.bodyCh, &bodyPack{id, transactions, uncles})
}

// DeliverReceipts injects a new batch of receipts received from a remote node.
func (d *Downloader) DeliverReceipts(id string, receipts [][]*types.Receipt) error {
	return d.deliver(d.receiptCh, &receiptPack{id, receipts})
}

// deliver injects a new batch of data received from a remote node.
func (d *Downloader) deliver(destCh chan dataPack, packet dataPack) (err error) {
	// Deliver or abort if the sync is canceled while queuing
	d.cancelLock.RLock()
	cancel := d.cancelCh
	d.cancelLock.RUnlock()
	if cancel == nil {
		return errNoSyncActive
	}
	select {
	case destCh <- packet:
		return nil
	case <-cancel:
		return errNoSyncActive
	}
}

// qosTuner is the quality of service tuning loop that occasionally gathers the
// peer latency statistics and updates the estimated request round trip time.
func (d *Downloader) qosTuner() {
	for {
		// Retrieve the current median RTT and integrate into the previoust target RTT
		rtt := time.Duration((1-qosTuningImpact)*float64(atomic.LoadUint64(&d.rttEstimate)) + qosTuningImpact*float64(d.peers.medianRTT()))
		atomic.StoreUint64(&d.rttEstimate, uint64(rtt))

		// A new RTT cycle passed, increase our confidence in the estimated RTT
		conf := atomic.LoadUint64(&d.rttConfidence)
		conf = conf + (1000000-conf)/2
		atomic.StoreUint64(&d.rttConfidence, conf)

		// Log the new QoS values and sleep until the next RTT
		log.Debug("Recalculated downloader QoS values", "rtt", rtt, "confidence", float64(conf)/1000000.0, "ttl", d.requestTTL())
		select {
		case <-d.quitCh:
			return
		case <-time.After(rtt):
		}
	}
}

// qosReduceConfidence is meant to be called when a new peer joins the downloader's
// peer set, needing to reduce the confidence we have in out QoS estimates.
func (d *Downloader) qosReduceConfidence() {
	// If we have a single peer, confidence is always 1
	peers := uint64(d.peers.Len())
	if peers == 0 {
		// Ensure peer connectivity races don't catch us off guard
		return
	}
	if peers == 1 {
		atomic.StoreUint64(&d.rttConfidence, 1000000)
		return
	}
	// If we have a ton of peers, don't drop confidence)
	if peers >= uint64(qosConfidenceCap) {
		return
	}
	// Otherwise drop the confidence factor
	conf := atomic.LoadUint64(&d.rttConfidence) * (peers - 1) / peers
	if float64(conf)/1000000 < rttMinConfidence {
		conf = uint64(rttMinConfidence * 1000000)
	}
	atomic.StoreUint64(&d.rttConfidence, conf)

	rtt := time.Duration(atomic.LoadUint64(&d.rttEstimate))
	log.Debug("Relaxed downloader QoS values", "rtt", rtt, "confidence", float64(conf)/1000000.0, "ttl", d.requestTTL())
}

// requestRTT returns the current target round trip time for a download request
// to complete in.
//
// Note, the returned RTT is .9 of the actually estimated RTT. The reason is that
// the downloader tries to adapt queries to the RTT, so multiple RTT values can
// be adapted to, but smaller ones are preferred (stabler download stream).
func (d *Downloader) requestRTT() time.Duration {
	return time.Duration(atomic.LoadUint64(&d.rttEstimate)) * 9 / 10
}

// requestTTL returns the current timeout allowance for a single download request
// to finish under.
func (d *Downloader) requestTTL() time.Duration {
	var (
		rtt  = time.Duration(atomic.LoadUint64(&d.rttEstimate))
		conf = float64(atomic.LoadUint64(&d.rttConfidence)) / 1000000.0
	)
	ttl := time.Duration(ttlScaling) * time.Duration(float64(rtt)/conf)
	if ttl > ttlLimit {
		ttl = ttlLimit
	}
	return ttl
}

func (d *Downloader) SetSyncStatsChainHeight(h uint64) {
	d.syncStatsLock.Lock()
	d.syncStatsChainHeight = h
	d.blockchain.NotifyHeightKnownBlock(h)
	d.syncStatsLock.Unlock()
}

func (d *Downloader) setGreaterSyncStatsChainHeight(h, old uint64) {
	d.syncStatsLock.Lock()
	if d.syncStatsChainHeight < old {
		d.syncStatsChainHeight = h
		d.blockchain.NotifyHeightKnownBlock(h)
	}
	d.syncStatsLock.Unlock()
}

func (d *Downloader) GetSyncStatsChainHeight() uint64 {
	d.syncStatsLock.RLock()
	h := d.syncStatsChainHeight
	d.syncStatsLock.RUnlock()
	return h
}<|MERGE_RESOLUTION|>--- conflicted
+++ resolved
@@ -233,12 +233,9 @@
 }
 
 // New creates a new downloader to fetch hashes and blocks from remote peers.
-<<<<<<< HEAD
-func New(checkpoint uint64, stateDB ethdb.Database, mux *event.TypeMux, chainConfig *params.ChainConfig, miningConfig *params.MiningConfig, chain BlockChain, dropPeer peerDropFn, sm ethdb.StorageMode, eng *process.RemoteEngine) *Downloader {
+func New(stateDB ethdb.Database, chainConfig *params.ChainConfig, miningConfig *params.MiningConfig, chain BlockChain, dropPeer peerDropFn, sm ethdb.StorageMode, eng *process.RemoteEngine) *Downloader {
 	dl := &Downloader{
-		mode:             uint32(StagedSync),
 		stateDB:          stateDB,
-		mux:              mux,
 		queue:            newQueue(blockCacheMaxItems, blockCacheInitialItems),
 		peers:            newPeerSet(),
 		rttEstimate:      uint64(rttMaxEstimate),
@@ -256,27 +253,6 @@
 		quitCh:           make(chan struct{}),
 		storageMode:      sm,
 		consensusProcess: eng,
-=======
-func New(stateDB ethdb.Database, chainConfig *params.ChainConfig, miningConfig *params.MiningConfig, chain BlockChain, dropPeer peerDropFn, sm ethdb.StorageMode) *Downloader {
-	dl := &Downloader{
-		stateDB:       stateDB,
-		queue:         newQueue(blockCacheMaxItems, blockCacheInitialItems),
-		peers:         newPeerSet(),
-		rttEstimate:   uint64(rttMaxEstimate),
-		rttConfidence: uint64(1000000),
-		chainConfig:   chainConfig,
-		miningConfig:  miningConfig,
-		blockchain:    chain,
-		dropPeer:      dropPeer,
-		headerCh:      make(chan dataPack, 1),
-		bodyCh:        make(chan dataPack, 1),
-		receiptCh:     make(chan dataPack, 1),
-		bodyWakeCh:    make(chan bool, 1),
-		receiptWakeCh: make(chan bool, 1),
-		headerProcCh:  make(chan []*types.Header, 1),
-		quitCh:        make(chan struct{}),
-		storageMode:   sm,
->>>>>>> 2f9bf300
 	}
 	go dl.qosTuner()
 	return dl
@@ -1507,50 +1483,6 @@
 				}
 				d.pivotLock.RUnlock()
 
-<<<<<<< HEAD
-					frequency := fsHeaderCheckFrequency
-					if chunk[len(chunk)-1].Number.Uint64()+uint64(fsHeaderForceVerify) > pivot {
-						frequency = 1
-					}
-					var n int
-					var err error
-					var newCanonical bool
-					if mode == StagedSync {
-
-						t := time.Now()
-						if err = stagedsync.VerifyHeaders(d.stateDB, chunk, d.consensusProcess, frequency); err != nil {
-							log.Warn("Invalid header encountered", "number", chunk[n].Number, "hash", chunk[n].Hash(), "parent", chunk[n].ParentHash, "err", err)
-							return fmt.Errorf("stagedsync.VerifyHeaders failed %w: %v(actual error)", errInvalidChain, err)
-						}
-						verificationTime := time.Since(t)
-
-						var reorg bool
-						var forkBlockNumber uint64
-						logPrefix := d.stagedSyncState.LogPrefix()
-						newCanonical, reorg, forkBlockNumber, err = stagedsync.InsertHeaderChain(logPrefix, d.stateDB, chunk, verificationTime)
-						if reorg && d.headersUnwinder != nil {
-							// Need to unwind further stages
-							if err1 := d.headersUnwinder.UnwindTo(forkBlockNumber, d.stateDB); err1 != nil {
-								return fmt.Errorf("%s: unwinding all stages to %d: %v", logPrefix, forkBlockNumber, err1)
-							}
-						}
-					} else {
-						n, err = d.blockchain.InsertHeaderChain(chunk, frequency)
-					}
-					if err == nil && mode == StagedSync && newCanonical && d.headersState != nil {
-						if err1 := d.headersState.Update(d.stateDB, chunk[len(chunk)-1].Number.Uint64()); err1 != nil {
-							return fmt.Errorf("saving SyncStage Headers progress: %v", err1)
-						}
-					}
-					if mode != StagedSync || err != nil {
-						// If some headers were inserted, add them too to the rollback list
-						if (frequency > 1) && n > 0 && rollback == 0 {
-							rollback = chunk[0].Number.Uint64()
-						}
-						log.Warn("Invalid header encountered", "number", chunk[n].Number, "hash", chunk[n].Hash(), "parent", chunk[n].ParentHash, "err", err)
-						return fmt.Errorf("%w: %v", errInvalidChain, err)
-					}
-=======
 				frequency := fsHeaderCheckFrequency
 				if chunk[len(chunk)-1].Number.Uint64()+uint64(fsHeaderForceVerify) > pivot {
 					frequency = 1
@@ -1558,16 +1490,17 @@
 				var n int
 				var err error
 				var newCanonical bool
->>>>>>> 2f9bf300
-
-				if err = stagedsync.VerifyHeaders(d.stateDB, chunk, d.chainConfig, d.blockchain.Engine(), frequency); err != nil {
+
+				t := time.Now()
+				if err = stagedsync.VerifyHeaders(d.stateDB, chunk, d.consensusProcess, frequency); err != nil {
 					log.Warn("Invalid header encountered", "number", chunk[n].Number, "hash", chunk[n].Hash(), "parent", chunk[n].ParentHash, "err", err)
 					return fmt.Errorf("%w: %v", errInvalidChain, err)
 				}
+				verificationTime := time.Since(t)
 				var reorg bool
 				var forkBlockNumber uint64
 				logPrefix := d.stagedSyncState.LogPrefix()
-				newCanonical, reorg, forkBlockNumber, err = stagedsync.InsertHeaderChain(logPrefix, d.stateDB, chunk)
+				newCanonical, reorg, forkBlockNumber, err = stagedsync.InsertHeaderChain(logPrefix, d.stateDB, chunk, verificationTime)
 				if reorg && d.headersUnwinder != nil {
 					// Need to unwind further stages
 					if err1 := d.headersUnwinder.UnwindTo(forkBlockNumber, d.stateDB); err1 != nil {
