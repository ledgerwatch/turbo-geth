--- conflicted
+++ resolved
@@ -166,17 +166,10 @@
 	bodiesState    *stagedsync.StageState
 	bodiesUnwinder stagedsync.Unwinder
 
-<<<<<<< HEAD
-	stagedSyncState *stagedsync.State
-	miningState     *stagedsync.State
-	stagedSync      *stagedsync.StagedSync
-	mining          *stagedsync.StagedSync
-=======
 	stagedSyncState  *stagedsync.State
 	miningState      *stagedsync.State
 	stagedSync       *stagedsync.StagedSync
 	mining           *stagedsync.StagedSync
->>>>>>> f8b4eac4
 	consensusProcess *process.RemoteEngine
 }
 
@@ -239,25 +232,6 @@
 // New creates a new downloader to fetch hashes and blocks from remote peers.
 func New(stateDB ethdb.Database, chainConfig *params.ChainConfig, miningConfig *params.MiningConfig, chain BlockChain, dropPeer peerDropFn, sm ethdb.StorageMode, eng *process.RemoteEngine) *Downloader {
 	dl := &Downloader{
-<<<<<<< HEAD
-		stateDB:       stateDB,
-		queue:         newQueue(blockCacheMaxItems, blockCacheInitialItems),
-		peers:         newPeerSet(),
-		rttEstimate:   uint64(rttMaxEstimate),
-		rttConfidence: uint64(1000000),
-		chainConfig:   chainConfig,
-		miningConfig:  miningConfig,
-		blockchain:    chain,
-		dropPeer:      dropPeer,
-		headerCh:      make(chan dataPack, 1),
-		bodyCh:        make(chan dataPack, 1),
-		receiptCh:     make(chan dataPack, 1),
-		bodyWakeCh:    make(chan bool, 1),
-		receiptWakeCh: make(chan bool, 1),
-		headerProcCh:  make(chan []*types.Header, 1),
-		quitCh:        make(chan struct{}),
-		storageMode:   sm,
-=======
 		stateDB:          stateDB,
 		queue:            newQueue(blockCacheMaxItems, blockCacheInitialItems),
 		peers:            newPeerSet(),
@@ -275,7 +249,6 @@
 		headerProcCh:     make(chan []*types.Header, 1),
 		quitCh:           make(chan struct{}),
 		storageMode:      sm,
->>>>>>> f8b4eac4
 		consensusProcess: eng,
 	}
 	go dl.qosTuner()
@@ -532,12 +505,6 @@
 		writeDB = d.stateDB
 	}
 
-<<<<<<< HEAD
-=======
-	cc := &core.TinyChainContext{}
-	cc.SetDB(tx)
-	cc.SetEngine(d.blockchain.Engine())
->>>>>>> f8b4eac4
 	var cache *shards.StateCache
 	if d.cacheSize > 0 {
 		cache = shards.NewStateCache(32, d.cacheSize)
@@ -546,11 +513,7 @@
 	d.stagedSyncState, err = d.stagedSync.Prepare(
 		d,
 		d.chainConfig,
-<<<<<<< HEAD
 		d.blockchain.Engine(),
-=======
-		cc,
->>>>>>> f8b4eac4
 		d.blockchain.GetVMConfig(),
 		d.stateDB,
 		writeDB,
@@ -623,8 +586,6 @@
 			return errTx
 		}
 		log.Info("Commit cycle", "in", time.Since(commitStart))
-<<<<<<< HEAD
-=======
 	}
 
 	// heuristic - run mining only if we are on top of chain
@@ -632,30 +593,12 @@
 
 	if d.miningConfig == nil || !d.miningConfig.Enabled || !canRunMiningCycle {
 		return nil
->>>>>>> f8b4eac4
 	}
 	if tx, err = d.stateDB.Begin(context.Background(), ethdb.RW); err != nil {
 		return err
 	}
 	defer tx.Rollback()
 
-<<<<<<< HEAD
-	// heuristic - run mining only if we are on top of chain
-	canRunMiningCycle := time.Since(syncCycleStart) < 14*time.Second
-
-	if d.miningConfig == nil || !d.miningConfig.Enabled || !canRunMiningCycle {
-		return nil
-	}
-	if tx, err = d.stateDB.Begin(context.Background(), ethdb.RW); err != nil {
-		return err
-	}
-	defer tx.Rollback()
-
-=======
-	cc.SetDB(tx)
-	cc.SetEngine(d.blockchain.Engine())
-
->>>>>>> f8b4eac4
 	// Fill the block with all available pending transactions.
 	pending, err := txPool.Pending()
 	if err != nil {
@@ -668,11 +611,7 @@
 	if d.miningState, err = d.mining.Prepare(
 		d,
 		d.chainConfig,
-<<<<<<< HEAD
 		d.blockchain.Engine(),
-=======
-		cc,
->>>>>>> f8b4eac4
 		d.blockchain.GetVMConfig(),
 		nil,
 		tx,
@@ -838,15 +777,9 @@
 	floor := int64(-1)
 
 	localHeight := *rawdb.ReadHeaderNumber(d.stateDB, rawdb.ReadHeadHeaderHash(d.stateDB))
-<<<<<<< HEAD
 
 	p.log.Debug("Looking for common ancestor", "local", localHeight, "remote", remoteHeight)
 
-=======
-
-	p.log.Debug("Looking for common ancestor", "local", localHeight, "remote", remoteHeight)
-
->>>>>>> f8b4eac4
 	ancestor, err := d.findAncestorSpanSearch(p, remoteHeight, localHeight, floor)
 	if err == nil {
 		return ancestor, nil
@@ -1549,26 +1482,16 @@
 				var err error
 				var newCanonical bool
 
-<<<<<<< HEAD
-=======
 				t := time.Now()
->>>>>>> f8b4eac4
 				if err = stagedsync.VerifyHeaders(d.stateDB, chunk, d.consensusProcess, frequency); err != nil {
 					log.Warn("Invalid header encountered", "number", chunk[n].Number, "hash", chunk[n].Hash(), "parent", chunk[n].ParentHash, "err", err)
 					return fmt.Errorf("%w: %v", errInvalidChain, err)
 				}
-<<<<<<< HEAD
-				var reorg bool
-				var forkBlockNumber uint64
-				logPrefix := d.stagedSyncState.LogPrefix()
-				newCanonical, reorg, forkBlockNumber, err = stagedsync.InsertHeaderChain(logPrefix, d.stateDB, chunk)
-=======
 				verificationTime := time.Since(t)
 				var reorg bool
 				var forkBlockNumber uint64
 				logPrefix := d.stagedSyncState.LogPrefix()
 				newCanonical, reorg, forkBlockNumber, err = stagedsync.InsertHeaderChain(logPrefix, d.stateDB, chunk, verificationTime)
->>>>>>> f8b4eac4
 				if reorg && d.headersUnwinder != nil {
 					// Need to unwind further stages
 					if err1 := d.headersUnwinder.UnwindTo(forkBlockNumber, d.stateDB); err1 != nil {
