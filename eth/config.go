--- conflicted
+++ resolved
@@ -122,14 +122,10 @@
 	NoPrefetch    bool   // Whether to disable prefetching and only load state on demand
 	TxLookupLimit uint64 `toml:",omitempty"` // The maximum number of blocks from head whose tx indices are reserved.
 
-<<<<<<< HEAD
-	StorageMode     ethdb.StorageMode
+	StorageMode ethdb.StorageMode
+	Hdd         bool // Whether to use warm up strategy to deal with the high latency of HDD
 	SnapshotMode    torrent.SnapshotMode
 	SnapshotSeeding bool
-=======
-	StorageMode ethdb.StorageMode
-	Hdd         bool // Whether to use warm up strategy to deal with the high latency of HDD
->>>>>>> 581dbcbe
 
 	// DownloadOnly is set when the node does not need to process the blocks, but simply
 	// download them
