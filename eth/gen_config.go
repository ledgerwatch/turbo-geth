--- conflicted
+++ resolved
@@ -53,11 +53,7 @@
 	}
 	var enc Config
 	enc.Genesis = c.Genesis
-<<<<<<< HEAD
-	enc.NetworkId = c.NetworkID
-=======
 	enc.NetworkID = c.NetworkID
->>>>>>> 9df0926e
 	enc.SyncMode = c.SyncMode
 	enc.NoPruning = c.NoPruning
 	enc.NoHistory = c.NoHistory
@@ -133,13 +129,8 @@
 	if dec.Genesis != nil {
 		c.Genesis = dec.Genesis
 	}
-<<<<<<< HEAD
-	if dec.NetworkId != nil {
-		c.NetworkID = *dec.NetworkId
-=======
 	if dec.NetworkID != nil {
 		c.NetworkID = *dec.NetworkID
->>>>>>> 9df0926e
 	}
 	if dec.SyncMode != nil {
 		c.SyncMode = *dec.SyncMode
