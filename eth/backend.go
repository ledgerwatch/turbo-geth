// Copyright 2014 The go-ethereum Authors
// This file is part of the go-ethereum library.
//
// The go-ethereum library is free software: you can redistribute it and/or modify
// it under the terms of the GNU Lesser General Public License as published by
// the Free Software Foundation, either version 3 of the License, or
// (at your option) any later version.
//
// The go-ethereum library is distributed in the hope that it will be useful,
// but WITHOUT ANY WARRANTY; without even the implied warranty of
// MERCHANTABILITY or FITNESS FOR A PARTICULAR PURPOSE. See the
// GNU Lesser General Public License for more details.
//
// You should have received a copy of the GNU Lesser General Public License
// along with the go-ethereum library. If not, see <http://www.gnu.org/licenses/>.

// Package eth implements the Ethereum protocol.
package eth

import (
	"context"
	"crypto/tls"
	"crypto/x509"
	"errors"
	"fmt"
	"io/ioutil"
	"math/big"
	"os"
	"path"
	"reflect"
	"runtime"
	"sync"
	"time"

	"github.com/holiman/uint256"
	"github.com/ledgerwatch/erigon/cmd/headers/download"
	"github.com/ledgerwatch/erigon/common"
	"github.com/ledgerwatch/erigon/common/dbutils"
	"github.com/ledgerwatch/erigon/common/etl"
	"github.com/ledgerwatch/erigon/consensus"
	"github.com/ledgerwatch/erigon/consensus/clique"
	"github.com/ledgerwatch/erigon/consensus/ethash"
	"github.com/ledgerwatch/erigon/core"
	"github.com/ledgerwatch/erigon/core/rawdb"
	"github.com/ledgerwatch/erigon/core/types"
	"github.com/ledgerwatch/erigon/core/vm"
	"github.com/ledgerwatch/erigon/crypto"
	"github.com/ledgerwatch/erigon/eth/ethconfig"
	"github.com/ledgerwatch/erigon/eth/ethutils"
	"github.com/ledgerwatch/erigon/eth/fetcher"
	"github.com/ledgerwatch/erigon/eth/protocols/eth"
	"github.com/ledgerwatch/erigon/eth/stagedsync"
	"github.com/ledgerwatch/erigon/eth/stagedsync/stages"
	"github.com/ledgerwatch/erigon/ethdb"
	"github.com/ledgerwatch/erigon/ethdb/remote/remotedbserver"
	"github.com/ledgerwatch/erigon/log"
	"github.com/ledgerwatch/erigon/node"
	"github.com/ledgerwatch/erigon/p2p"
	"github.com/ledgerwatch/erigon/params"
	"github.com/ledgerwatch/erigon/rpc"
	"github.com/ledgerwatch/erigon/turbo/remote"
	"github.com/ledgerwatch/erigon/turbo/snapshotsync"
	stages2 "github.com/ledgerwatch/erigon/turbo/stages"
	"github.com/ledgerwatch/erigon/turbo/txpool"
	"google.golang.org/grpc"
	"google.golang.org/grpc/credentials"
)

// Config contains the configuration options of the ETH protocol.
// Deprecated: use ethconfig.Config instead.
type Config = ethconfig.Config

// Ethereum implements the Ethereum full node service.
type Ethereum struct {
	config *ethconfig.Config

	// Handlers
	txPool *core.TxPool

<<<<<<< HEAD
	ethDialCandidates enode.Iterator
=======
	handler *handler
>>>>>>> c32249be

	// DB interfaces
	chainDB    ethdb.Database // Same as chainDb, but different interface
	chainKV    ethdb.RwKV     // Same as chainDb, but different interface
	privateAPI *grpc.Server

	engine consensus.Engine

	gasPrice  *uint256.Int
	etherbase common.Address

	networkID uint64

	p2pServer *p2p.Server

	torrentClient *snapshotsync.Client

	lock              sync.RWMutex // Protects the variadic fields (e.g. gas price and etherbase)
	events            *remotedbserver.Events
	chainConfig       *params.ChainConfig
	genesisHash       common.Hash
	quitMining        chan struct{}
	miningSealingQuit chan struct{}
	pendingBlocks     chan *types.Block
	minedBlocks       chan *types.Block

	// downloader v2 fields
	downloadV2Ctx        context.Context
	downloadV2Cancel     context.CancelFunc
	downloadServer       *download.ControlServerImpl
	sentryServers        []*download.SentryServerImpl
	txPoolP2PServer      *txpool.P2PServer
	sentries             []remote.SentryClient
	stagedSync2          *stagedsync.StagedSync
	waitForStageLoopStop chan struct{}
	waitForMiningStop    chan struct{}
}

// New creates a new Ethereum object (including the
// initialisation of the common Ethereum object)
func New(stack *node.Node, config *ethconfig.Config, gitCommit string) (*Ethereum, error) {
	if config.Miner.GasPrice == nil || config.Miner.GasPrice.Cmp(common.Big0) <= 0 {
		log.Warn("Sanitizing invalid miner gas price", "provided", config.Miner.GasPrice, "updated", ethconfig.Defaults.Miner.GasPrice)
		config.Miner.GasPrice = new(big.Int).Set(ethconfig.Defaults.Miner.GasPrice)
	}

	tmpdir := path.Join(stack.Config().DataDir, etl.TmpDirName)
	if err := os.RemoveAll(tmpdir); err != nil { // clean it on startup
		return nil, fmt.Errorf("clean tmp dir: %s, %w", tmpdir, err)
	}

	// Assemble the Ethereum object
	var chainDb ethdb.Database
	var err error
	chainDb, err = stack.OpenDatabaseWithFreezer("chaindata", stack.Config().DataDir)
	if err != nil {
		return nil, err
	}

	var torrentClient *snapshotsync.Client
	snapshotsDir := stack.Config().ResolvePath("snapshots")
	if config.SnapshotLayout {
		v, err := chainDb.Get(dbutils.BittorrentInfoBucket, []byte(dbutils.BittorrentPeerID))
		if err != nil && !errors.Is(err, ethdb.ErrKeyNotFound) {
			log.Error("Get bittorrent peer", "err", err)
		}
		torrentClient, err = snapshotsync.New(snapshotsDir, config.SnapshotSeeding, string(v))
		if err != nil {
			return nil, err
		}
		if len(v) == 0 {
			log.Info("Generate new bittorent peerID", "id", common.Bytes2Hex(torrentClient.PeerID()))
			err = torrentClient.SavePeerID(chainDb)
			if err != nil {
				log.Error("Bittorrent peerID haven't saved", "err", err)
			}
		}

		err = snapshotsync.WrapSnapshots(chainDb, snapshotsDir, stack.Config().MDBX)
		if err != nil {
			return nil, err
		}
		err = snapshotsync.SnapshotSeeding(chainDb, torrentClient, "headers", snapshotsDir)
		if err != nil {
			return nil, err
		}
	}

	chainConfig, genesis, genesisErr := core.SetupGenesisBlock(chainDb, config.Genesis, config.StorageMode.History)
	if _, ok := genesisErr.(*params.ConfigCompatError); genesisErr != nil && !ok {
		return nil, genesisErr
	}
	log.Info("Initialised chain configuration", "config", chainConfig)

	backend := &Ethereum{
		config:               config,
		chainDB:              chainDb,
		chainKV:              chainDb.(ethdb.HasRwKV).RwKV(),
		networkID:            config.NetworkID,
		etherbase:            config.Miner.Etherbase,
		p2pServer:            stack.Server(),
		torrentClient:        torrentClient,
		chainConfig:          chainConfig,
		genesisHash:          genesis.Hash(),
		waitForStageLoopStop: make(chan struct{}),
		waitForMiningStop:    make(chan struct{}),
		sentries:             []remote.SentryClient{},
	}
	backend.gasPrice, _ = uint256.FromBig(config.Miner.GasPrice)

	var consensusConfig interface{}

	if chainConfig.Clique != nil {
		consensusConfig = &config.Clique
	} else {
		consensusConfig = &config.Ethash
	}

	backend.engine = ethconfig.CreateConsensusEngine(chainConfig, consensusConfig, config.Miner.Notify, config.Miner.Noverify)

	log.Info("Initialising Ethereum protocol", "network", config.NetworkID)

	if err := chainDb.RwKV().Update(context.Background(), func(tx ethdb.RwTx) error {
		return ethdb.SetStorageModeIfNotExist(tx, config.StorageMode)
	}); err != nil {
		return nil, err
	}

	sm, err := ethdb.GetStorageModeFromDB(chainDb)
	if err != nil {
		return nil, err
	}
	if config.StorageMode.Initialised {
		// If storage mode is not explicitly specified, we take whatever is in the database
		if !reflect.DeepEqual(sm, config.StorageMode) {
			return nil, errors.New("mode is " + config.StorageMode.ToString() + " original mode is " + sm.ToString())
		}
	} else {
		config.StorageMode = sm
	}
	log.Info("Effective", "storage mode", config.StorageMode)

	if err = stagedsync.UpdateMetrics(chainDb); err != nil {
		return nil, err
	}

	txCacher := core.NewTxSenderCacher(runtime.NumCPU())

	if config.TxPool.Journal != "" {
		config.TxPool.Journal = stack.ResolvePath(config.TxPool.Journal)
	}

	backend.txPool = core.NewTxPool(config.TxPool, chainConfig, chainDb, txCacher)

	// setting notifier to support streaming events to rpc daemon
	backend.events = remotedbserver.NewEvents()
	var mg *snapshotsync.SnapshotMigrator
	if config.SnapshotLayout {
		currentSnapshotBlock, currentInfohash, err := snapshotsync.GetSnapshotInfo(chainDb)
		if err != nil {
			return nil, err
		}
		mg = snapshotsync.NewMigrator(snapshotsDir, currentSnapshotBlock, currentInfohash, stack.Config().MDBX)
		err = mg.RemoveNonCurrentSnapshots()
		if err != nil {
			log.Error("Remove non current snapshot", "err", err)
		}
	}

	backend.quitMining = make(chan struct{})
	backend.miningSealingQuit = make(chan struct{})
	backend.pendingBlocks = make(chan *types.Block, 1)
	backend.minedBlocks = make(chan *types.Block, 1)

	mining := stagedsync.New(
		stagedsync.MiningStages(
			stagedsync.StageMiningCreateBlockCfg(backend.chainKV, backend.config.Miner, *backend.chainConfig, backend.engine, backend.txPool, tmpdir),
			stagedsync.StageMiningExecCfg(backend.chainKV, backend.config.Miner, backend.events, *backend.chainConfig, backend.engine, &vm.Config{}, tmpdir),
			stagedsync.StageHashStateCfg(backend.chainKV, tmpdir),
			stagedsync.StageTrieCfg(backend.chainKV, false, true, tmpdir),
			stagedsync.StageMiningFinishCfg(backend.chainKV, *backend.chainConfig, backend.engine, backend.pendingBlocks, backend.minedBlocks, backend.miningSealingQuit),
		), stagedsync.MiningUnwindOrder(), stagedsync.OptionalParameters{})

	var ethashApi *ethash.API
	if casted, ok := backend.engine.(*ethash.Ethash); ok {
		ethashApi = casted.APIs(nil)[1].Service.(*ethash.API)
	}

	kvRPC := remotedbserver.NewKvServer(backend.chainKV, stack.Config().MDBX)
	ethBackendRPC := remotedbserver.NewEthBackendServer(backend, backend.events, gitCommit)
	txPoolRPC := remotedbserver.NewTxPoolServer(context.Background(), backend.txPool)
	miningRPC := remotedbserver.NewMiningServer(context.Background(), backend, ethashApi)

	if stack.Config().PrivateApiAddr != "" {

		if stack.Config().TLSConnection {
			// load peer cert/key, ca cert
			var creds credentials.TransportCredentials

			if stack.Config().TLSCACert != "" {
				var peerCert tls.Certificate
				var caCert []byte
				peerCert, err = tls.LoadX509KeyPair(stack.Config().TLSCertFile, stack.Config().TLSKeyFile)
				if err != nil {
					log.Error("load peer cert/key error:%v", err)
					return nil, err
				}
				caCert, err = ioutil.ReadFile(stack.Config().TLSCACert)
				if err != nil {
					log.Error("read ca cert file error:%v", err)
					return nil, err
				}
				caCertPool := x509.NewCertPool()
				caCertPool.AppendCertsFromPEM(caCert)
				creds = credentials.NewTLS(&tls.Config{
					Certificates: []tls.Certificate{peerCert},
					ClientCAs:    caCertPool,
					ClientAuth:   tls.RequireAndVerifyClientCert,
					MinVersion:   tls.VersionTLS12,
				})
			} else {
				creds, err = credentials.NewServerTLSFromFile(stack.Config().TLSCertFile, stack.Config().TLSKeyFile)
			}

			if err != nil {
				return nil, err
			}
			backend.privateAPI, err = remotedbserver.StartGrpc(
				kvRPC,
				ethBackendRPC,
				txPoolRPC,
				miningRPC,
				stack.Config().PrivateApiAddr,
				stack.Config().PrivateApiRateLimit,
				&creds)
			if err != nil {
				return nil, err
			}
		} else {
			backend.privateAPI, err = remotedbserver.StartGrpc(
				kvRPC,
				ethBackendRPC,
				txPoolRPC,
				miningRPC,
				stack.Config().PrivateApiAddr,
				stack.Config().PrivateApiRateLimit,
				nil)
			if err != nil {
				return nil, err
			}
		}
	}

	backend.downloadV2Ctx, backend.downloadV2Cancel = context.WithCancel(context.Background())
	if len(stack.Config().P2P.SentryAddr) > 0 {
		for _, addr := range stack.Config().P2P.SentryAddr {
			sentry, err := download.GrpcSentryClient(backend.downloadV2Ctx, addr)
			if err != nil {
				return nil, err
			}
<<<<<<< HEAD
			backend.sentries = append(backend.sentries, sentry)
=======
		} else {
			var readNodeInfo = func() *eth.NodeInfo {
				var res *eth.NodeInfo
				_ = backend.chainKV.View(context.Background(), func(tx ethdb.Tx) error {
					res = eth.ReadNodeInfo(tx, backend.chainConfig, backend.genesisHash, backend.networkID)
					return nil
				})

				return res
			}

			d65, err := setupDiscovery(backend.config.EthDiscoveryURLs)
			if err != nil {
				return nil, err
			}

			d66, err := setupDiscovery(backend.config.EthDiscoveryURLs)
			if err != nil {
				return nil, err
			}

			server65 := download.NewSentryServer(backend.downloadV2Ctx, path.Join(stack.Config().DataDir, "erigon", "nodekey"), path.Join(stack.Config().DataDir, "nodes", "eth66"), stack.Config().P2P.ListenAddr, d66, readNodeInfo, eth.ETH66)
			server66 := download.NewSentryServer(backend.downloadV2Ctx, path.Join(stack.Config().DataDir, "erigon", "nodekey"), path.Join(stack.Config().DataDir, "nodes", "eth65"), ":30304", d65, readNodeInfo, eth.ETH65)

			backend.sentryServers = append(backend.sentryServers, server65, server66)
			backend.sentries = []remote.SentryClient{
				remote.NewSentryClientDirect(eth.ETH66, server65),
				remote.NewSentryClientDirect(eth.ETH65, server66),
			}
		}
		blockDownloaderWindow := 65536
		backend.downloadServer, err = download.NewControlServer(chainDb.RwKV(), stack.Config().NodeName(), chainConfig, genesis.Hash(), backend.engine, backend.config.NetworkID, backend.sentries, blockDownloaderWindow)
		if err != nil {
			return nil, err
		}
		backend.txPoolP2PServer, err = txpool.NewP2PServer(backend.downloadV2Ctx, backend.sentries, backend.txPool)
		if err != nil {
			return nil, err
		}
		if len(stack.Config().P2P.SentryAddr) > 0 {
			download.SetSentryStatus(backend.downloadV2Ctx, backend.sentries, backend.downloadServer)
		}

		fetchTx := func(peerID string, hashes []common.Hash) error {
			backend.txPoolP2PServer.SendTxsRequest(context.TODO(), peerID, hashes)
			return nil
>>>>>>> c32249be
		}
	} else {
		backend.sentryServer = download.NewSentryServer(backend.downloadV2Ctx, stack.Config().DataDir, stack.Config().P2P.ListenAddr)
		sentry := &download.SentryClientDirect{}
		sentry.SetServer(backend.sentryServer)
		backend.sentries = []proto_sentry.SentryClient{sentry}
	}
	blockDownloaderWindow := 65536
	backend.downloadServer, err = download.NewControlServer(chainDb.RwKV(), stack.Config().NodeName(), chainConfig, genesis.Hash(), backend.engine, backend.config.NetworkID, backend.sentries, blockDownloaderWindow)
	if err != nil {
		return nil, err
	}
	if err = download.SetSentryStatus(backend.downloadV2Ctx, backend.sentries, backend.downloadServer); err != nil {
		return nil, err
	}
	backend.txPoolP2PServer, err = eth.NewTxPoolServer(backend.downloadV2Ctx, backend.sentries, backend.txPool)
	if err != nil {
		return nil, err
	}

	fetchTx := func(peerID string, hashes []common.Hash) error {
		backend.txPoolP2PServer.SendTxsRequest(context.TODO(), peerID, hashes)
		return nil
	}

	backend.txPoolP2PServer.TxFetcher = fetcher.NewTxFetcher(backend.txPool.Has, backend.txPool.AddRemotes, fetchTx)
	bodyDownloadTimeoutSeconds := 30 // TODO: convert to duration, make configurable

	backend.stagedSync2, err = download.NewStagedSync(
		backend.downloadV2Ctx,
		backend.chainKV,
		sm,
		config.BatchSize,
		bodyDownloadTimeoutSeconds,
		backend.downloadServer,
		tmpdir,
		backend.txPool,
		backend.txPoolP2PServer,
	)
	if err != nil {
		return nil, err
	}

	if config.SnapshotLayout {
		backend.stagedSync2.SetTorrentParams(torrentClient, snapshotsDir, mg)
		log.Info("Set torrent params", "snapshotsDir", snapshotsDir)
	}

	go SendPendingTxsToRpcDaemon(backend.txPool, backend.events)

	go func() {
		for {
			select {
			case b := <-backend.minedBlocks:
				// todo: broadcast p2p
				if err := miningRPC.BroadcastMinedBlock(b); err != nil {
					log.Error("txpool rpc mined block broadcast", "err", err)
				}
			case b := <-backend.pendingBlocks:
				if err := miningRPC.BroadcastPendingBlock(b); err != nil {
					log.Error("txpool rpc pending block broadcast", "err", err)
				}
			case <-backend.quitMining:
				return
			}
		}
	}()

	if err := backend.StartMining(context.Background(), backend.chainKV, mining, backend.config.Miner, backend.gasPrice, backend.quitMining); err != nil {
		return nil, err
	}

	//eth.APIBackend = &EthAPIBackend{stack.Config().ExtRPCEnabled(), stack.Config().AllowUnprotectedTxs, eth, nil}
	gpoParams := config.GPO
	if gpoParams.Default == nil {
		gpoParams.Default = config.Miner.GasPrice
	}
	//eth.APIBackend.gpo = gasprice.NewOracle(eth.APIBackend, gpoParams)

	// Register the backend on the node
	stack.RegisterAPIs(backend.APIs())
	if !backend.config.EnableDownloadV2 {
		stack.RegisterProtocols(backend.Protocols())
	}

	stack.RegisterLifecycle(backend)
	return backend, nil
}

const txChanSize int = 4096

func SendPendingTxsToRpcDaemon(txPool *core.TxPool, notifier *remotedbserver.Events) {
	if notifier == nil {
		return
	}

	txsCh := make(chan core.NewTxsEvent, txChanSize)
	txsSub := txPool.SubscribeNewTxsEvent(txsCh)
	defer txsSub.Unsubscribe()

	for {
		select {
		case e := <-txsCh:
			notifier.OnNewPendingTxs(e.Txs)
		case <-txsSub.Err():
			return
		}
	}
}

func BlockchainRuntimeConfig(config *ethconfig.Config) vm.Config {
	var (
		vmConfig = vm.Config{
			EnablePreimageRecording: config.EnablePreimageRecording,
			NoReceipts:              !config.StorageMode.Receipts,
		}
	)
	return vmConfig
}

func (s *Ethereum) APIs() []rpc.API {
	return []rpc.API{}
}

func (s *Ethereum) Etherbase() (eb common.Address, err error) {
	s.lock.RLock()
	etherbase := s.etherbase
	s.lock.RUnlock()

	if etherbase != (common.Address{}) {
		return etherbase, nil
	}
	return common.Address{}, fmt.Errorf("etherbase must be explicitly specified")
}

// isLocalBlock checks whether the specified block is mined
// by local miner accounts.
//
// We regard two types of accounts as local miner account: etherbase
// and accounts specified via `txpool.locals` flag.
func (s *Ethereum) isLocalBlock(block *types.Block) bool { //nolint
	s.lock.RLock()
	etherbase := s.etherbase
	s.lock.RUnlock()
	return ethutils.IsLocalBlock(s.engine, etherbase, s.config.TxPool.Locals, block.Header())
}

// shouldPreserve checks whether we should preserve the given block
// during the chain reorg depending on whether the author of block
// is a local account.
func (s *Ethereum) shouldPreserve(block *types.Block) bool { //nolint
	// The reason we need to disable the self-reorg preserving for clique
	// is it can be probable to introduce a deadlock.
	//
	// e.g. If there are 7 available signers
	//
	// r1   A
	// r2     B
	// r3       C
	// r4         D
	// r5   A      [X] F G
	// r6    [X]
	//
	// In the round5, the inturn signer E is offline, so the worst case
	// is A, F and G sign the block of round5 and reject the block of opponents
	// and in the round6, the last available signer B is offline, the whole
	// network is stuck.
	if _, ok := s.engine.(*clique.Clique); ok {
		return false
	}
	return s.isLocalBlock(block)
}

// StartMining starts the miner with the given number of CPU threads. If mining
// is already running, this method adjust the number of threads allowed to use
// and updates the minimum price required by the transaction pool.
func (s *Ethereum) StartMining(ctx context.Context, kv ethdb.RwKV, mining *stagedsync.StagedSync, cfg params.MiningConfig, gasPrice *uint256.Int, quitCh chan struct{}) error {
	if !cfg.Enabled {
		return nil
	}

	s.txPool.SetGasPrice(gasPrice)

	// Configure the local mining address
	eb, err := s.Etherbase()
	if err != nil {
		log.Error("Cannot start mining without etherbase", "err", err)
		return fmt.Errorf("etherbase missing: %v", err)
	}
	if clique, ok := s.engine.(*clique.Clique); ok {
		if cfg.SigKey == nil {
			log.Error("Etherbase account unavailable locally", "err", err)
			return fmt.Errorf("signer missing: %v", err)
		}

		clique.Authorize(eb, func(_ common.Address, mimeType string, message []byte) ([]byte, error) {
			return crypto.Sign(message, cfg.SigKey)
		})
	}

	if s.chainConfig.ChainID.Uint64() != params.MainnetChainConfig.ChainID.Uint64() {
		tx, err := kv.BeginRo(context.Background())
		if err != nil {
			return err
		}
		defer tx.Rollback()
		execution, _ := stages.GetStageProgress(tx, stages.Execution)
		hh := rawdb.ReadCurrentHeader(tx)
		tx.Rollback()
		if hh != nil {
			if err := s.txPool.Start(hh.GasLimit, execution); err != nil {
				return err
			}
		}
	}

	go func() {
		defer close(s.waitForMiningStop)
		newTransactions := make(chan core.NewTxsEvent, txChanSize)
		sub := s.txPool.SubscribeNewTxsEvent(newTransactions)
		defer sub.Unsubscribe()
		defer close(newTransactions)

		var works bool
		var hasWork bool
		errc := make(chan error, 1)

		for {
			select {
			case <-newTransactions:
				hasWork = true
			case err := <-errc:
				works = false
				hasWork = false
				if errors.Is(err, common.ErrStopped) {
					return
				}
				if err != nil {
					log.Warn("mining", "err", err)
				}
			case <-sub.Err():
				return
			case <-quitCh:
				return
			}

			if !works && hasWork {
				works = true
				go func() { errc <- stages2.MiningStep(ctx, kv, mining) }()
			}
		}
	}()

	return nil
}

func (s *Ethereum) IsMining() bool { return s.config.Miner.Enabled }

func (s *Ethereum) TxPool() *core.TxPool        { return s.txPool }
func (s *Ethereum) ChainKV() ethdb.RwKV         { return s.chainKV }
func (s *Ethereum) NetVersion() (uint64, error) { return s.networkID, nil }

// Protocols returns all the currently configured
// network protocols to start.
func (s *Ethereum) Protocols() []p2p.Protocol {
<<<<<<< HEAD
	var readNodeInfo = func() *eth.NodeInfo {
		var res *eth.NodeInfo
=======
	if !s.config.EnableDownloadV2 {
		var headHeight uint64
>>>>>>> c32249be
		_ = s.chainKV.View(context.Background(), func(tx ethdb.Tx) error {
			headHeight, _ = stages.GetStageProgress(tx, stages.Finish)
			return nil
		})
		var readNodeInfo = func() *eth.NodeInfo {
			var res *eth.NodeInfo
			_ = s.chainKV.View(context.Background(), func(tx ethdb.Tx) error {
				res = eth.ReadNodeInfo(tx, s.chainConfig, s.genesisHash, s.networkID)
				return nil
			})

			return res
		}
		d, err := setupDiscovery(s.config.EthDiscoveryURLs)
		if err != nil {
			panic(err)
		}
		return eth.MakeProtocols((*ethHandler)(s.handler), readNodeInfo, d, s.chainConfig, s.genesisHash, headHeight)
	}
<<<<<<< HEAD
	return download.MakeProtocols(
		s.downloadV2Ctx,
		readNodeInfo,
		s.ethDialCandidates,
		&s.sentryServer.Peers,
		s.sentryServer.GetStatus,
		s.sentryServer.ReceiveCh,
		s.sentryServer.ReceiveUploadCh,
		s.sentryServer.ReceiveTxCh,
		&s.sentryServer.TxSubscribed)
=======

	var protocols []p2p.Protocol
	for i := range s.sentryServers {
		protocols = append(protocols, s.sentryServers[i].Protocol)
	}
	return protocols
>>>>>>> c32249be
}

// Start implements node.Lifecycle, starting all internal goroutines needed by the
// Ethereum protocol implementation.
func (s *Ethereum) Start() error {
	go download.RecvMessage(s.downloadV2Ctx, s.sentries[0], s.downloadServer.HandleInboundMessage, nil /* waitGroup */)
	go download.RecvUploadMessage(s.downloadV2Ctx, s.sentries[0], s.downloadServer.HandleInboundMessage, nil)
	go download.Loop(s.downloadV2Ctx, s.chainDB.RwKV(), s.stagedSync2, s.downloadServer, s.events, s.config.StateStream, s.waitForStageLoopStop)
	return nil
}

// Stop implements node.Service, terminating all internal goroutines used by the
// Ethereum protocol.
func (s *Ethereum) Stop() error {
	// Stop all the peer-related stuff first.
	s.downloadV2Cancel()
	s.txPoolP2PServer.TxFetcher.Stop()
	s.txPool.Stop()
	if s.quitMining != nil {
		close(s.quitMining)
	}

	if s.privateAPI != nil {
		shutdownDone := make(chan bool)
		go func() {
			defer close(shutdownDone)
			s.privateAPI.GracefulStop()
		}()
		select {
		case <-time.After(1 * time.Second): // shutdown deadline
			s.privateAPI.Stop()
		case <-shutdownDone:
		}
	}

	//s.miner.Stop()
	s.engine.Close()
	if s.txPool != nil {
		s.txPool.Stop()
	}
	<-s.waitForStageLoopStop
	if s.config.Miner.Enabled {
		<-s.waitForMiningStop
	}
	return nil
}<|MERGE_RESOLUTION|>--- conflicted
+++ resolved
@@ -77,12 +77,6 @@
 	// Handlers
 	txPool *core.TxPool
 
-<<<<<<< HEAD
-	ethDialCandidates enode.Iterator
-=======
-	handler *handler
->>>>>>> c32249be
-
 	// DB interfaces
 	chainDB    ethdb.Database // Same as chainDb, but different interface
 	chainKV    ethdb.RwKV     // Same as chainDb, but different interface
@@ -342,74 +336,47 @@
 			if err != nil {
 				return nil, err
 			}
-<<<<<<< HEAD
 			backend.sentries = append(backend.sentries, sentry)
-=======
-		} else {
-			var readNodeInfo = func() *eth.NodeInfo {
-				var res *eth.NodeInfo
-				_ = backend.chainKV.View(context.Background(), func(tx ethdb.Tx) error {
-					res = eth.ReadNodeInfo(tx, backend.chainConfig, backend.genesisHash, backend.networkID)
-					return nil
-				})
-
-				return res
-			}
-
-			d65, err := setupDiscovery(backend.config.EthDiscoveryURLs)
-			if err != nil {
-				return nil, err
-			}
-
-			d66, err := setupDiscovery(backend.config.EthDiscoveryURLs)
-			if err != nil {
-				return nil, err
-			}
-
-			server65 := download.NewSentryServer(backend.downloadV2Ctx, path.Join(stack.Config().DataDir, "erigon", "nodekey"), path.Join(stack.Config().DataDir, "nodes", "eth66"), stack.Config().P2P.ListenAddr, d66, readNodeInfo, eth.ETH66)
-			server66 := download.NewSentryServer(backend.downloadV2Ctx, path.Join(stack.Config().DataDir, "erigon", "nodekey"), path.Join(stack.Config().DataDir, "nodes", "eth65"), ":30304", d65, readNodeInfo, eth.ETH65)
-
-			backend.sentryServers = append(backend.sentryServers, server65, server66)
-			backend.sentries = []remote.SentryClient{
-				remote.NewSentryClientDirect(eth.ETH66, server65),
-				remote.NewSentryClientDirect(eth.ETH65, server66),
-			}
-		}
-		blockDownloaderWindow := 65536
-		backend.downloadServer, err = download.NewControlServer(chainDb.RwKV(), stack.Config().NodeName(), chainConfig, genesis.Hash(), backend.engine, backend.config.NetworkID, backend.sentries, blockDownloaderWindow)
+		}
+	} else {
+		var readNodeInfo = func() *eth.NodeInfo {
+			var res *eth.NodeInfo
+			_ = backend.chainKV.View(context.Background(), func(tx ethdb.Tx) error {
+				res = eth.ReadNodeInfo(tx, backend.chainConfig, backend.genesisHash, backend.networkID)
+				return nil
+			})
+
+			return res
+		}
+
+		d65, err := setupDiscovery(backend.config.EthDiscoveryURLs)
 		if err != nil {
 			return nil, err
 		}
-		backend.txPoolP2PServer, err = txpool.NewP2PServer(backend.downloadV2Ctx, backend.sentries, backend.txPool)
+
+		d66, err := setupDiscovery(backend.config.EthDiscoveryURLs)
 		if err != nil {
 			return nil, err
 		}
-		if len(stack.Config().P2P.SentryAddr) > 0 {
-			download.SetSentryStatus(backend.downloadV2Ctx, backend.sentries, backend.downloadServer)
-		}
-
-		fetchTx := func(peerID string, hashes []common.Hash) error {
-			backend.txPoolP2PServer.SendTxsRequest(context.TODO(), peerID, hashes)
-			return nil
->>>>>>> c32249be
-		}
-	} else {
-		backend.sentryServer = download.NewSentryServer(backend.downloadV2Ctx, stack.Config().DataDir, stack.Config().P2P.ListenAddr)
-		sentry := &download.SentryClientDirect{}
-		sentry.SetServer(backend.sentryServer)
-		backend.sentries = []proto_sentry.SentryClient{sentry}
+
+		server65 := download.NewSentryServer(backend.downloadV2Ctx, path.Join(stack.Config().DataDir, "erigon", "nodekey"), path.Join(stack.Config().DataDir, "nodes", "eth66"), stack.Config().P2P.ListenAddr, d66, readNodeInfo, eth.ETH66)
+		server66 := download.NewSentryServer(backend.downloadV2Ctx, path.Join(stack.Config().DataDir, "erigon", "nodekey"), path.Join(stack.Config().DataDir, "nodes", "eth65"), ":30304", d65, readNodeInfo, eth.ETH65)
+		backend.sentryServers = append(backend.sentryServers, server65, server66)
+		backend.sentries = []remote.SentryClient{
+			remote.NewSentryClientDirect(eth.ETH66, server65),
+			remote.NewSentryClientDirect(eth.ETH65, server66)}
 	}
 	blockDownloaderWindow := 65536
 	backend.downloadServer, err = download.NewControlServer(chainDb.RwKV(), stack.Config().NodeName(), chainConfig, genesis.Hash(), backend.engine, backend.config.NetworkID, backend.sentries, blockDownloaderWindow)
 	if err != nil {
 		return nil, err
 	}
-	if err = download.SetSentryStatus(backend.downloadV2Ctx, backend.sentries, backend.downloadServer); err != nil {
-		return nil, err
-	}
-	backend.txPoolP2PServer, err = eth.NewTxPoolServer(backend.downloadV2Ctx, backend.sentries, backend.txPool)
+	backend.txPoolP2PServer, err = txpool.NewP2PServer(backend.downloadV2Ctx, backend.sentries, backend.txPool)
 	if err != nil {
 		return nil, err
+	}
+	if len(stack.Config().P2P.SentryAddr) > 0 {
+		download.SetSentryStatus(backend.downloadV2Ctx, backend.sentries, backend.downloadServer)
 	}
 
 	fetchTx := func(peerID string, hashes []common.Hash) error {
@@ -473,10 +440,6 @@
 
 	// Register the backend on the node
 	stack.RegisterAPIs(backend.APIs())
-	if !backend.config.EnableDownloadV2 {
-		stack.RegisterProtocols(backend.Protocols())
-	}
-
 	stack.RegisterLifecycle(backend)
 	return backend, nil
 }
@@ -657,51 +620,11 @@
 // Protocols returns all the currently configured
 // network protocols to start.
 func (s *Ethereum) Protocols() []p2p.Protocol {
-<<<<<<< HEAD
-	var readNodeInfo = func() *eth.NodeInfo {
-		var res *eth.NodeInfo
-=======
-	if !s.config.EnableDownloadV2 {
-		var headHeight uint64
->>>>>>> c32249be
-		_ = s.chainKV.View(context.Background(), func(tx ethdb.Tx) error {
-			headHeight, _ = stages.GetStageProgress(tx, stages.Finish)
-			return nil
-		})
-		var readNodeInfo = func() *eth.NodeInfo {
-			var res *eth.NodeInfo
-			_ = s.chainKV.View(context.Background(), func(tx ethdb.Tx) error {
-				res = eth.ReadNodeInfo(tx, s.chainConfig, s.genesisHash, s.networkID)
-				return nil
-			})
-
-			return res
-		}
-		d, err := setupDiscovery(s.config.EthDiscoveryURLs)
-		if err != nil {
-			panic(err)
-		}
-		return eth.MakeProtocols((*ethHandler)(s.handler), readNodeInfo, d, s.chainConfig, s.genesisHash, headHeight)
-	}
-<<<<<<< HEAD
-	return download.MakeProtocols(
-		s.downloadV2Ctx,
-		readNodeInfo,
-		s.ethDialCandidates,
-		&s.sentryServer.Peers,
-		s.sentryServer.GetStatus,
-		s.sentryServer.ReceiveCh,
-		s.sentryServer.ReceiveUploadCh,
-		s.sentryServer.ReceiveTxCh,
-		&s.sentryServer.TxSubscribed)
-=======
-
 	var protocols []p2p.Protocol
 	for i := range s.sentryServers {
 		protocols = append(protocols, s.sentryServers[i].Protocol)
 	}
 	return protocols
->>>>>>> c32249be
 }
 
 // Start implements node.Lifecycle, starting all internal goroutines needed by the
