--- conflicted
+++ resolved
@@ -29,8 +29,6 @@
 	"runtime"
 	"sync"
 	"sync/atomic"
-
-	"github.com/ledgerwatch/turbo-geth/turbo/torrent"
 
 	ethereum "github.com/ledgerwatch/turbo-geth"
 	"google.golang.org/grpc"
@@ -154,7 +152,6 @@
 	log.Info("Initialised chain configuration", "config", chainConfig)
 
 	eth := &Ethereum{
-<<<<<<< HEAD
 		config:         config,
 		chainDb:        chainDb,
 		chainKV:        chainDb.KV(),
@@ -166,22 +163,6 @@
 		etherbase:      config.Miner.Etherbase,
 		bloomRequests:  make(chan chan *bloombits.Retrieval),
 		p2pServer:      stack.Server(),
-		torrentClient:  torrentClient,
-=======
-		config:            config,
-		chainDb:           chainDb,
-		chainKV:           chainDb.KV(),
-		eventMux:          stack.EventMux(),
-		accountManager:    stack.AccountManager(),
-		engine:            CreateConsensusEngine(stack, chainConfig, &config.Ethash, config.Miner.Notify, config.Miner.Noverify, chainDb),
-		closeBloomHandler: make(chan struct{}),
-		networkID:         config.NetworkID,
-		gasPrice:          config.Miner.GasPrice,
-		etherbase:         config.Miner.Etherbase,
-		bloomRequests:     make(chan chan *bloombits.Retrieval),
-		bloomIndexer:      NewBloomIndexer(chainDb, params.BloomBitsBlocks, params.BloomConfirms),
-		p2pServer:         stack.Server(),
->>>>>>> fc3cd4d5
 	}
 
 	log.Info("Initialising Ethereum protocol", "versions", ProtocolVersions, "network", config.NetworkID)
