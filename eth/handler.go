--- conflicted
+++ resolved
@@ -58,13 +58,6 @@
 	// cached with the given hash.
 	Has(hash common.Hash) bool
 
-<<<<<<< HEAD
-	// Get retrieves the transaction from local txpool with given
-	// tx hash.
-	Get(hash common.Hash) types.Transaction
-
-=======
->>>>>>> e25b5751
 	// AddRemotes should add the given transactions to the pool.
 	AddRemotes([]types.Transaction) []error
 
