// Copyright 2014 The go-ethereum Authors
// This file is part of the go-ethereum library.
//
// The go-ethereum library is free software: you can redistribute it and/or modify
// it under the terms of the GNU Lesser General Public License as published by
// the Free Software Foundation, either version 3 of the License, or
// (at your option) any later version.
//
// The go-ethereum library is distributed in the hope that it will be useful,
// but WITHOUT ANY WARRANTY; without even the implied warranty of
// MERCHANTABILITY or FITNESS FOR A PARTICULAR PURPOSE. See the
// GNU Lesser General Public License for more details.
//
// You should have received a copy of the GNU Lesser General Public License
// along with the go-ethereum library. If not, see <http://www.gnu.org/licenses/>.

package state

import (
	"encoding/binary"
	"encoding/json"
	"fmt"
	"github.com/ledgerwatch/turbo-geth/common/dbutils"

	"github.com/ledgerwatch/turbo-geth/common"
	"github.com/ledgerwatch/turbo-geth/core/types/accounts"
)

type DumpAccount struct {
	Balance     string            `json:"balance"`
	Nonce       uint64            `json:"nonce"`
	Root        string            `json:"root"`
	CodeHash    string            `json:"codeHash"`
	Code        string            `json:"code,omitempty"`
	Storage     map[string]string `json:"storage,omitempty"`
	StorageSize *uint64           `json:",omitempty"`
}

type Dump struct {
	Root     string                 `json:"root"`
	Accounts map[string]DumpAccount `json:"accounts"`
}

func (self *TrieDbState) RawDump() Dump {
	dump := Dump{
		Root:     fmt.Sprintf("%x", self.t.Hash()),
		Accounts: make(map[string]DumpAccount),
	}
	var acc accounts.Account
	var prefix [32]byte
	err := self.db.Walk(dbutils.AccountsBucket, prefix[:], 0, func(k, v []byte) (bool, error) {
		addr := self.GetKey(k)
		var err error
		if err = acc.DecodeForStorage(v); err != nil {
			return false, err
		}
		var code []byte

		if !acc.IsEmptyCodeHash() {
			if code, err = self.db.Get(dbutils.CodeBucket, acc.CodeHash[:]); err != nil {
				return false, err
			}
		}
		account := DumpAccount{
			Balance:  acc.Balance.String(),
			Nonce:    acc.Nonce,
			Root:     common.Bytes2Hex(acc.Root[:]),
			CodeHash: common.Bytes2Hex(acc.CodeHash[:]),
			Code:     common.Bytes2Hex(code),
			Storage:  make(map[string]string),
		}
		if acc.HasStorageSize {
			var storageSize = acc.StorageSize
			account.StorageSize = &storageSize
		}
<<<<<<< HEAD

		buf := make([]byte, binary.MaxVarintLen64)
		binary.PutUvarint(buf, acc.GetIncarnation())

		addrHash, err := self.HashAddress(common.BytesToAddress(addr), false)
		if err != nil {
			return false, err
		}

		err = self.db.Walk(StorageBucket, GenerateStoragePrefix(addrHash, acc.GetIncarnation()), uint(common.HashLength*8+8), func(ks, vs []byte) (bool, error) {
			key := self.GetKey(ks[common.HashLength+8:]) //remove account address and version from composite key
=======
		err = self.db.Walk(dbutils.StorageBucket, addr, uint(len(addr)*8), func(ks, vs []byte) (bool, error) {
			key := self.GetKey(ks[common.AddressLength:]) //remove account address from composite key
>>>>>>> c9b8171c
			account.Storage[common.BytesToHash(key).String()] = common.Bytes2Hex(vs)
			return true, nil
		})
		if err != nil {
			return false, err
		}
		dump.Accounts["0x"+common.Bytes2Hex(addr)] = account
		return true, nil
	})
	if err != nil {
		panic(err)
	}
	return dump
}

func (self *TrieDbState) Dump() []byte {
	b, err := json.MarshalIndent(self.RawDump(), "", "    ")
	if err != nil {
		fmt.Println("dump err", err)
	}

	return b
}<|MERGE_RESOLUTION|>--- conflicted
+++ resolved
@@ -73,7 +73,6 @@
 			var storageSize = acc.StorageSize
 			account.StorageSize = &storageSize
 		}
-<<<<<<< HEAD
 
 		buf := make([]byte, binary.MaxVarintLen64)
 		binary.PutUvarint(buf, acc.GetIncarnation())
@@ -83,12 +82,8 @@
 			return false, err
 		}
 
-		err = self.db.Walk(StorageBucket, GenerateStoragePrefix(addrHash, acc.GetIncarnation()), uint(common.HashLength*8+8), func(ks, vs []byte) (bool, error) {
+		err = self.db.Walk(dbutils.StorageBucket, GenerateStoragePrefix(addrHash, acc.GetIncarnation()), uint(common.HashLength*8+8), func(ks, vs []byte) (bool, error) {
 			key := self.GetKey(ks[common.HashLength+8:]) //remove account address and version from composite key
-=======
-		err = self.db.Walk(dbutils.StorageBucket, addr, uint(len(addr)*8), func(ks, vs []byte) (bool, error) {
-			key := self.GetKey(ks[common.AddressLength:]) //remove account address from composite key
->>>>>>> c9b8171c
 			account.Storage[common.BytesToHash(key).String()] = common.Bytes2Hex(vs)
 			return true, nil
 		})
