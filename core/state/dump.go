// Copyright 2014 The go-ethereum Authors
// This file is part of the go-ethereum library.
//
// The go-ethereum library is free software: you can redistribute it and/or modify
// it under the terms of the GNU Lesser General Public License as published by
// the Free Software Foundation, either version 3 of the License, or
// (at your option) any later version.
//
// The go-ethereum library is distributed in the hope that it will be useful,
// but WITHOUT ANY WARRANTY; without even the implied warranty of
// MERCHANTABILITY or FITNESS FOR A PARTICULAR PURPOSE. See the
// GNU Lesser General Public License for more details.
//
// You should have received a copy of the GNU Lesser General Public License
// along with the go-ethereum library. If not, see <http://www.gnu.org/licenses/>.

package state

import (
	"bytes"
	"encoding/json"
	"fmt"
	"strings"

	"github.com/ledgerwatch/turbo-geth/common"
	"github.com/ledgerwatch/turbo-geth/common/dbutils"
	"github.com/ledgerwatch/turbo-geth/common/hexutil"
	"github.com/ledgerwatch/turbo-geth/core/types/accounts"
	"github.com/ledgerwatch/turbo-geth/crypto"
	"github.com/ledgerwatch/turbo-geth/ethdb"
	"github.com/ledgerwatch/turbo-geth/turbo/trie"
)

type Dumper struct {
	blockNumber uint64
	db          ethdb.Tx
	hashedState bool
}

// DumpAccount represents an account in the state.
type DumpAccount struct {
	Balance   string            `json:"balance"`
	Nonce     uint64            `json:"nonce"`
	Root      string            `json:"root"`
	CodeHash  string            `json:"codeHash"`
	Code      string            `json:"code,omitempty"`
	Storage   map[string]string `json:"storage,omitempty"`
	Address   *common.Address   `json:"address,omitempty"` // Address only present in iterative (line-by-line) mode
	SecureKey *hexutil.Bytes    `json:"key,omitempty"`     // If we don't have address, we can output the key
}

// Dump represents the full dump in a collected format, as one large map.
type Dump struct {
	Root     string                         `json:"root"`
	Accounts map[common.Address]DumpAccount `json:"accounts"`
}

// iterativeDump is a 'collector'-implementation which dump output line-by-line iteratively.
type iterativeDump struct {
	*json.Encoder
}

// IteratorDump is an implementation for iterating over data.
type IteratorDump struct {
	Root     string                         `json:"root"`
	Accounts map[common.Address]DumpAccount `json:"accounts"`
	Next     []byte                         `json:"next,omitempty"` // nil if no more accounts
}

// DumpCollector interface which the state trie calls during iteration
type DumpCollector interface {
	// OnRoot is called with the state root
	OnRoot(common.Hash)
	// OnAccount is called once for each account in the trie
	OnAccount(common.Address, DumpAccount)
}

// OnRoot implements DumpCollector interface
func (d *Dump) OnRoot(root common.Hash) {
	d.Root = fmt.Sprintf("%x", root)
}

// OnAccount implements DumpCollector interface
func (d *Dump) OnAccount(addr common.Address, account DumpAccount) {
	d.Accounts[addr] = account
}

// OnRoot implements DumpCollector interface
func (d *IteratorDump) OnRoot(root common.Hash) {
	d.Root = fmt.Sprintf("%x", root)
}

// OnAccount implements DumpCollector interface
func (d *IteratorDump) OnAccount(addr common.Address, account DumpAccount) {
	d.Accounts[addr] = account
}

// OnAccount implements DumpCollector interface
func (d iterativeDump) OnAccount(addr common.Address, account DumpAccount) {
	dumpAccount := &DumpAccount{
		Balance:   account.Balance,
		Nonce:     account.Nonce,
		Root:      account.Root,
		CodeHash:  account.CodeHash,
		Code:      account.Code,
		Storage:   account.Storage,
		SecureKey: account.SecureKey,
		Address:   nil,
	}
	if addr != (common.Address{}) {
		dumpAccount.Address = &addr
	}
	//nolint:errcheck
	d.Encode(dumpAccount)
}

// OnRoot implements DumpCollector interface
func (d iterativeDump) OnRoot(root common.Hash) {
	//nolint:errcheck
	d.Encoder.Encode(struct {
		Root common.Hash `json:"root"`
	}{root})
}

func NewDumper(db ethdb.Tx, blockNumber uint64) *Dumper {
	return &Dumper{
		db:          db,
		blockNumber: blockNumber,
		hashedState: false,
	}
}

func (d *Dumper) DumpToCollector(c DumpCollector, excludeCode, excludeStorage, _ bool, startAddress common.Address, maxResults int) ([]byte, error) {
	var nextKey []byte
	var emptyCodeHash = crypto.Keccak256Hash(nil)
	var emptyHash = common.Hash{}
	var accountList []*DumpAccount
	var incarnationList []uint64
	var addrList []common.Address

	c.OnRoot(emptyHash) // We do not calculate the root

	var acc accounts.Account
	numberOfResults := 0

	if err := WalkAsOfAccounts(d.db, startAddress, d.blockNumber+1, func(k, v []byte) (bool, error) {
		if maxResults > 0 && numberOfResults >= maxResults {
			if nextKey == nil {
				nextKey = make([]byte, len(k))
			}
			copy(nextKey, k)
			return false, nil
		}

		if len(k) > 32 {
			return true, nil
		}
		if e := acc.DecodeForStorage(v); e != nil {
			return false, fmt.Errorf("decoding %x for %x: %v", v, k, e)
		}
		account := DumpAccount{
			Balance:  acc.Balance.ToBig().String(),
			Nonce:    acc.Nonce,
			Root:     strings.TrimPrefix(common.Bytes2Hex(emptyHash[:]), "0x"), // We cannot provide historical storage hash
			CodeHash: strings.TrimPrefix(common.Bytes2Hex(emptyCodeHash[:]), "0x"),
			Storage:  make(map[string]string),
		}
		accountList = append(accountList, &account)
		addrList = append(addrList, common.BytesToAddress(k))
		incarnationList = append(incarnationList, acc.Incarnation)

		numberOfResults++
		return true, nil
	}); err != nil {
		return nil, err
	}

	for i, addr := range addrList {
		account := accountList[i]
		incarnation := incarnationList[i]
		storagePrefix := dbutils.PlainGenerateStoragePrefix(addr[:], incarnation)
		if incarnation > 0 {
<<<<<<< HEAD
			codeHash, err := d.db.GetOne(dbutils.PlainContractCodeBucket, storagePrefix)
			if err != nil {
=======
			codeHash, err := ethdb.Get(d.db, dbutils.PlainContractCodeBucket, storagePrefix)
			if err != nil && err != ethdb.ErrKeyNotFound {
>>>>>>> f8b4eac4
				return nil, fmt.Errorf("getting code hash for %x: %v", addr, err)
			}
			if codeHash != nil {
				account.CodeHash = common.Bytes2Hex(codeHash)
			} else {
				account.CodeHash = emptyCodeHash.String()
			}

			if !excludeCode && codeHash != nil && !bytes.Equal(codeHash, emptyCodeHash[:]) {
				var code []byte
				if code, err = ethdb.Get(d.db, dbutils.CodeBucket, codeHash); err != nil {
					return nil, err
				}
				account.Code = common.Bytes2Hex(code)
			}
		}

		if !excludeStorage {
			t := trie.New(common.Hash{})
			if err := WalkAsOfStorage(d.db,
				addr,
				incarnation,
				common.Hash{}, /* startLocation */
				d.blockNumber,
				func(_, loc, vs []byte) (bool, error) {
					account.Storage[common.BytesToHash(loc).String()] = common.Bytes2Hex(vs)
					h, _ := common.HashData(loc)
					t.Update(h.Bytes(), common.CopyBytes(vs))
					return true, nil
				}); err != nil {
				return nil, fmt.Errorf("walking over storage for %x: %v", addr, err)
			}
			account.Root = t.Hash().String()
		}
		c.OnAccount(addr, *account)
	}

	return nextKey, nil
}

// RawDump returns the entire state an a single large object
func (d *Dumper) RawDump(excludeCode, excludeStorage, excludeMissingPreimages bool) Dump {
	dump := &Dump{
		Accounts: make(map[common.Address]DumpAccount),
	}
	//nolint:errcheck
	d.DumpToCollector(dump, excludeCode, excludeStorage, excludeMissingPreimages, common.Address{}, 0)
	return *dump
}

// Dump returns a JSON string representing the entire state as a single json-object
func (d *Dumper) Dump(excludeCode, excludeStorage, excludeMissingPreimages bool) []byte {
	dump := d.RawDump(excludeCode, excludeStorage, excludeMissingPreimages)
	json, err := json.MarshalIndent(dump, "", "    ")
	if err != nil {
		fmt.Println("dump err", err)
	}
	return json
}

// IterativeDump dumps out accounts as json-objects, delimited by linebreaks on stdout
func (d *Dumper) IterativeDump(excludeCode, excludeStorage, excludeMissingPreimages bool, output *json.Encoder) {
	//nolint:errcheck
	d.DumpToCollector(iterativeDump{output}, excludeCode, excludeStorage, excludeMissingPreimages, common.Address{}, 0)
}

// IteratorDump dumps out a batch of accounts starts with the given start key
func (d *Dumper) IteratorDump(excludeCode, excludeStorage, excludeMissingPreimages bool, start common.Address, maxResults int) (IteratorDump, error) {
	iterator := &IteratorDump{
		Accounts: make(map[common.Address]DumpAccount),
	}
	var err error
	iterator.Next, err = d.DumpToCollector(iterator, excludeCode, excludeStorage, excludeMissingPreimages, start, maxResults)
	return *iterator, err
}

func (d *Dumper) DefaultRawDump() Dump {
	return d.RawDump(false, false, false)
}

// DefaultDump returns a JSON string representing the state with the default params
func (d *Dumper) DefaultDump() []byte {
	return d.Dump(false, false, false)
}<|MERGE_RESOLUTION|>--- conflicted
+++ resolved
@@ -180,13 +180,8 @@
 		incarnation := incarnationList[i]
 		storagePrefix := dbutils.PlainGenerateStoragePrefix(addr[:], incarnation)
 		if incarnation > 0 {
-<<<<<<< HEAD
 			codeHash, err := d.db.GetOne(dbutils.PlainContractCodeBucket, storagePrefix)
 			if err != nil {
-=======
-			codeHash, err := ethdb.Get(d.db, dbutils.PlainContractCodeBucket, storagePrefix)
-			if err != nil && err != ethdb.ErrKeyNotFound {
->>>>>>> f8b4eac4
 				return nil, fmt.Errorf("getting code hash for %x: %v", addr, err)
 			}
 			if codeHash != nil {
