--- conflicted
+++ resolved
@@ -46,14 +46,10 @@
 	if err != nil {
 		return err
 	}
-<<<<<<< HEAD
-	return dsw.tds.db.Put(dbutils.CurrentStateBucket, addrHash[:], data)
-=======
 	if err := rawdb.WriteAccount(dsw.tds.db, addrHash, *account); err != nil {
 		return err
 	}
 	return nil
->>>>>>> 59f997a6
 }
 
 func (dsw *DbStateWriter) DeleteAccount(ctx context.Context, address common.Address, original *accounts.Account) error {
@@ -64,14 +60,10 @@
 	if err != nil {
 		return err
 	}
-<<<<<<< HEAD
-	return dsw.tds.db.Delete(dbutils.CurrentStateBucket, addrHash[:])
-=======
 	if err := rawdb.DeleteAccount(dsw.tds.db, addrHash); err != nil {
 		return err
 	}
 	return nil
->>>>>>> 59f997a6
 }
 
 func (dsw *DbStateWriter) UpdateAccountCode(addrHash common.Hash, incarnation uint64, codeHash common.Hash, code []byte) error {
