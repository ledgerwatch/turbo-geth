--- conflicted
+++ resolved
@@ -60,13 +60,8 @@
 		t.FailNow()
 	}
 
-<<<<<<< HEAD
-	indexBytes, innerErr := db.GetIndexChunk(dbutils.AccountsHistoryBucket, addr[0].Bytes(), 1)
-	if innerErr != nil {
-=======
 	index, err := bitmapdb.Get64(db, dbutils.AccountsHistoryBucket, addrHashes[0].Bytes(), 0, math.MaxUint32)
 	if err != nil {
->>>>>>> c514f9a2
 		t.Fatal(err)
 	}
 
