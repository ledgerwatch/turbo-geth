--- conflicted
+++ resolved
@@ -1165,37 +1165,6 @@
 	return nil
 }
 
-<<<<<<< HEAD
-=======
-func (dsw *DbStateWriter) UpdateAccountData(ctx context.Context, address common.Address, original, account *accounts.Account) error {
-	dataLen := account.EncodingLengthForStorage()
-	data := make([]byte, dataLen)
-	account.EncodeForStorage(data)
-
-	addrHash, err := dsw.tds.HashAddress(address, true /*save*/)
-	if err != nil {
-		return err
-	}
-	if err = dsw.tds.db.Put(dbutils.AccountsBucket, addrHash[:], data); err != nil {
-		return err
-	}
-	noHistory := dsw.tds.noHistory
-
-	// Don't write historical record if the account did not change
-	if accountsEqual(original, account) {
-		return nil
-	}
-	var originalData []byte
-	if !original.Initialised {
-		originalData = []byte{}
-	} else {
-		originalDataLen := original.EncodingLengthForStorage()
-		originalData = make([]byte, originalDataLen)
-		original.EncodeForStorage(originalData)
-	}
-	return dsw.tds.db.PutS(dbutils.AccountsHistoryBucket, addrHash[:], originalData, dsw.tds.blockNr, noHistory)
-}
->>>>>>> 0ab530a6
 
 func (tsw *TrieStateWriter) DeleteAccount(_ context.Context, address common.Address, original *accounts.Account) error {
 	addrHash, err := tsw.tds.HashAddress(address, false /*save*/)
@@ -1208,30 +1177,6 @@
 	return nil
 }
 
-<<<<<<< HEAD
-=======
-func (dsw *DbStateWriter) DeleteAccount(ctx context.Context, address common.Address, original *accounts.Account) error {
-	addrHash, err := dsw.tds.HashAddress(address, true /*save*/)
-	if err != nil {
-		return err
-	}
-	if err := dsw.tds.db.Delete(dbutils.AccountsBucket, addrHash[:]); err != nil {
-		return err
-	}
-	noHistory := dsw.tds.noHistory
-
-	var originalData []byte
-	if !original.Initialised {
-		// Account has been created and deleted in the same block
-		originalData = []byte{}
-	} else {
-		originalDataLen := original.EncodingLengthForStorage()
-		originalData = make([]byte, originalDataLen)
-		original.EncodeForStorage(originalData)
-	}
-	return dsw.tds.db.PutS(dbutils.AccountsHistoryBucket, addrHash[:], originalData, dsw.tds.blockNr, noHistory)
-}
->>>>>>> 0ab530a6
 
 func (tsw *TrieStateWriter) UpdateAccountCode(addrHash common.Hash, incarnation uint64, codeHash common.Hash, code []byte) error {
 	if tsw.tds.resolveReads {
@@ -1267,25 +1212,6 @@
 }
 
 
-<<<<<<< HEAD
-=======
-	compositeKey := dbutils.GenerateCompositeStorageKey(addrHash, incarnation, seckey)
-	if len(v) == 0 {
-		err = dsw.tds.db.Delete(dbutils.StorageBucket, compositeKey)
-	} else {
-		err = dsw.tds.db.Put(dbutils.StorageBucket, compositeKey, vv)
-	}
-	//fmt.Printf("WriteAccountStorage (db) %x %d %x: %x\n", address, incarnation, key, value)
-	if err != nil {
-		return err
-	}
-	noHistory := dsw.tds.noHistory
-	o := bytes.TrimLeft(original[:], "\x00")
-	oo := make([]byte, len(o))
-	copy(oo, o)
-	return dsw.tds.db.PutS(dbutils.StorageHistoryBucket, compositeKey, oo, dsw.tds.blockNr, noHistory)
-}
->>>>>>> 0ab530a6
 
 // ExtractWitness produces block witness for the block just been processed, in a serialised form
 func (tds *TrieDbState) ExtractWitness(trace bool, bin bool) ([]byte, *BlockWitnessStats, error) {
