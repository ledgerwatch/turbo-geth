--- conflicted
+++ resolved
@@ -439,13 +439,8 @@
 
 // Expands the storage tries (by loading data from the database) if it is required
 // for accessing storage slots containing in the storageTouches map
-<<<<<<< HEAD
-func (tds *TrieDbState) resolveStorageTouches(storageTouches common.StorageKeys) error {
+func (tds *TrieDbState) resolveStorageTouches(storageTouches common.StorageKeys, resolveFunc func(*trie.Resolver) error) error {
 	var firstRequest = true
-=======
-func (tds *TrieDbState) resolveStorageTouches(storageTouches common.StorageKeys, resolveFunc func(*trie.Resolver) error) error {
-	var resolver *trie.Resolver
->>>>>>> 55283053
 	for _, storageKey := range storageTouches {
 		if need, req := tds.t.NeedResolution(storageKey[:common.HashLength], storageKey[:]); need {
 			if tds.resolver == nil {
@@ -458,16 +453,10 @@
 			tds.resolver.AddRequest(req)
 		}
 	}
-<<<<<<< HEAD
 	if !firstRequest {
-		if err := tds.resolver.ResolveWithDb(tds.db, tds.blockNr); err != nil {
-			return err
-		}
-	}
-	return nil
-=======
-	return resolveFunc(resolver)
->>>>>>> 55283053
+		return resolveFunc(tds.resolver)
+	}
+	return nil
 }
 
 // Populate pending block proof so that it will be sufficient for accessing all storage slots in storageTouches
@@ -524,13 +513,8 @@
 
 // Expands the accounts trie (by loading data from the database) if it is required
 // for accessing accounts whose addresses are contained in the accountTouches
-<<<<<<< HEAD
-func (tds *TrieDbState) resolveAccountTouches(accountTouches common.Hashes) error {
+func (tds *TrieDbState) resolveAccountTouches(accountTouches common.Hashes, resolveFunc func(*trie.Resolver) error) error {
 	var firstRequest = true
-=======
-func (tds *TrieDbState) resolveAccountTouches(accountTouches common.Hashes, resolveFunc func(*trie.Resolver) error) error {
-	var resolver *trie.Resolver
->>>>>>> 55283053
 	for _, addrHash := range accountTouches {
 		if need, req := tds.t.NeedResolution(nil, addrHash[:]); need {
 			if tds.resolver == nil {
@@ -543,16 +527,10 @@
 			tds.resolver.AddRequest(req)
 		}
 	}
-<<<<<<< HEAD
 	if !firstRequest {
-		if err := tds.resolver.ResolveWithDb(tds.db, tds.blockNr); err != nil {
-			return err
-		}
-	}
-	return nil
-=======
-	return resolveFunc(resolver)
->>>>>>> 55283053
+		return resolveFunc(tds.resolver)
+	}
+	return nil
 }
 
 func (tds *TrieDbState) populateAccountBlockProof(accountTouches common.Hashes) {
