--- conflicted
+++ resolved
@@ -109,10 +109,6 @@
 	if hash := h.hash.Load(); hash != nil && hash != (common.Hash{}) {
 		return hash.(common.Hash)
 	}
-<<<<<<< HEAD
-
-=======
->>>>>>> f8b4eac4
 	v := rlpHash(h)
 	h.hash.Store(v)
 
@@ -471,29 +467,17 @@
 
 	minIdx := 0
 	min := hs[minIdx].Number
-<<<<<<< HEAD
-	sorted := true
-	var res int
-
-	for i := 1; i < len(hs); i++ {
-=======
 	prev := hs[minIdx].Number
 	sorted := true
 	var res int
 
 	n := len(hs)
 	for i := 1; i < n; i++ {
->>>>>>> f8b4eac4
 		res = hs[i].Number.Cmp(min)
 		if res < 0 {
 			min = hs[i].Number
 			minIdx = i
 		}
-<<<<<<< HEAD
-		if res != 0 {
-			sorted = false
-		}
-=======
 
 		if prev.Cmp(hs[i].Number) > 0 {
 			sorted = false
@@ -501,7 +485,6 @@
 		if sorted {
 			prev = hs[i].Number
 		}
->>>>>>> f8b4eac4
 	}
 
 	if sorted {
@@ -524,50 +507,4 @@
 			hs[newIdx], hs[i] = hs[i], hs[newIdx]
 		}
 	}
-<<<<<<< HEAD
-}
-
-func SortHeadersDesc(hs []*Header) {
-	if len(hs) == 0 {
-		return
-	}
-
-	maxIdx := 0
-	max := hs[maxIdx].Number
-	sorted := true
-	var res int
-
-	for i := 1; i < len(hs); i++ {
-		res = hs[i].Number.Cmp(max)
-		if res > 0 {
-			max = hs[i].Number
-			maxIdx = i
-		}
-		if res != 0 {
-			sorted = false
-		}
-	}
-
-	if sorted {
-		return
-	}
-
-	startIDx := 0
-	if maxIdx == 0 {
-		startIDx = 1
-	}
-
-	var newIdx int
-	diffWithMax := big.NewInt(0)
-	bigI := big.NewInt(0)
-
-	for i := startIDx; i < len(hs); i++ {
-		bigI.SetInt64(int64(i))
-		for diffWithMax.Sub(max, hs[i].Number).Cmp(bigI) != 0 {
-			newIdx = int(diffWithMax.Int64())
-			hs[newIdx], hs[i] = hs[i], hs[newIdx]
-		}
-	}
-=======
->>>>>>> f8b4eac4
 }