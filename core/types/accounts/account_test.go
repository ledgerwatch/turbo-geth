package accounts

import (
	"bytes"
	"math/big"
	"testing"

	"github.com/ledgerwatch/turbo-geth/common/pool"

	"github.com/ledgerwatch/turbo-geth/common"
	"github.com/ledgerwatch/turbo-geth/crypto"
)

func TestEmptyAccount(t *testing.T) {
	a := Account{
		Initialised: true,
		Nonce:       100,
		Balance:     *new(big.Int),
<<<<<<< HEAD
		Root:        emptyRoot,                         // extAccount doesn't have Root value
		CodeHash:    common.BytesToHash(emptyCodeHash), // extAccount doesn't have CodeHash value
		Incarnation: 5,
=======
		Root:        emptyRoot,     // extAccount doesn't have Root value
		CodeHash:    emptyCodeHash, // extAccount doesn't have CodeHash value
>>>>>>> ad248bc1
	}

	encodedAccount := pool.GetBuffer(a.EncodingLengthForStorage())
	a.EncodeForStorage(encodedAccount.B)

	var decodedAccount Account
	if err := decodedAccount.Decode(encodedAccount.B); err != nil {
		t.Fatal("cant decode the account", err, encodedAccount)
	}

	isAccountsEqual(t, a, decodedAccount)
	isStorageSizeEqual(t, a, decodedAccount)

	pool.PutBuffer(encodedAccount)
}

func TestEmptyAccount2(t *testing.T) {
	encodedAccount:=Account{}

	b:=make([]byte,encodedAccount.EncodingLengthForStorage())
	encodedAccount.EncodeForStorage(b)

	var decodedAccount Account
	if err := decodedAccount.Decode(b); err != nil {
		t.Fatal("cant decode the account", err, encodedAccount)
	}
}


// fails if run package tests
// account_test.go:57: cant decode the account malformed RLP for Account(c064): prefixLength(1) + dataLength(0) != sliceLength(2) �d
func TestEmptyAccount_BufferStrangeBehaviour(t *testing.T) {
	a:=Account{}

	encodedAccount := pool.GetBuffer(a.EncodingLengthForStorage())
	a.EncodeForStorage(encodedAccount.B)

	var decodedAccount Account
	if err := decodedAccount.Decode(encodedAccount.Bytes()); err != nil {
		t.Fatal("cant decode the account", err, encodedAccount)
	}
}

func TestAccountEncodeWithCode(t *testing.T) {
	a := Account{
		Initialised: true,
		Nonce:       2,
		Balance:     *new(big.Int).SetInt64(1000),
		Root:        common.HexToHash("0000000000000000000000000000000000000000000000000000000000000021"),
		CodeHash:    common.BytesToHash(crypto.Keccak256([]byte{1, 2, 3})),
		Incarnation: 4,
	}

	encodedLen := a.EncodingLengthForStorage()
	encodedAccount := make([]byte, encodedLen)
	a.EncodeForStorage(encodedAccount)

	var decodedAccount Account
	if err := decodedAccount.Decode(encodedAccount); err != nil {
		t.Fatal("cant decode the account", err, encodedAccount)
	}

	isAccountsEqual(t, a, decodedAccount)
	isStorageSizeEqual(t, a, decodedAccount)
}

func TestAccountEncodeWithCodeWithStorageSizeHack(t *testing.T) {
	a := Account{
		Initialised:    true,
		Nonce:          2,
		Balance:        *new(big.Int).SetInt64(1000),
		Root:           common.HexToHash("0000000000000000000000000000000000000000000000000000000000000021"),
		CodeHash:       common.BytesToHash(crypto.Keccak256([]byte{1, 2, 3})),
		HasStorageSize: true,
		StorageSize:    0,
		Incarnation:    5,
	}
	a.StorageSize = 10

	encodedLen := a.EncodingLengthForStorage()
	encodedAccount := make([]byte, encodedLen)
	a.EncodeForStorage(encodedAccount)

	var decodedAccount Account
	if err := decodedAccount.Decode(encodedAccount); err != nil {
		t.Fatal("cant decode the account", err, encodedAccount)
	}

	isAccountsEqual(t, a, decodedAccount)
}

func TestAccountEncodeWithoutCode(t *testing.T) {
	a := Account{
		Initialised: true,
		Nonce:       2,
		Balance:     *new(big.Int).SetInt64(1000),
<<<<<<< HEAD
		Root:        emptyRoot,                         // extAccount doesn't have Root value
		CodeHash:    common.BytesToHash(emptyCodeHash), // extAccount doesn't have CodeHash value
		Incarnation: 5,
=======
		Root:        emptyRoot,     // extAccount doesn't have Root value
		CodeHash:    emptyCodeHash, // extAccount doesn't have CodeHash value
>>>>>>> ad248bc1
	}

	encodedLen := a.EncodingLengthForStorage()
	encodedAccount := make([]byte, encodedLen)
	a.EncodeForStorage(encodedAccount)

	var decodedAccount Account
	if err := decodedAccount.Decode(encodedAccount); err != nil {
		t.Fatal("cant decode the account", err, encodedAccount)
	}

	isAccountsEqual(t, a, decodedAccount)
	isStorageSizeEqual(t, a, decodedAccount)
}

func TestAccountEncodeWithCodeEIP2027(t *testing.T) {
	account := Account{
		Initialised: true,
		Nonce:       2,
		Balance:     *new(big.Int).SetInt64(1000),
		Root:        common.HexToHash("0000000000000000000000000000000000000000000000000000000000000021"),
		CodeHash:    common.BytesToHash(crypto.Keccak256([]byte{1, 2, 3})),
		Incarnation: 5,
	}
	account.HasStorageSize = true
	account.StorageSize = 10

	encodedLen := account.EncodingLengthForStorage()
	encodedAccount := make([]byte, encodedLen)
	account.EncodeForStorage(encodedAccount)

	var decodedAccount Account
	if err := decodedAccount.Decode(encodedAccount); err != nil {
		t.Fatal("cant decode the account", err, encodedAccount)
	}

	//after enable eip2027 storage size for account with empty storage size equals to 0
	isAccountsEqual(t, account, decodedAccount)
	isStorageSizeEqual(t, account, decodedAccount)
}

func TestAccountEncodeWithCodeWithStorageSizeEIP2027(t *testing.T) {
	const HugeNumber = uint64(1 << 63)

	storageSizes := []uint64{0, 1, 2, 3, 10, 100,
		HugeNumber, HugeNumber + 1, HugeNumber + 2, HugeNumber + 10, HugeNumber + 100, HugeNumber + 10000000}

	for _, storageSize := range storageSizes {
		a := Account{
			Initialised:    true,
			Nonce:          2,
			Balance:        *new(big.Int).SetInt64(1000),
			Root:           common.HexToHash("0000000000000000000000000000000000000000000000000000000000000021"),
			CodeHash:       common.BytesToHash(crypto.Keccak256([]byte{1, 2, 3})),
			HasStorageSize: true,
			StorageSize:    storageSize,
		}

		encodedLen := a.EncodingLengthForStorage()
		encodedAccount := make([]byte, encodedLen)
		a.EncodeForStorage(encodedAccount)

		var decodedAccount Account
		if err := decodedAccount.Decode(encodedAccount); err != nil {
			t.Fatal("cant decode the account", err, encodedAccount)
		}

		isAccountsEqual(t, a, decodedAccount)

		if decodedAccount.StorageSize != a.StorageSize {
			t.Fatal("cant decode the account StorageSize", decodedAccount.StorageSize, a.StorageSize)
		}
	}
}

func TestAccountEncodeWithoutCodeEIP2027(t *testing.T) {
	a := Account{
		Initialised: true,
		Nonce:       2,
		Balance:     *new(big.Int).SetInt64(1000),
		Root:        emptyRoot,     // extAccount doesn't have Root value
		CodeHash:    emptyCodeHash, // extAccount doesn't have CodeHash value
	}

	encodedLen := a.EncodingLengthForStorage()
	encodedAccount := make([]byte, encodedLen)
	a.EncodeForStorage(encodedAccount)

	var decodedAccount Account
	if err := decodedAccount.Decode(encodedAccount); err != nil {
		t.Fatal("cant decode the account", err, encodedAccount)
	}

	isAccountsEqual(t, a, decodedAccount)
	isStorageSizeEqual(t, a, decodedAccount)
}

func isAccountsEqual(t *testing.T, src, dst Account) {
	if dst.Initialised != src.Initialised {
		t.Fatal("cant decode the account Initialised", src.Initialised, dst.Initialised)
	}

	if dst.CodeHash != src.CodeHash {
		t.Fatal("cant decode the account CodeHash", src.CodeHash, dst.CodeHash)
	}

	if !bytes.Equal(dst.Root.Bytes(), src.Root.Bytes()) {
		t.Fatal("cant decode the account Root", src.Root, dst.Root)
	}

	if dst.Balance.Cmp(&src.Balance) != 0 {
		t.Fatal("cant decode the account Balance", src.Balance, dst.Balance)
	}

	if dst.Nonce != src.Nonce {
		t.Fatal("cant decode the account Nonce", src.Nonce, dst.Nonce)
	}
	if dst.Incarnation != src.Incarnation {
		t.Fatal("cant decode the account Version", src.Incarnation, dst.Incarnation)
	}
}

func isStorageSizeEqual(t *testing.T, src, dst Account) {
	t.Helper()

	if !src.HasStorageSize {
		if dst.HasStorageSize {
			t.Fatal("cant decode the account StorageSize - should be nil", src.StorageSize, dst.StorageSize)
		}
	} else {
		if src.HasStorageSize && !dst.HasStorageSize {
			t.Fatal("cant decode the account StorageSize - should be not nil", src.StorageSize, dst.StorageSize)
		}

		if dst.StorageSize != src.StorageSize {
			t.Fatal("cant decode the account StorageSize", src.StorageSize, dst.StorageSize)
		}
	}
}<|MERGE_RESOLUTION|>--- conflicted
+++ resolved
@@ -16,14 +16,9 @@
 		Initialised: true,
 		Nonce:       100,
 		Balance:     *new(big.Int),
-<<<<<<< HEAD
-		Root:        emptyRoot,                         // extAccount doesn't have Root value
-		CodeHash:    common.BytesToHash(emptyCodeHash), // extAccount doesn't have CodeHash value
-		Incarnation: 5,
-=======
 		Root:        emptyRoot,     // extAccount doesn't have Root value
 		CodeHash:    emptyCodeHash, // extAccount doesn't have CodeHash value
->>>>>>> ad248bc1
+		Incarnation: 5,
 	}
 
 	encodedAccount := pool.GetBuffer(a.EncodingLengthForStorage())
@@ -41,9 +36,9 @@
 }
 
 func TestEmptyAccount2(t *testing.T) {
-	encodedAccount:=Account{}
-
-	b:=make([]byte,encodedAccount.EncodingLengthForStorage())
+	encodedAccount := Account{}
+
+	b := make([]byte, encodedAccount.EncodingLengthForStorage())
 	encodedAccount.EncodeForStorage(b)
 
 	var decodedAccount Account
@@ -51,12 +46,11 @@
 		t.Fatal("cant decode the account", err, encodedAccount)
 	}
 }
-
 
 // fails if run package tests
 // account_test.go:57: cant decode the account malformed RLP for Account(c064): prefixLength(1) + dataLength(0) != sliceLength(2) �d
 func TestEmptyAccount_BufferStrangeBehaviour(t *testing.T) {
-	a:=Account{}
+	a := Account{}
 
 	encodedAccount := pool.GetBuffer(a.EncodingLengthForStorage())
 	a.EncodeForStorage(encodedAccount.B)
@@ -120,14 +114,9 @@
 		Initialised: true,
 		Nonce:       2,
 		Balance:     *new(big.Int).SetInt64(1000),
-<<<<<<< HEAD
-		Root:        emptyRoot,                         // extAccount doesn't have Root value
-		CodeHash:    common.BytesToHash(emptyCodeHash), // extAccount doesn't have CodeHash value
-		Incarnation: 5,
-=======
 		Root:        emptyRoot,     // extAccount doesn't have Root value
 		CodeHash:    emptyCodeHash, // extAccount doesn't have CodeHash value
->>>>>>> ad248bc1
+		Incarnation: 5,
 	}
 
 	encodedLen := a.EncodingLengthForStorage()
