// Copyright 2015 The go-ethereum Authors
// This file is part of the go-ethereum library.
//
// The go-ethereum library is free software: you can redistribute it and/or modify
// it under the terms of the GNU Lesser General Public License as published by
// the Free Software Foundation, either version 3 of the License, or
// (at your option) any later version.
//
// The go-ethereum library is distributed in the hope that it will be useful,
// but WITHOUT ANY WARRANTY; without even the implied warranty of
// MERCHANTABILITY or FITNESS FOR A PARTICULAR PURPOSE. See the
// GNU Lesser General Public License for more details.
//
// You should have received a copy of the GNU Lesser General Public License
// along with the go-ethereum library. If not, see <http://www.gnu.org/licenses/>.

package core

import (
	"github.com/ledgerwatch/turbo-geth/params"
)

<<<<<<< HEAD
// BlockValidator is responsible for validating block headers, uncles and
// processed state.
//
// BlockValidator implements Validator.
type BlockValidator struct {
	config *params.ChainConfig // Chain configuration options
	bc     *BlockChain         // Canonical block chain
	engine consensus.Engine    // Consensus engine used for validating
}

// NewBlockValidator returns a new block validator which is safe for re-use
func NewBlockValidator(config *params.ChainConfig, blockchain *BlockChain, engine consensus.Engine) *BlockValidator {
	validator := &BlockValidator{
		config: config,
		engine: engine,
		bc:     blockchain,
	}
	return validator
}

// ValidateBody validates the given block's uncles and verifies the block
// header's transaction and uncle roots. The headers are assumed to be already
// validated at this point.
func (v *BlockValidator) ValidateBody(ctx context.Context, block *types.Block) error {
	// Check whether the block is linkable
	_, noHistory := params.GetNoHistoryByBlock(ctx, block.Number())
	if !noHistory && v.bc.GetBlockByHash(block.ParentHash()) == nil {
		return consensus.ErrUnknownAncestor
	}
	if err := v.engine.VerifyUncles(v.bc, block); err != nil {
		return err
	}
	if noHistory {
		return nil
	}
	if hash := types.DeriveSha(block.Transactions()); hash != block.Header().TxHash {
		return nil
	}
	if !v.bc.HasBlockAndState(block.ParentHash(), block.NumberU64()-1) {
		if !v.bc.HasBlock(block.ParentHash(), block.NumberU64()-1) {
			return consensus.ErrUnknownAncestor
		}
		return consensus.ErrPrunedAncestor
	}
	return nil
}

// ValidateReceipts validates block receipts.
func (v *BlockValidator) ValidateReceipts(block *types.Block, receipts types.Receipts) error {
	header := block.Header()
	var errorBuf strings.Builder

	// Validate the received block's bloom with the one derived from the generated receipts.
	// For valid blocks this should always validate to true.
	rbloom := types.CreateBloom(receipts)
	if rbloom != header.Bloom {
		if errorBuf.Len() > 0 {
			errorBuf.WriteString("; ")
		}
		fmt.Fprintf(&errorBuf, "invalid bloom (remote: %x  local: %x)", header.Bloom, rbloom)
	}

	// Tre receipt Trie's root (R = (Tr [[H1, R1], ... [Hn, Rn]]))
	if v.config.IsByzantium(block.Header().Number.Uint64()) {
		receiptSha := types.DeriveSha(receipts)
		if receiptSha != header.ReceiptHash {
			if errorBuf.Len() > 0 {
				errorBuf.WriteString("; ")
			}
			for _, r := range receipts {
				for _, l := range r.Logs {
					fmt.Printf("receipts: %s %x\n", l.Data, l.Data)
				}

			}
			fmt.Fprintf(&errorBuf, "invalid receipt root hash (remote: %x local: %x)", header.ReceiptHash, receiptSha)
		}
	}

	if errorBuf.Len() > 0 {
		return errors.New(errorBuf.String())
	}
	return nil
}

// ValidateGasAndRoot validates the amount of used gas and the state root.
func (v *BlockValidator) ValidateGasAndRoot(block *types.Block, root common.Hash, usedGas uint64, tds *state.TrieDbState) error {
	var errorBuf strings.Builder
	if block.GasUsed() != usedGas {
		fmt.Fprintf(&errorBuf, "invalid gas used (remote: %d local: %d)", block.GasUsed(), usedGas)
	}

	// Validate the state root against the received state root and throw
	// an error if they don't match.
	if block.Header().Root != root {
		if errorBuf.Len() > 0 {
			errorBuf.WriteString("; ")
		}
		fmt.Fprintf(&errorBuf, "[pre-processed] invalid merkle root (remote: %x local: %x)", block.Header().Root, root)
	}

	if errorBuf.Len() > 0 {
		return errors.New(errorBuf.String())
	}
	return nil
}

=======
>>>>>>> 368f37a0
// CalcGasLimit computes the gas limit of the next block after parent. It aims
// to keep the baseline gas above the provided floor, and increase it towards the
// ceil if the blocks are full. If the ceil is exceeded, it will always decrease
// the gas allowance.
func CalcGasLimit(parentGasUsed, parentGasLimit, gasFloor, gasCeil uint64) uint64 {
	// contrib = (parentGasUsed * 3 / 2) / 1024
	contrib := (parentGasUsed + parentGasUsed/2) / params.GasLimitBoundDivisor

	// decay = parentGasLimit / 1024 -1
	decay := parentGasLimit/params.GasLimitBoundDivisor - 1

	/*
		strategy: gasLimit of block-to-mine is set based on parent's
		gasUsed value.  if parentGasUsed > parentGasLimit * (2/3) then we
		increase it, otherwise lower it (or leave it unchanged if it's right
		at that usage) the amount increased/decreased depends on how far away
		from parentGasLimit * (2/3) parentGasUsed is.
	*/
	limit := parentGasLimit - decay + contrib
	if limit < params.MinGasLimit {
		limit = params.MinGasLimit
	}
	// If we're outside our allowed gas range, we try to hone towards them
	if limit < gasFloor {
		limit = parentGasLimit + decay
		if limit > gasFloor {
			limit = gasFloor
		}
	} else if limit > gasCeil {
		limit = parentGasLimit - decay
		if limit < gasCeil {
			limit = gasCeil
		}
	}
	return limit
}<|MERGE_RESOLUTION|>--- conflicted
+++ resolved
@@ -20,116 +20,6 @@
 	"github.com/ledgerwatch/turbo-geth/params"
 )
 
-<<<<<<< HEAD
-// BlockValidator is responsible for validating block headers, uncles and
-// processed state.
-//
-// BlockValidator implements Validator.
-type BlockValidator struct {
-	config *params.ChainConfig // Chain configuration options
-	bc     *BlockChain         // Canonical block chain
-	engine consensus.Engine    // Consensus engine used for validating
-}
-
-// NewBlockValidator returns a new block validator which is safe for re-use
-func NewBlockValidator(config *params.ChainConfig, blockchain *BlockChain, engine consensus.Engine) *BlockValidator {
-	validator := &BlockValidator{
-		config: config,
-		engine: engine,
-		bc:     blockchain,
-	}
-	return validator
-}
-
-// ValidateBody validates the given block's uncles and verifies the block
-// header's transaction and uncle roots. The headers are assumed to be already
-// validated at this point.
-func (v *BlockValidator) ValidateBody(ctx context.Context, block *types.Block) error {
-	// Check whether the block is linkable
-	_, noHistory := params.GetNoHistoryByBlock(ctx, block.Number())
-	if !noHistory && v.bc.GetBlockByHash(block.ParentHash()) == nil {
-		return consensus.ErrUnknownAncestor
-	}
-	if err := v.engine.VerifyUncles(v.bc, block); err != nil {
-		return err
-	}
-	if noHistory {
-		return nil
-	}
-	if hash := types.DeriveSha(block.Transactions()); hash != block.Header().TxHash {
-		return nil
-	}
-	if !v.bc.HasBlockAndState(block.ParentHash(), block.NumberU64()-1) {
-		if !v.bc.HasBlock(block.ParentHash(), block.NumberU64()-1) {
-			return consensus.ErrUnknownAncestor
-		}
-		return consensus.ErrPrunedAncestor
-	}
-	return nil
-}
-
-// ValidateReceipts validates block receipts.
-func (v *BlockValidator) ValidateReceipts(block *types.Block, receipts types.Receipts) error {
-	header := block.Header()
-	var errorBuf strings.Builder
-
-	// Validate the received block's bloom with the one derived from the generated receipts.
-	// For valid blocks this should always validate to true.
-	rbloom := types.CreateBloom(receipts)
-	if rbloom != header.Bloom {
-		if errorBuf.Len() > 0 {
-			errorBuf.WriteString("; ")
-		}
-		fmt.Fprintf(&errorBuf, "invalid bloom (remote: %x  local: %x)", header.Bloom, rbloom)
-	}
-
-	// Tre receipt Trie's root (R = (Tr [[H1, R1], ... [Hn, Rn]]))
-	if v.config.IsByzantium(block.Header().Number.Uint64()) {
-		receiptSha := types.DeriveSha(receipts)
-		if receiptSha != header.ReceiptHash {
-			if errorBuf.Len() > 0 {
-				errorBuf.WriteString("; ")
-			}
-			for _, r := range receipts {
-				for _, l := range r.Logs {
-					fmt.Printf("receipts: %s %x\n", l.Data, l.Data)
-				}
-
-			}
-			fmt.Fprintf(&errorBuf, "invalid receipt root hash (remote: %x local: %x)", header.ReceiptHash, receiptSha)
-		}
-	}
-
-	if errorBuf.Len() > 0 {
-		return errors.New(errorBuf.String())
-	}
-	return nil
-}
-
-// ValidateGasAndRoot validates the amount of used gas and the state root.
-func (v *BlockValidator) ValidateGasAndRoot(block *types.Block, root common.Hash, usedGas uint64, tds *state.TrieDbState) error {
-	var errorBuf strings.Builder
-	if block.GasUsed() != usedGas {
-		fmt.Fprintf(&errorBuf, "invalid gas used (remote: %d local: %d)", block.GasUsed(), usedGas)
-	}
-
-	// Validate the state root against the received state root and throw
-	// an error if they don't match.
-	if block.Header().Root != root {
-		if errorBuf.Len() > 0 {
-			errorBuf.WriteString("; ")
-		}
-		fmt.Fprintf(&errorBuf, "[pre-processed] invalid merkle root (remote: %x local: %x)", block.Header().Root, root)
-	}
-
-	if errorBuf.Len() > 0 {
-		return errors.New(errorBuf.String())
-	}
-	return nil
-}
-
-=======
->>>>>>> 368f37a0
 // CalcGasLimit computes the gas limit of the next block after parent. It aims
 // to keep the baseline gas above the provided floor, and increase it towards the
 // ceil if the blocks are full. If the ceil is exceeded, it will always decrease
