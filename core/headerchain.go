--- conflicted
+++ resolved
@@ -112,11 +112,7 @@
 
 // GetBlockNumber retrieves the block number belonging to the given hash
 // from the cache or database
-<<<<<<< HEAD
-func (hc *HeaderChain) GetBlockNumber(dbr ethdb.Getter, hash common.Hash) *uint64 { //nolint
-=======
 func (hc *HeaderChain) GetBlockNumber(dbr rawdb.DatabaseReader, hash common.Hash) *uint64 {
->>>>>>> 6d987987
 	if cached, ok := hc.numberCache.Get(hash); ok {
 		number := cached.(uint64)
 		return &number
