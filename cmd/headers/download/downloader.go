--- conflicted
+++ resolved
@@ -23,14 +23,9 @@
 	"github.com/ledgerwatch/erigon/log"
 	"github.com/ledgerwatch/erigon/params"
 	"github.com/ledgerwatch/erigon/rlp"
-<<<<<<< HEAD
 	"github.com/ledgerwatch/erigon/turbo/remote"
-	"github.com/ledgerwatch/erigon/turbo/stages"
-=======
->>>>>>> acc562e8
 	"github.com/ledgerwatch/erigon/turbo/stages/bodydownload"
 	"github.com/ledgerwatch/erigon/turbo/stages/headerdownload"
-	"github.com/ledgerwatch/erigon/turbo/txpool"
 	"google.golang.org/grpc"
 	"google.golang.org/grpc/backoff"
 	"google.golang.org/grpc/codes"
@@ -160,22 +155,6 @@
 	}
 }
 
-<<<<<<< HEAD
-//Deprecated - use stages.StageLoop
-func Loop(ctx context.Context, db ethdb.RwKV, sync *stagedsync.StagedSync, controlServer *ControlServerImpl, notifier stagedsync.ChainEventNotifier, stateStream bool, waitForDone chan struct{}) {
-	stages.StageLoop(
-		ctx,
-		db,
-		sync,
-		controlServer.hd,
-		controlServer.chainConfig,
-		notifier,
-		stateStream,
-		controlServer.updateHead,
-		waitForDone,
-	)
-}
-
 func SentryHandshake(ctx context.Context, sentry remote.SentryClient, controlServer *ControlServerImpl) {
 	_, err := sentry.SetStatus(ctx, makeStatusData(controlServer), grpc.WaitForReady(true))
 	if err != nil {
@@ -186,9 +165,6 @@
 // SentriesHandshake - doesn't block - starting process of basic metadata exchange
 // use WaitForOneSentryReady before use sentries
 func SentriesHandshake(ctx context.Context, sentries []remote.SentryClient, controlServer *ControlServerImpl) {
-=======
-func SetSentryStatus(ctx context.Context, sentries []proto_sentry.SentryClient, controlServer *ControlServerImpl) error {
->>>>>>> acc562e8
 	for i := range sentries {
 		go SentryHandshake(ctx, sentries[i], controlServer)
 	}
@@ -223,117 +199,21 @@
 	}
 }
 
-<<<<<<< HEAD
-func NewStagedSync(
-	ctx context.Context,
-	db ethdb.RwKV,
-	sm ethdb.StorageMode,
-	batchSize datasize.ByteSize,
-	bodyDownloadTimeout int,
-	controlServer *ControlServerImpl,
-	tmpdir string,
-	txPool *core.TxPool,
-	txPoolServer *txpool.P2PServer,
-) (*stagedsync.StagedSync, error) {
-	var pruningDistance uint64
-	if !sm.History {
-		pruningDistance = params.FullImmutabilityThreshold
-	}
-
-	return stages.NewStagedSync(ctx, sm,
-		stagedsync.StageHeadersCfg(
-			db,
-			controlServer.hd,
-			*controlServer.chainConfig,
-			controlServer.sendHeaderRequest,
-			controlServer.PropagateNewBlockHashes,
-			controlServer.penalize,
-			batchSize,
-		),
-		stagedsync.StageBlockHashesCfg(db, tmpdir),
-		stagedsync.StageBodiesCfg(
-			db,
-			controlServer.bd,
-			controlServer.sendBodyRequest,
-			controlServer.penalize,
-			controlServer.BroadcastNewBlock,
-			bodyDownloadTimeout,
-			*controlServer.chainConfig,
-			batchSize,
-		),
-		stagedsync.StageSendersCfg(db, controlServer.chainConfig, tmpdir),
-		stagedsync.StageExecuteBlocksCfg(
-			db,
-			sm.Receipts,
-			sm.CallTraces,
-			sm.TEVM,
-			pruningDistance,
-			batchSize,
-			nil,
-			nil,
-			nil,
-			nil,
-			controlServer.chainConfig,
-			controlServer.engine,
-			&vm.Config{NoReceipts: !sm.Receipts},
-			tmpdir,
-		),
-		stagedsync.StageTranspileCfg(
-			db,
-			batchSize,
-			nil,
-			nil,
-			controlServer.chainConfig,
-		),
-		stagedsync.StageHashStateCfg(db, tmpdir),
-		stagedsync.StageTrieCfg(db, true, true, tmpdir),
-		stagedsync.StageHistoryCfg(db, tmpdir),
-		stagedsync.StageLogIndexCfg(db, tmpdir),
-		stagedsync.StageCallTracesCfg(db, 0, batchSize, tmpdir, controlServer.chainConfig, controlServer.engine),
-		stagedsync.StageTxLookupCfg(db, tmpdir),
-		stagedsync.StageTxPoolCfg(db, txPool, func() {
-			for _, s := range txPoolServer.Sentries {
-				go txpool.RecvTxMessage(ctx, s, txPoolServer.HandleInboundMessage, nil)
-			}
-			txPoolServer.TxFetcher.Start()
-		}),
-		stagedsync.StageFinishCfg(db, tmpdir),
-	), nil
-}
-
 type ControlServerImpl struct {
 	lock        sync.RWMutex
-	hd          *headerdownload.HeaderDownload
-	bd          *bodydownload.BodyDownload
+	Hd          *headerdownload.HeaderDownload
+	Bd          *bodydownload.BodyDownload
 	nodeName    string
 	sentries    []remote.SentryClient
 	headHeight  uint64
 	headHash    common.Hash
 	headTd      *uint256.Int
-	chainConfig *params.ChainConfig
+	ChainConfig *params.ChainConfig
 	forks       []uint64
 	genesisHash common.Hash
 	networkId   uint64
 	db          ethdb.RwKV
-	engine      consensus.Engine
-=======
-type ControlServerImpl struct {
-	lock            sync.RWMutex
-	Hd              *headerdownload.HeaderDownload
-	Bd              *bodydownload.BodyDownload
-	nodeName        string
-	sentries        []proto_sentry.SentryClient
-	headHeight      uint64
-	headHash        common.Hash
-	headTd          *uint256.Int
-	ChainConfig     *params.ChainConfig
-	forks           []uint64
-	genesisHash     common.Hash
-	protocolVersion uint32
-	networkId       uint64
-	db              ethdb.RwKV
-	Engine          consensus.Engine
->>>>>>> acc562e8
+	Engine      consensus.Engine
 }
 
 func NewControlServer(db ethdb.RwKV, nodeName string, chainConfig *params.ChainConfig, genesisHash common.Hash, engine consensus.Engine, networkID uint64, sentries []remote.SentryClient, window int) (*ControlServerImpl, error) {
@@ -416,8 +296,8 @@
 		return fmt.Errorf("decode newBlockHashes65: %v", err)
 	}
 	for _, announce := range request {
-		cs.hd.SaveExternalAnnounce(announce.Hash)
-		if cs.hd.HasLink(announce.Hash) {
+		cs.Hd.SaveExternalAnnounce(announce.Hash)
+		if cs.Hd.HasLink(announce.Hash) {
 			continue
 		}
 		//log.Info(fmt.Sprintf("Sending header request {hash: %x, height: %d, length: %d}", announce.Hash, announce.Number, 1))
@@ -554,24 +434,24 @@
 		}
 	}
 
-	if segments, penalty, err := cs.hd.SplitIntoSegments(headersRaw, headers); err == nil {
+	if segments, penalty, err := cs.Hd.SplitIntoSegments(headersRaw, headers); err == nil {
 		if penalty == headerdownload.NoPenalty {
 			var canRequestMore bool
 			for _, segment := range segments {
-				requestMore := cs.hd.ProcessSegment(segment, false /* newBlock */, string(gointerfaces.ConvertH512ToBytes(in.PeerId)))
+				requestMore := cs.Hd.ProcessSegment(segment, false /* newBlock */, string(gointerfaces.ConvertH512ToBytes(in.PeerId)))
 				canRequestMore = canRequestMore || requestMore
 			}
 
 			if canRequestMore {
 				currentTime := uint64(time.Now().Unix())
-				req, penalties := cs.hd.RequestMoreHeaders(currentTime)
+				req, penalties := cs.Hd.RequestMoreHeaders(currentTime)
 				if req != nil {
-					if peer := cs.sendHeaderRequest(ctx, req); peer != nil {
-						cs.hd.SentRequest(req, currentTime, 5 /* timeout */)
+					if peer := cs.SendHeaderRequest(ctx, req); peer != nil {
+						cs.Hd.SentRequest(req, currentTime, 5 /* timeout */)
 						log.Debug("Sent request", "height", req.Number)
 					}
 				}
-				cs.penalize(ctx, penalties)
+				cs.Penalize(ctx, penalties)
 			}
 		} else {
 			outreq := proto_sentry.PenalizePeerRequest{
@@ -667,7 +547,7 @@
 		return fmt.Errorf("decode blockBodies65: %v", err)
 	}
 	txs, uncles := request.Unpack()
-	cs.bd.DeliverBodies(txs, uncles, uint64(len(inreq.Data)), string(gointerfaces.ConvertH512ToBytes(inreq.PeerId)))
+	cs.Bd.DeliverBodies(txs, uncles, uint64(len(inreq.Data)), string(gointerfaces.ConvertH512ToBytes(inreq.PeerId)))
 	return nil
 }
 
