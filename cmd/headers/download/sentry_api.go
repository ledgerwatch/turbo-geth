package download

import (
	"context"
	"math/rand"

	"github.com/holiman/uint256"
	"github.com/ledgerwatch/erigon/common"
	"github.com/ledgerwatch/erigon/eth/protocols/eth"
	"github.com/ledgerwatch/erigon/gointerfaces"
	proto_sentry "github.com/ledgerwatch/erigon/gointerfaces/sentry"
	"github.com/ledgerwatch/erigon/log"
	"github.com/ledgerwatch/erigon/rlp"
	"github.com/ledgerwatch/erigon/turbo/stages/bodydownload"
	"github.com/ledgerwatch/erigon/turbo/stages/headerdownload"
	"google.golang.org/grpc"
)

// Methods of sentry called by Core

func (cs *ControlServerImpl) UpdateHead(ctx context.Context, height uint64, hash common.Hash, td *uint256.Int) {
	cs.lock.Lock()
	defer cs.lock.Unlock()
	cs.headHeight = height
	cs.headHash = hash
	cs.headTd = td
	statusMsg := makeStatusData(cs)
	for _, sentry := range cs.sentries {
		if !sentry.Ready() {
			continue
		}

		if _, err := sentry.SetStatus(ctx, statusMsg, &grpc.EmptyCallOption{}); err != nil {
			log.Error("Update status message for the sentry", "error", err)
		}
	}
}

<<<<<<< HEAD
func (cs *ControlServerImpl) sendBodyRequest(ctx context.Context, req *bodydownload.BodyRequest) []byte {
=======
func (cs *ControlServerImpl) SendBodyRequest(ctx context.Context, req *bodydownload.BodyRequest) []byte {
	//log.Info(fmt.Sprintf("Sending body request for %v", req.BlockNums))
	var bytes []byte
	var err error
	reqData := &eth.GetBlockBodiesPacket66{
		RequestId:            rand.Uint64(),
		GetBlockBodiesPacket: req.Hashes,
	}
	bytes, err = rlp.EncodeToBytes(reqData)
	if err != nil {
		log.Error("Could not encode block bodies request", "err", err)
		return nil
	}
	outreq := proto_sentry.SendMessageByMinBlockRequest{
		MinBlock: req.BlockNums[len(req.BlockNums)-1],
		Data: &proto_sentry.OutboundMessageData{
			Id:   proto_sentry.MessageId_GetBlockBodies,
			Data: bytes,
		},
	}

>>>>>>> acc562e8
	// if sentry not found peers to send such message, try next one. stop if found.
	for i, ok, next := cs.randSentryIndex(); ok; i, ok = next() {
		if !cs.sentries[i].Ready() {
			continue
		}

		switch cs.sentries[i].Protocol() {
		case eth.ETH66:
			//log.Info(fmt.Sprintf("Sending body request for %v", req.BlockNums))
			var bytes []byte
			var err error
			bytes, err = rlp.EncodeToBytes(&eth.GetBlockBodiesPacket66{
				RequestId:            rand.Uint64(),
				GetBlockBodiesPacket: req.Hashes,
			})
			if err != nil {
				log.Error("Could not encode block bodies request", "err", err)
				return nil
			}
			outreq := proto_sentry.SendMessageByMinBlockRequest{
				MinBlock: req.BlockNums[len(req.BlockNums)-1],
				Data: &proto_sentry.OutboundMessageData{
					Id:   proto_sentry.MessageId_GET_BLOCK_BODIES_66,
					Data: bytes,
				},
			}

			sentPeers, err1 := cs.sentries[i].SendMessageByMinBlock(ctx, &outreq, &grpc.EmptyCallOption{})
			if err1 != nil {
				log.Error("Could not send block bodies request", "err", err1)
				return nil
			}
			if sentPeers == nil || len(sentPeers.Peers) == 0 {
				continue
			}
			return gointerfaces.ConvertH512ToBytes(sentPeers.Peers[0])
		case eth.ETH65:
			//log.Info(fmt.Sprintf("Sending body request for %v", req.BlockNums))
			var bytes []byte
			var err error
			bytes, err = rlp.EncodeToBytes(eth.GetBlockBodiesPacket(req.Hashes))
			if err != nil {
				log.Error("Could not encode block bodies request", "err", err)
				return nil
			}
			outreq := proto_sentry.SendMessageByMinBlockRequest{
				MinBlock: req.BlockNums[len(req.BlockNums)-1],
				Data: &proto_sentry.OutboundMessageData{
					Id:   proto_sentry.MessageId_GET_BLOCK_BODIES_65,
					Data: bytes,
				},
			}

			sentPeers, err1 := cs.sentries[i].SendMessageByMinBlock(ctx, &outreq, &grpc.EmptyCallOption{})
			if err1 != nil {
				log.Error("Could not send block bodies request", "err", err1)
				return nil
			}
			if sentPeers == nil || len(sentPeers.Peers) == 0 {
				continue
			}
			return gointerfaces.ConvertH512ToBytes(sentPeers.Peers[0])
		}
	}
	return nil
}

<<<<<<< HEAD
func (cs *ControlServerImpl) sendHeaderRequest(ctx context.Context, req *headerdownload.HeaderRequest) []byte {
=======
func (cs *ControlServerImpl) SendHeaderRequest(ctx context.Context, req *headerdownload.HeaderRequest) []byte {
	//log.Info(fmt.Sprintf("Sending header request {hash: %x, height: %d, length: %d}", req.Hash, req.Number, req.Length))
	reqData := &eth.GetBlockHeadersPacket66{
		RequestId: rand.Uint64(),
		GetBlockHeadersPacket: &eth.GetBlockHeadersPacket{
			Amount:  req.Length,
			Reverse: req.Reverse,
			Skip:    req.Skip,
			Origin:  eth.HashOrNumber{Hash: req.Hash},
		},
	}
	if req.Hash == (common.Hash{}) {
		reqData.Origin.Number = req.Number
	}
	bytes, err := rlp.EncodeToBytes(reqData)
	if err != nil {
		log.Error("Could not encode header request", "err", err)
		return nil
	}
	minBlock := req.Number
	if !req.Reverse {
		minBlock = req.Number + req.Length*req.Skip
	}
	outreq := proto_sentry.SendMessageByMinBlockRequest{
		MinBlock: minBlock,
		Data: &proto_sentry.OutboundMessageData{
			Id:   proto_sentry.MessageId_GetBlockHeaders,
			Data: bytes,
		},
	}

>>>>>>> acc562e8
	// if sentry not found peers to send such message, try next one. stop if found.
	for i, ok, next := cs.randSentryIndex(); ok; i, ok = next() {
		if !cs.sentries[i].Ready() {
			continue
		}
		switch cs.sentries[i].Protocol() {
		case eth.ETH66:
			// if sentry not found peers to send such message, try next one. stop if found.
			//log.Info(fmt.Sprintf("Sending header request {hash: %x, height: %d, length: %d}", req.Hash, req.Number, req.Length))
			reqData := &eth.GetBlockHeadersPacket66{
				RequestId: rand.Uint64(),
				GetBlockHeadersPacket: &eth.GetBlockHeadersPacket{
					Amount:  req.Length,
					Reverse: req.Reverse,
					Skip:    req.Skip,
					Origin:  eth.HashOrNumber{Hash: req.Hash},
				},
			}
			if req.Hash == (common.Hash{}) {
				reqData.Origin.Number = req.Number
			}
			bytes, err := rlp.EncodeToBytes(reqData)
			if err != nil {
				log.Error("Could not encode header request", "err", err)
				return nil
			}
			minBlock := req.Number
			if !req.Reverse {
				minBlock = req.Number + req.Length*req.Skip
			}

			outreq := proto_sentry.SendMessageByMinBlockRequest{
				MinBlock: minBlock,
				Data: &proto_sentry.OutboundMessageData{
					Id:   proto_sentry.MessageId_GET_BLOCK_HEADERS_66,
					Data: bytes,
				},
			}
			sentPeers, err1 := cs.sentries[i].SendMessageByMinBlock(ctx, &outreq, &grpc.EmptyCallOption{})
			if err1 != nil {
				log.Error("Could not send header request", "err", err1)
				return nil
			}
			if sentPeers == nil || len(sentPeers.Peers) == 0 {
				continue
			}
			return gointerfaces.ConvertH512ToBytes(sentPeers.Peers[0])
		case eth.ETH65:
			//log.Info(fmt.Sprintf("Sending header request {hash: %x, height: %d, length: %d}", req.Hash, req.Number, req.Length))
			reqData := &eth.GetBlockHeadersPacket{
				Amount:  req.Length,
				Reverse: req.Reverse,
				Skip:    req.Skip,
				Origin:  eth.HashOrNumber{Hash: req.Hash},
			}
			if req.Hash == (common.Hash{}) {
				reqData.Origin.Number = req.Number
			}
			bytes, err := rlp.EncodeToBytes(reqData)
			if err != nil {
				log.Error("Could not encode header request", "err", err)
				return nil
			}
			minBlock := req.Number
			if !req.Reverse {
				minBlock = req.Number + req.Length*req.Skip
			}

			outreq := proto_sentry.SendMessageByMinBlockRequest{
				MinBlock: minBlock,
				Data: &proto_sentry.OutboundMessageData{
					Id:   proto_sentry.MessageId_GET_BLOCK_HEADERS_65,
					Data: bytes,
				},
			}
			sentPeers, err1 := cs.sentries[i].SendMessageByMinBlock(ctx, &outreq, &grpc.EmptyCallOption{})
			if err1 != nil {
				log.Error("Could not send header request", "err", err1)
				return nil
			}
			if sentPeers == nil || len(sentPeers.Peers) == 0 {
				continue
			}
			return gointerfaces.ConvertH512ToBytes(sentPeers.Peers[0])
		}
	}
	return nil
}

func (cs *ControlServerImpl) randSentryIndex() (int, bool, func() (int, bool)) {
	var i int
	if len(cs.sentries) > 1 {
		i = rand.Intn(len(cs.sentries) - 1)
	}
	to := i
	return i, true, func() (int, bool) {
		i = (i + 1) % len(cs.sentries)
		return i, i != to
	}
}

// sending list of penalties to all sentries
func (cs *ControlServerImpl) Penalize(ctx context.Context, penalties []headerdownload.PenaltyItem) {
	for i := range penalties {
		outreq := proto_sentry.PenalizePeerRequest{
			PeerId:  gointerfaces.ConvertBytesToH512([]byte(penalties[i].PeerID)),
			Penalty: proto_sentry.PenaltyKind_Kick, // TODO: Extend penalty kinds
		}
		for i, ok, next := cs.randSentryIndex(); ok; i, ok = next() {
			if !cs.sentries[i].Ready() {
				continue
			}

			if _, err1 := cs.sentries[i].PenalizePeer(ctx, &outreq, &grpc.EmptyCallOption{}); err1 != nil {
				log.Error("Could not send penalty", "err", err1)
			}
		}
	}
}<|MERGE_RESOLUTION|>--- conflicted
+++ resolved
@@ -36,31 +36,7 @@
 	}
 }
 
-<<<<<<< HEAD
-func (cs *ControlServerImpl) sendBodyRequest(ctx context.Context, req *bodydownload.BodyRequest) []byte {
-=======
 func (cs *ControlServerImpl) SendBodyRequest(ctx context.Context, req *bodydownload.BodyRequest) []byte {
-	//log.Info(fmt.Sprintf("Sending body request for %v", req.BlockNums))
-	var bytes []byte
-	var err error
-	reqData := &eth.GetBlockBodiesPacket66{
-		RequestId:            rand.Uint64(),
-		GetBlockBodiesPacket: req.Hashes,
-	}
-	bytes, err = rlp.EncodeToBytes(reqData)
-	if err != nil {
-		log.Error("Could not encode block bodies request", "err", err)
-		return nil
-	}
-	outreq := proto_sentry.SendMessageByMinBlockRequest{
-		MinBlock: req.BlockNums[len(req.BlockNums)-1],
-		Data: &proto_sentry.OutboundMessageData{
-			Id:   proto_sentry.MessageId_GetBlockBodies,
-			Data: bytes,
-		},
-	}
-
->>>>>>> acc562e8
 	// if sentry not found peers to send such message, try next one. stop if found.
 	for i, ok, next := cs.randSentryIndex(); ok; i, ok = next() {
 		if !cs.sentries[i].Ready() {
@@ -128,41 +104,7 @@
 	return nil
 }
 
-<<<<<<< HEAD
-func (cs *ControlServerImpl) sendHeaderRequest(ctx context.Context, req *headerdownload.HeaderRequest) []byte {
-=======
 func (cs *ControlServerImpl) SendHeaderRequest(ctx context.Context, req *headerdownload.HeaderRequest) []byte {
-	//log.Info(fmt.Sprintf("Sending header request {hash: %x, height: %d, length: %d}", req.Hash, req.Number, req.Length))
-	reqData := &eth.GetBlockHeadersPacket66{
-		RequestId: rand.Uint64(),
-		GetBlockHeadersPacket: &eth.GetBlockHeadersPacket{
-			Amount:  req.Length,
-			Reverse: req.Reverse,
-			Skip:    req.Skip,
-			Origin:  eth.HashOrNumber{Hash: req.Hash},
-		},
-	}
-	if req.Hash == (common.Hash{}) {
-		reqData.Origin.Number = req.Number
-	}
-	bytes, err := rlp.EncodeToBytes(reqData)
-	if err != nil {
-		log.Error("Could not encode header request", "err", err)
-		return nil
-	}
-	minBlock := req.Number
-	if !req.Reverse {
-		minBlock = req.Number + req.Length*req.Skip
-	}
-	outreq := proto_sentry.SendMessageByMinBlockRequest{
-		MinBlock: minBlock,
-		Data: &proto_sentry.OutboundMessageData{
-			Id:   proto_sentry.MessageId_GetBlockHeaders,
-			Data: bytes,
-		},
-	}
-
->>>>>>> acc562e8
 	// if sentry not found peers to send such message, try next one. stop if found.
 	for i, ok, next := cs.randSentryIndex(); ok; i, ok = next() {
 		if !cs.sentries[i].Ready() {
