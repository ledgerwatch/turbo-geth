--- conflicted
+++ resolved
@@ -111,13 +111,9 @@
 			t.Fatal(err, currentBlock)
 		}
 
-<<<<<<< HEAD
 		checkTEVM := ethdb.GetCheckTEVMStatus(tx)
 
-		_, err = core.ExecuteBlockEphemerally(blockchain.Config(), blockchain.GetVMConfig(), getHeader, ethash.NewFaker(), block, stateReaderWriter, stateReaderWriter, checkTEVM)
-=======
-		_, err = core.ExecuteBlockEphemerally(chainConfig, &vm.Config{NoReceipts: true}, getHeader, ethash.NewFaker(), block, stateReaderWriter, stateReaderWriter)
->>>>>>> 70e3a1f6
+		_, err = core.ExecuteBlockEphemerally(chainConfig, &vm.Config{NoReceipts: true}, getHeader, ethash.NewFaker(), block, stateReaderWriter, stateReaderWriter, checkTEVM)
 		if err != nil {
 			t.Fatal(err, currentBlock)
 		}
