--- conflicted
+++ resolved
@@ -2,6 +2,7 @@
 
 import (
 	"context"
+	"fmt"
 	"path"
 	"runtime"
 	"sort"
@@ -23,11 +24,7 @@
 	"github.com/ledgerwatch/turbo-geth/log"
 	"github.com/ledgerwatch/turbo-geth/migrations"
 	"github.com/ledgerwatch/turbo-geth/params"
-<<<<<<< HEAD
-=======
-	"github.com/ledgerwatch/turbo-geth/turbo/shards"
 	"github.com/ledgerwatch/turbo-geth/turbo/silkworm"
->>>>>>> 9a233da9
 	"github.com/ledgerwatch/turbo-geth/turbo/snapshotsync"
 	"github.com/spf13/cobra"
 )
@@ -384,17 +381,11 @@
 		bc.Config(), cc, bc.GetVMConfig(),
 		ch,
 		stagedsync.ExecuteBlockStageParams{
-<<<<<<< HEAD
-			ToBlock:       block, // limit execution to the specified block
-			WriteReceipts: sm.Receipts,
-			CacheSize:     int(cacheSize),
-			BatchSize:     int(batchSize),
-=======
 			ToBlock:               block, // limit execution to the specified block
 			WriteReceipts:         sm.Receipts,
+			CacheSize:             int(cacheSize),
 			BatchSize:             int(batchSize),
 			SilkwormExecutionFunc: silkwormExecutionFunc(),
->>>>>>> 9a233da9
 		})
 }
 
@@ -662,27 +653,19 @@
 	if err != nil {
 		panic(err)
 	}
-<<<<<<< HEAD
-	var cacheSize datasize.ByteSize
-	must(cacheSize.UnmarshalText([]byte(cacheSizeStr)))
-=======
 
 	cc := &core.TinyChainContext{}
 	cc.SetDB(tx)
 	cc.SetEngine(ethash.NewFaker())
->>>>>>> 9a233da9
+	var cacheSize datasize.ByteSize
+	must(cacheSize.UnmarshalText([]byte(cacheSizeStr)))
 	var batchSize datasize.ByteSize
 	must(batchSize.UnmarshalText([]byte(batchSizeStr)))
 	st, err := stagedsync.New(
 		stagedsync.DefaultStages(),
 		stagedsync.DefaultUnwindOrder(),
-<<<<<<< HEAD
-		stagedsync.OptionalParameters{},
+		stagedsync.OptionalParameters{SilkwormExecutionFunc: silkwormExecutionFunc()},
 	).Prepare(nil, chainConfig, cc, bc.GetVMConfig(), db, tx, "integration_test", sm, path.Join(datadir, etl.TmpDirName), int(cacheSize), int(batchSize), quitCh, nil, nil, func() error { return nil }, hook)
-=======
-		stagedsync.OptionalParameters{SilkwormExecutionFunc: silkwormExecutionFunc()},
-	).Prepare(nil, chainConfig, cc, bc.GetVMConfig(), db, tx, "integration_test", sm, path.Join(datadir, etl.TmpDirName), int(batchSize), quitCh, nil, nil, func() error { return nil }, hook)
->>>>>>> 9a233da9
 	if err != nil {
 		panic(err)
 	}
