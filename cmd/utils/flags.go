--- conflicted
+++ resolved
@@ -39,11 +39,6 @@
 	"github.com/ledgerwatch/turbo-geth/common/etl"
 	"github.com/ledgerwatch/turbo-geth/common/fdlimit"
 	"github.com/ledgerwatch/turbo-geth/common/paths"
-<<<<<<< HEAD
-	"github.com/ledgerwatch/turbo-geth/consensus"
-	"github.com/ledgerwatch/turbo-geth/consensus/clique"
-=======
->>>>>>> f8b4eac4
 	"github.com/ledgerwatch/turbo-geth/consensus/ethash"
 	"github.com/ledgerwatch/turbo-geth/core"
 	"github.com/ledgerwatch/turbo-geth/core/rawdb"
@@ -646,11 +641,7 @@
 	CliqueDataDirFlag = DirectoryFlag{
 		Name:  "clique.datadir",
 		Usage: "a path to clique db folder",
-<<<<<<< HEAD
-		Value: DirectoryString(paths.DefaultDataDir()),
-=======
 		Value: "",
->>>>>>> f8b4eac4
 	}
 )
 
@@ -1082,13 +1073,6 @@
 	cfg.Etherbase = common.HexToAddress(etherbase)
 }
 
-<<<<<<< HEAD
-func setClique(ctx *cli.Context, cfg *params.SnapshotConfig) {
-	cfg.CheckpointInterval = ctx.GlobalUint64(CliqueSnapshotCheckpointIntervalFlag.Name)
-	cfg.InmemorySnapshots = ctx.GlobalInt(CliqueSnapshotInmemorySnapshotsFlag.Name)
-	cfg.InmemorySignatures = ctx.GlobalInt(CliqueSnapshotInmemorySignaturesFlag.Name)
-	cfg.DBPath = path.Join(ctx.GlobalString(CliqueDataDirFlag.Name), "clique/db")
-=======
 func setClique(ctx *cli.Context, cfg *params.SnapshotConfig, datadir string, mdbx bool) {
 	cfg.CheckpointInterval = ctx.GlobalUint64(CliqueSnapshotCheckpointIntervalFlag.Name)
 	cfg.InmemorySnapshots = ctx.GlobalInt(CliqueSnapshotInmemorySnapshotsFlag.Name)
@@ -1099,7 +1083,6 @@
 		cfg.DBPath = path.Join(datadir, "clique/db")
 	}
 	cfg.MDBX = mdbx
->>>>>>> f8b4eac4
 }
 
 func setMiner(ctx *cli.Context, cfg *params.MiningConfig) {
@@ -1205,11 +1188,7 @@
 	setGPO(ctx, &cfg.GPO)
 	setTxPool(ctx, &cfg.TxPool)
 	setEthash(ctx, cfg)
-<<<<<<< HEAD
-	setClique(ctx, &cfg.Clique)
-=======
 	setClique(ctx, &cfg.Clique, stack.Config().DataDir, stack.Config().MDBX)
->>>>>>> f8b4eac4
 	setMiner(ctx, &cfg.Miner)
 	setWhitelist(ctx, cfg)
 
@@ -1414,59 +1393,6 @@
 	return genesis
 }
 
-<<<<<<< HEAD
-// MakeChain creates a chain manager from set command line flags.
-func MakeChain(ctx *cli.Context, stack *node.Node, readOnly bool) (chainConfig *params.ChainConfig, chain *core.BlockChain, chainDb *ethdb.ObjectDatabase) {
-	var err error
-	chainDb = MakeChainDatabase(ctx, stack)
-	config, _, err := core.SetupGenesisBlock(chainDb, MakeGenesis(ctx), false /* history */, false /* overwrite */)
-	if err != nil {
-		Fatalf("%v", err)
-	}
-	var engine consensus.Engine
-	if config.Clique != nil {
-		snapshotConfig := params.NewSnapshotConfig(
-			ctx.GlobalUint64(CliqueSnapshotCheckpointIntervalFlag.Name),
-			ctx.GlobalInt(CliqueSnapshotInmemorySnapshotsFlag.Name),
-			ctx.GlobalInt(CliqueSnapshotInmemorySignaturesFlag.Name),
-			false,
-			ctx.GlobalString(CliqueDataDirFlag.Name),
-		)
-
-		engine = clique.New(config.Clique, snapshotConfig, chainDb)
-	} else {
-		engine = ethash.NewFaker()
-		if !ctx.GlobalBool(FakePoWFlag.Name) {
-			datasetDir, _ := stack.ResolvePath(ethconfig.Defaults.Ethash.DatasetDir)
-			engine = ethash.New(ethash.Config{
-				CachesInMem:    ethconfig.Defaults.Ethash.CachesInMem,
-				CachesLockMmap: ethconfig.Defaults.Ethash.CachesLockMmap,
-				DatasetDir:     datasetDir,
-				DatasetsInMem:  ethconfig.Defaults.Ethash.DatasetsInMem,
-			}, nil, false)
-		}
-	}
-	cache := &core.CacheConfig{
-		Pruning: false, // no pruning for auxiliary commands
-	}
-	if ctx.GlobalIsSet(CacheFlag.Name) || ctx.GlobalIsSet(CacheTrieFlag.Name) {
-		cache.TrieCleanLimit = ctx.GlobalInt(CacheFlag.Name) * ctx.GlobalInt(CacheTrieFlag.Name) / 100
-	}
-	if ctx.GlobalIsSet(CacheFlag.Name) || ctx.GlobalIsSet(CacheGCFlag.Name) {
-		cache.TrieDirtyLimit = ctx.GlobalInt(CacheFlag.Name) * ctx.GlobalInt(CacheGCFlag.Name) / 100
-	}
-	vmcfg := vm.Config{EnablePreimageRecording: ctx.GlobalBool(VMEnableDebugFlag.Name)}
-
-	txCacher := core.NewTxSenderCacher(runtime.NumCPU())
-	chain, err = core.NewBlockChain(chainDb, cache, config, engine, vmcfg, nil, txCacher)
-	if err != nil {
-		Fatalf("Can't create BlockChain: %v", err)
-	}
-	return config, chain, chainDb
-}
-
-=======
->>>>>>> f8b4eac4
 // MakeConsolePreloads retrieves the absolute paths for the console JavaScript
 // scripts to preload before starting.
 func MakeConsolePreloads(ctx *cli.Context) []string {
