// Copyright 2015 The go-ethereum Authors
// This file is part of go-ethereum.
//
// go-ethereum is free software: you can redistribute it and/or modify
// it under the terms of the GNU General Public License as published by
// the Free Software Foundation, either version 3 of the License, or
// (at your option) any later version.
//
// go-ethereum is distributed in the hope that it will be useful,
// but WITHOUT ANY WARRANTY; without even the implied warranty of
// MERCHANTABILITY or FITNESS FOR A PARTICULAR PURPOSE. See the
// GNU General Public License for more details.
//
// You should have received a copy of the GNU General Public License
// along with go-ethereum. If not, see <http://www.gnu.org/licenses/>.

// Package utils contains internal helper functions for go-ethereum commands.
package utils

import (
	"crypto/ecdsa"
	"fmt"
	"io"
	"math/big"
	"path"
	"path/filepath"
	"strconv"
	"strings"
	"text/tabwriter"
	"text/template"
	"time"

	"github.com/spf13/cobra"
	"github.com/spf13/pflag"
	"github.com/urfave/cli"

	"github.com/ledgerwatch/turbo-geth/common"
	"github.com/ledgerwatch/turbo-geth/common/etl"
	"github.com/ledgerwatch/turbo-geth/common/fdlimit"
	"github.com/ledgerwatch/turbo-geth/common/paths"
	"github.com/ledgerwatch/turbo-geth/consensus/ethash"
	"github.com/ledgerwatch/turbo-geth/core"
	"github.com/ledgerwatch/turbo-geth/core/rawdb"
	"github.com/ledgerwatch/turbo-geth/crypto"
	"github.com/ledgerwatch/turbo-geth/eth"
	"github.com/ledgerwatch/turbo-geth/eth/ethconfig"
	"github.com/ledgerwatch/turbo-geth/eth/gasprice"
	"github.com/ledgerwatch/turbo-geth/ethdb"
	"github.com/ledgerwatch/turbo-geth/internal/flags"
	"github.com/ledgerwatch/turbo-geth/log"
	"github.com/ledgerwatch/turbo-geth/metrics"
	"github.com/ledgerwatch/turbo-geth/node"
	"github.com/ledgerwatch/turbo-geth/p2p"
	"github.com/ledgerwatch/turbo-geth/p2p/enode"
	"github.com/ledgerwatch/turbo-geth/p2p/nat"
	"github.com/ledgerwatch/turbo-geth/p2p/netutil"
	"github.com/ledgerwatch/turbo-geth/params"
)

func init() {
	cli.AppHelpTemplate = `{{.Name}} {{if .Flags}}[global options] {{end}}command{{if .Flags}} [command options]{{end}} [arguments...]

VERSION:
   {{.Version}}

COMMANDS:
   {{range .Commands}}{{.Name}}{{with .ShortName}}, {{.}}{{end}}{{ "\t" }}{{.Usage}}
   {{end}}{{if .Flags}}
GLOBAL OPTIONS:
   {{range .Flags}}{{.}}
   {{end}}{{end}}
`
	cli.CommandHelpTemplate = flags.CommandHelpTemplate
	cli.HelpPrinter = printHelp
}

func printHelp(out io.Writer, templ string, data interface{}) {
	funcMap := template.FuncMap{"join": strings.Join}
	t := template.Must(template.New("help").Funcs(funcMap).Parse(templ))
	w := tabwriter.NewWriter(out, 38, 8, 2, ' ', 0)
	err := t.Execute(w, data)
	if err != nil {
		panic(err)
	}
	w.Flush()
}

// These are all the command line flags we support.
// If you add to this list, please remember to include the
// flag in the appropriate command definition.
//
// The flags are defined here so their names and help texts
// are the same for all commands.

var (
	// General settings
	DataDirFlag = DirectoryFlag{
		Name:  "datadir",
		Usage: "Data directory for the databases",
		Value: DirectoryString(paths.DefaultDataDir()),
	}
	AncientFlag = DirectoryFlag{
		Name:  "datadir.ancient",
		Usage: "Data directory for ancient chain segments (default = inside chaindata)",
	}
	MinFreeDiskSpaceFlag = DirectoryFlag{
		Name:  "datadir.minfreedisk",
		Usage: "Minimum free disk space in MB, once reached triggers auto shut down (default = --cache.gc converted to MB, 0 = disabled)",
	}
	NetworkIdFlag = cli.Uint64Flag{
		Name:  "networkid",
		Usage: "Explicitly set network id (integer)(For testnets: use --chain <testnet_name> instead)",
		Value: ethconfig.Defaults.NetworkID,
	}
	DeveloperPeriodFlag = cli.IntFlag{
		Name:  "dev.period",
		Usage: "Block period to use in developer mode (0 = mine only if transaction pending)",
	}
	ChainFlag = cli.StringFlag{
		Name:  "chain",
		Usage: "Name of the testnet to join",
		Value: params.MainnetChainName,
	}
	IdentityFlag = cli.StringFlag{
		Name:  "identity",
		Usage: "Custom node name",
	}
	DocRootFlag = DirectoryFlag{
		Name:  "docroot",
		Usage: "Document Root for HTTPClient file scheme",
		Value: DirectoryString(HomeDir()),
	}
	ExitWhenSyncedFlag = cli.BoolFlag{
		Name:  "exitwhensynced",
		Usage: "Exits after block synchronisation completes",
	}
	IterativeOutputFlag = cli.BoolFlag{
		Name:  "iterative",
		Usage: "Print streaming JSON iteratively, delimited by newlines",
	}
	ExcludeStorageFlag = cli.BoolFlag{
		Name:  "nostorage",
		Usage: "Exclude storage entries (save db lookups)",
	}
	IncludeIncompletesFlag = cli.BoolFlag{
		Name:  "incompletes",
		Usage: "Include accounts for which we don't have the address (missing preimage)",
	}
	ExcludeCodeFlag = cli.BoolFlag{
		Name:  "nocode",
		Usage: "Exclude contract code (save db lookups)",
	}
	GCModePruningFlag = cli.BoolFlag{
		Name:  "pruning",
		Usage: `Enable storage pruning`,
	}
	GCModeLimitFlag = cli.Uint64Flag{
		Name:  "pruning.stop_limit",
		Usage: `Blockchain pruning limit`,
		Value: 1024,
	}
	GCModeBlockToPruneFlag = cli.Uint64Flag{
		Name:  "pruning.processing_limit",
		Usage: `Block to prune per tick`,
		Value: 20,
	}
	GCModeTickTimeout = cli.DurationFlag{
		Name:  "pruning.tick",
		Usage: `Time of tick`,
		Value: time.Second * 2,
	}
	TxLookupLimitFlag = cli.Uint64Flag{
		Name:  "txlookuplimit",
		Usage: "Number of recent blocks to maintain transactions index for (default = about one year, 0 = entire chain)",
		Value: ethconfig.Defaults.TxLookupLimit,
	}
	LightServFlag = cli.IntFlag{
		Name:  "lightserv",
		Usage: "Maximum percentage of time allowed for serving LES requests (0-90)",
		Value: 0,
	}
	LightKDFFlag = cli.BoolFlag{
		Name:  "lightkdf",
		Usage: "Reduce key-derivation RAM & CPU usage at some expense of KDF strength",
	}
	WhitelistFlag = cli.StringFlag{
		Name:  "whitelist",
		Usage: "Comma separated block number-to-hash mappings to enforce (<number>=<hash>)",
	}
	BloomFilterSizeFlag = cli.Uint64Flag{
		Name:  "bloomfilter.size",
		Usage: "Megabytes of memory allocated to bloom-filter for pruning",
		Value: 2048,
	}
	OverrideBerlinFlag = cli.Uint64Flag{
		Name:  "override.berlin",
		Usage: "Manually specify Berlin fork-block, overriding the bundled setting",
	}
	DownloadOnlyFlag = cli.BoolFlag{
		Name:  "download-only",
		Usage: "Run in download only mode - only fetch blocks but not process them",
	}
	DebugProtocolFlag = cli.BoolFlag{
		Name:  "debug-protocol",
		Usage: "Enable the DBG (debug) protocol",
	}
	// Ethash settings
	EthashCachesInMemoryFlag = cli.IntFlag{
		Name:  "ethash.cachesinmem",
		Usage: "Number of recent ethash caches to keep in memory (16MB each)",
		Value: ethconfig.Defaults.Ethash.CachesInMem,
	}
	EthashCachesLockMmapFlag = cli.BoolFlag{
		Name:  "ethash.cacheslockmmap",
		Usage: "Lock memory maps of recent ethash caches",
	}
	EthashDatasetDirFlag = DirectoryFlag{
		Name:  "ethash.dagdir",
		Usage: "Directory to store the ethash mining DAGs",
		Value: DirectoryString(ethconfig.Defaults.Ethash.DatasetDir),
	}
	EthashDatasetsLockMmapFlag = cli.BoolFlag{
		Name:  "ethash.dagslockmmap",
		Usage: "Lock memory maps for recent ethash mining DAGs",
	}
	// Transaction pool settings
	TxPoolLocalsFlag = cli.StringFlag{
		Name:  "txpool.locals",
		Usage: "Comma separated accounts to treat as locals (no flush, priority inclusion)",
	}
	TxPoolNoLocalsFlag = cli.BoolFlag{
		Name:  "txpool.nolocals",
		Usage: "Disables price exemptions for locally submitted transactions",
	}
	TxPoolJournalFlag = cli.StringFlag{
		Name:  "txpool.journal",
		Usage: "Disk journal for local transaction to survive node restarts",
		Value: core.DefaultTxPoolConfig.Journal,
	}
	TxPoolRejournalFlag = cli.DurationFlag{
		Name:  "txpool.rejournal",
		Usage: "Time interval to regenerate the local transaction journal",
		Value: core.DefaultTxPoolConfig.Rejournal,
	}
	TxPoolPriceLimitFlag = cli.Uint64Flag{
		Name:  "txpool.pricelimit",
		Usage: "Minimum gas price limit to enforce for acceptance into the pool",
		Value: ethconfig.Defaults.TxPool.PriceLimit,
	}
	TxPoolPriceBumpFlag = cli.Uint64Flag{
		Name:  "txpool.pricebump",
		Usage: "Price bump percentage to replace an already existing transaction",
		Value: ethconfig.Defaults.TxPool.PriceBump,
	}
	TxPoolAccountSlotsFlag = cli.Uint64Flag{
		Name:  "txpool.accountslots",
		Usage: "Minimum number of executable transaction slots guaranteed per account",
		Value: ethconfig.Defaults.TxPool.AccountSlots,
	}
	TxPoolGlobalSlotsFlag = cli.Uint64Flag{
		Name:  "txpool.globalslots",
		Usage: "Maximum number of executable transaction slots for all accounts",
		Value: ethconfig.Defaults.TxPool.GlobalSlots,
	}
	TxPoolAccountQueueFlag = cli.Uint64Flag{
		Name:  "txpool.accountqueue",
		Usage: "Maximum number of non-executable transaction slots permitted per account",
		Value: ethconfig.Defaults.TxPool.AccountQueue,
	}
	TxPoolGlobalQueueFlag = cli.Uint64Flag{
		Name:  "txpool.globalqueue",
		Usage: "Maximum number of non-executable transaction slots for all accounts",
		Value: ethconfig.Defaults.TxPool.GlobalQueue,
	}
	TxPoolLifetimeFlag = cli.DurationFlag{
		Name:  "txpool.lifetime",
		Usage: "Maximum amount of time non-executable transaction are queued",
		Value: ethconfig.Defaults.TxPool.Lifetime,
	}
	// Performance tuning settings
	ArchiveSyncInterval = cli.IntFlag{
		Name:  "archive-sync-interval",
		Usage: "When to switch from full to archive sync",
		Value: 1024,
	}
	// Miner settings
	MiningEnabledFlag = cli.BoolFlag{
		Name:  "mine",
		Usage: "Enable mining",
	}
	MinerNotifyFlag = cli.StringFlag{
		Name:  "miner.notify",
		Usage: "Comma separated HTTP URL list to notify of new work packages",
	}
	MinerGasTargetFlag = cli.Uint64Flag{
		Name:  "miner.gastarget",
		Usage: "Target gas floor for mined blocks",
		Value: ethconfig.Defaults.Miner.GasFloor,
	}
	MinerGasLimitFlag = cli.Uint64Flag{
		Name:  "miner.gaslimit",
		Usage: "Target gas ceiling for mined blocks",
		Value: ethconfig.Defaults.Miner.GasCeil,
	}
	MinerGasPriceFlag = BigFlag{
		Name:  "miner.gasprice",
		Usage: "Minimum gas price for mining a transaction",
		Value: ethconfig.Defaults.Miner.GasPrice,
	}
	MinerEtherbaseFlag = cli.StringFlag{
		Name:  "miner.etherbase",
		Usage: "Public address for block mining rewards",
		Value: "0",
	}
	MinerSigningKeyFlag = cli.StringFlag{
		Name:  "miner.sigkey",
		Usage: "Private key to sign blocks with",
		Value: "",
	}
	MinerExtraDataFlag = cli.StringFlag{
		Name:  "miner.extradata",
		Usage: "Block extra data set by the miner (default = client version)",
	}
	MinerRecommitIntervalFlag = cli.DurationFlag{
		Name:  "miner.recommit",
		Usage: "Time interval to recreate the block being mined",
		Value: ethconfig.Defaults.Miner.Recommit,
	}
	MinerNoVerfiyFlag = cli.BoolFlag{
		Name:  "miner.noverify",
		Usage: "Disable remote sealing verification",
	}
	VMEnableDebugFlag = cli.BoolFlag{
		Name:  "vmdebug",
		Usage: "Record information useful for VM and contract debugging",
	}
	InsecureUnlockAllowedFlag = cli.BoolFlag{
		Name:  "allow-insecure-unlock",
		Usage: "Allow insecure account unlocking when account-related RPCs are exposed by http",
	}
	RPCGlobalGasCapFlag = cli.Uint64Flag{
		Name:  "rpc.gascap",
		Usage: "Sets a cap on gas that can be used in eth_call/estimateGas (0=infinite)",
		Value: ethconfig.Defaults.RPCGasCap,
	}
	RPCGlobalTxFeeCapFlag = cli.Float64Flag{
		Name:  "rpc.txfeecap",
		Usage: "Sets a cap on transaction fee (in ether) that can be sent via the RPC APIs (0 = no cap)",
		Value: ethconfig.Defaults.RPCTxFeeCap,
	}
	// Logging and debug settings
	EthStatsURLFlag = cli.StringFlag{
		Name:  "ethstats",
		Usage: "Reporting URL of a ethstats service (nodename:secret@host:port)",
	}
	FakePoWFlag = cli.BoolFlag{
		Name:  "fakepow",
		Usage: "Disables proof-of-work verification",
	}
	NoCompactionFlag = cli.BoolFlag{
		Name:  "nocompaction",
		Usage: "Disables db compaction after import",
	}
	// RPC settings
	IPCDisabledFlag = cli.BoolFlag{
		Name:  "ipcdisable",
		Usage: "Disable the IPC-RPC server",
	}
	IPCPathFlag = DirectoryFlag{
		Name:  "ipcpath",
		Usage: "Filename for IPC socket/pipe within the datadir (explicit paths escape it)",
	}
	HTTPEnabledFlag = cli.BoolFlag{
		Name:  "http",
		Usage: "Enable the HTTP-RPC server",
	}
	HTTPListenAddrFlag = cli.StringFlag{
		Name:  "http.addr",
		Usage: "HTTP-RPC server listening interface",
		Value: node.DefaultHTTPHost,
	}
	HTTPPortFlag = cli.IntFlag{
		Name:  "http.port",
		Usage: "HTTP-RPC server listening port",
		Value: node.DefaultHTTPPort,
	}
	HTTPCORSDomainFlag = cli.StringFlag{
		Name:  "http.corsdomain",
		Usage: "Comma separated list of domains from which to accept cross origin requests (browser enforced)",
		Value: "",
	}
	HTTPVirtualHostsFlag = cli.StringFlag{
		Name:  "http.vhosts",
		Usage: "Comma separated list of virtual hostnames from which to accept requests (server enforced). Accepts '*' wildcard.",
		Value: strings.Join(node.DefaultConfig.HTTPVirtualHosts, ","),
	}
	HTTPApiFlag = cli.StringFlag{
		Name:  "http.api",
		Usage: "API's offered over the HTTP-RPC interface",
		Value: "",
	}
	HTTPPathPrefixFlag = cli.StringFlag{
		Name:  "http.rpcprefix",
		Usage: "HTTP path path prefix on which JSON-RPC is served. Use '/' to serve on all paths.",
		Value: "",
	}
	TLSFlag = cli.BoolFlag{
		Name:  "tls",
		Usage: "Enable TLS handshake",
	}
	TLSCertFlag = cli.StringFlag{
		Name:  "tls.cert",
		Usage: "Specify certificate",
		Value: "",
	}
	TLSKeyFlag = cli.StringFlag{
		Name:  "tls.key",
		Usage: "Specify key file",
		Value: "",
	}
	TLSCACertFlag = cli.StringFlag{
		Name:  "tls.cacert",
		Usage: "Specify certificate authority",
		Value: "",
	}
	WSEnabledFlag = cli.BoolFlag{
		Name:  "ws",
		Usage: "Enable the WS-RPC server",
	}
	WSListenAddrFlag = cli.StringFlag{
		Name:  "ws.addr",
		Usage: "WS-RPC server listening interface",
		Value: node.DefaultWSHost,
	}
	WSPortFlag = cli.IntFlag{
		Name:  "ws.port",
		Usage: "WS-RPC server listening port",
		Value: node.DefaultWSPort,
	}
	WSApiFlag = cli.StringFlag{
		Name:  "ws.api",
		Usage: "API's offered over the WS-RPC interface",
		Value: "",
	}
	WSAllowedOriginsFlag = cli.StringFlag{
		Name:  "ws.origins",
		Usage: "Origins from which to accept websockets requests",
		Value: "",
	}
	WSPathPrefixFlag = cli.StringFlag{
		Name:  "ws.rpcprefix",
		Usage: "HTTP path prefix on which JSON-RPC is served. Use '/' to serve on all paths.",
		Value: "",
	}
	ExecFlag = cli.StringFlag{
		Name:  "exec",
		Usage: "Execute JavaScript statement",
	}
	PreloadJSFlag = cli.StringFlag{
		Name:  "preload",
		Usage: "Comma separated list of JavaScript files to preload into the console",
	}
	AllowUnprotectedTxs = cli.BoolFlag{
		Name:  "rpc.allow-unprotected-txs",
		Usage: "Allow for unprotected (non EIP155 signed) transactions to be submitted via RPC",
	}

	// Network Settings
	MaxPeersFlag = cli.IntFlag{
		Name:  "maxpeers",
		Usage: "Maximum number of network peers (network disabled if set to 0)",
		Value: node.DefaultConfig.P2P.MaxPeers,
	}
	MaxPendingPeersFlag = cli.IntFlag{
		Name:  "maxpendpeers",
		Usage: "Maximum number of pending connection attempts (defaults used if set to 0)",
		Value: node.DefaultConfig.P2P.MaxPendingPeers,
	}
	ListenPortFlag = cli.IntFlag{
		Name:  "port",
		Usage: "Network listening port",
		Value: 30303,
	}
	BootnodesFlag = cli.StringFlag{
		Name:  "bootnodes",
		Usage: "Comma separated enode URLs for P2P discovery bootstrap",
		Value: "",
	}
	NodeKeyFileFlag = cli.StringFlag{
		Name:  "nodekey",
		Usage: "P2P node key file",
	}
	NodeKeyHexFlag = cli.StringFlag{
		Name:  "nodekeyhex",
		Usage: "P2P node key as hex (for testing)",
	}
	NATFlag = cli.StringFlag{
		Name:  "nat",
		Usage: "NAT port mapping mechanism (any|none|upnp|pmp|extip:<IP>)",
		Value: "any",
	}
	NoDiscoverFlag = cli.BoolFlag{
		Name:  "nodiscover",
		Usage: "Disables the peer discovery mechanism (manual peer addition)",
	}
	DiscoveryV5Flag = cli.BoolFlag{
		Name:  "v5disc",
		Usage: "Enables the experimental RLPx V5 (Topic Discovery) mechanism",
	}
	NetrestrictFlag = cli.StringFlag{
		Name:  "netrestrict",
		Usage: "Restricts network communication to the given IP networks (CIDR masks)",
	}
	DNSDiscoveryFlag = cli.StringFlag{
		Name:  "discovery.dns",
		Usage: "Sets DNS discovery entry points (use \"\" to disable DNS)",
	}

	// ATM the url is left to the user and deployment to
	JSpathFlag = cli.StringFlag{
		Name:  "jspath",
		Usage: "JavaScript root path for `loadScript`",
		Value: ".",
	}

	// Gas price oracle settings
	GpoBlocksFlag = cli.IntFlag{
		Name:  "gpo.blocks",
		Usage: "Number of recent blocks to check for gas prices",
		Value: ethconfig.Defaults.GPO.Blocks,
	}
	GpoPercentileFlag = cli.IntFlag{
		Name:  "gpo.percentile",
		Usage: "Suggested gas price is the given percentile of a set of recent transaction gas prices",
		Value: ethconfig.Defaults.GPO.Percentile,
	}
	GpoMaxGasPriceFlag = cli.Int64Flag{
		Name:  "gpo.maxprice",
		Usage: "Maximum gas price will be recommended by gpo",
		Value: ethconfig.Defaults.GPO.MaxPrice.Int64(),
	}

	// Metrics flags
	MetricsEnabledFlag = cli.BoolFlag{
		Name:  "metrics",
		Usage: "Enable metrics collection and reporting",
	}
	MetricsEnabledExpensiveFlag = cli.BoolFlag{
		Name:  "metrics.expensive",
		Usage: "Enable expensive metrics collection and reporting",
	}

	// MetricsHTTPFlag defines the endpoint for a stand-alone metrics HTTP endpoint.
	// Since the pprof service enables sensitive/vulnerable behavior, this allows a user
	// to enable a public-OK metrics endpoint without having to worry about ALSO exposing
	// other profiling behavior or information.
	MetricsHTTPFlag = cli.StringFlag{
		Name:  "metrics.addr",
		Usage: "Enable stand-alone metrics HTTP server listening interface",
		Value: metrics.DefaultConfig.HTTP,
	}
	MetricsPortFlag = cli.IntFlag{
		Name:  "metrics.port",
		Usage: "Metrics HTTP server listening port",
		Value: metrics.DefaultConfig.Port,
	}

	CliqueSnapshotCheckpointIntervalFlag = cli.UintFlag{
		Name:  "clique.checkpoint",
		Usage: "number of blocks after which to save the vote snapshot to the database",
		Value: 10,
	}
	CliqueSnapshotInmemorySnapshotsFlag = cli.IntFlag{
		Name:  "clique.snapshots",
		Usage: "number of recent vote snapshots to keep in memory",
		Value: 1024,
	}
	CliqueSnapshotInmemorySignaturesFlag = cli.IntFlag{
		Name:  "clique.signatures",
		Usage: "number of recent block signatures to keep in memory",
		Value: 16384,
	}
	CliqueDataDirFlag = DirectoryFlag{
		Name:  "clique.datadir",
		Usage: "a path to clique db folder",
		Value: "",
	}
)

var MetricFlags = []cli.Flag{MetricsEnabledFlag, MetricsEnabledExpensiveFlag, MetricsHTTPFlag, MetricsPortFlag}

// setNodeKey creates a node key from set command line flags, either loading it
// from a file or as a specified hex value. If neither flags were provided, this
// method returns nil and an emphemeral key is to be generated.
func setNodeKey(ctx *cli.Context, cfg *p2p.Config) {
	var (
		hex  = ctx.GlobalString(NodeKeyHexFlag.Name)
		file = ctx.GlobalString(NodeKeyFileFlag.Name)
		key  *ecdsa.PrivateKey
		err  error
	)
	switch {
	case file != "" && hex != "":
		Fatalf("Options %q and %q are mutually exclusive", NodeKeyFileFlag.Name, NodeKeyHexFlag.Name)
	case file != "":
		if key, err = crypto.LoadECDSA(file); err != nil {
			Fatalf("Option %q: %v", NodeKeyFileFlag.Name, err)
		}
		cfg.PrivateKey = key
	case hex != "":
		if key, err = crypto.HexToECDSA(hex); err != nil {
			Fatalf("Option %q: %v", NodeKeyHexFlag.Name, err)
		}
		cfg.PrivateKey = key
	}
}

// setNodeUserIdent creates the user identifier from CLI flags.
func setNodeUserIdent(ctx *cli.Context, cfg *node.Config) {
	if identity := ctx.GlobalString(IdentityFlag.Name); len(identity) > 0 {
		cfg.UserIdent = identity
	}
}
func setNodeUserIdentCobra(f *pflag.FlagSet, cfg *node.Config) {
	if identity := f.String(IdentityFlag.Name, IdentityFlag.Value, IdentityFlag.Usage); identity != nil && len(*identity) > 0 {
		cfg.UserIdent = *identity
	}
}

// setBootstrapNodes creates a list of bootstrap nodes from the command line
// flags, reverting to pre-configured ones if none have been specified.
func setBootstrapNodes(ctx *cli.Context, cfg *p2p.Config) {
	urls := params.MainnetBootnodes
	if ctx.GlobalIsSet(BootnodesFlag.Name) {
		urls = SplitAndTrim(ctx.GlobalString(BootnodesFlag.Name))
	} else {
		chain := ctx.GlobalString(ChainFlag.Name)
		switch chain {
		case params.RopstenChainName:
			urls = params.RopstenBootnodes
		case params.RinkebyChainName:
			urls = params.RinkebyBootnodes
		case params.GoerliChainName:
			urls = params.GoerliBootnodes
		case params.YoloV3ChainName:
			urls = params.YoloV3Bootnodes
		case params.TurboMineName:
			urls = params.TurboMineBootnodes
		default:
			if cfg.BootstrapNodes != nil {
				return // already set, don't apply defaults.
			}
		}
	}

	cfg.BootstrapNodes = make([]*enode.Node, 0, len(urls))
	for _, url := range urls {
		if url != "" {
			node, err := enode.Parse(enode.ValidSchemes, url)
			if err != nil {
				log.Crit("Bootstrap URL invalid", "enode", url, "err", err)
				continue
			}
			cfg.BootstrapNodes = append(cfg.BootstrapNodes, node)
		}
	}
}

// setBootstrapNodesV5 creates a list of bootstrap nodes from the command line
// flags, reverting to pre-configured ones if none have been specified.
func setBootstrapNodesV5(ctx *cli.Context, cfg *p2p.Config) {
	urls := params.MainnetBootnodes
	if ctx.GlobalIsSet(BootnodesFlag.Name) {
		urls = SplitAndTrim(ctx.GlobalString(BootnodesFlag.Name))
	} else {

		chain := ctx.GlobalString(ChainFlag.Name)
		switch chain {
		case params.RopstenChainName:
			urls = params.RopstenBootnodes
		case params.RinkebyChainName:
			urls = params.RinkebyBootnodes
		case params.GoerliChainName:
			urls = params.GoerliBootnodes
		case params.YoloV3ChainName:
			urls = params.YoloV3Bootnodes
		case params.TurboMineName:
			urls = params.TurboMineBootnodes
		default:
			if cfg.BootstrapNodesV5 != nil {
				return // already set, don't apply defaults.
			}
		}
	}

	cfg.BootstrapNodesV5 = make([]*enode.Node, 0, len(urls))
	for _, url := range urls {
		if url != "" {
			node, err := enode.Parse(enode.ValidSchemes, url)
			if err != nil {
				log.Error("Bootstrap URL invalid", "enode", url, "err", err)
				continue
			}
			cfg.BootstrapNodesV5 = append(cfg.BootstrapNodesV5, node)
		}
	}
}

// setListenAddress creates a TCP listening address string from set command
// line flags.
func setListenAddress(ctx *cli.Context, cfg *p2p.Config) {
	if ctx.GlobalIsSet(ListenPortFlag.Name) {
		cfg.ListenAddr = fmt.Sprintf(":%d", ctx.GlobalInt(ListenPortFlag.Name))
	}
}

// setNAT creates a port mapper from command line flags.
func setNAT(ctx *cli.Context, cfg *p2p.Config) {
	if ctx.GlobalIsSet(NATFlag.Name) {
		natif, err := nat.Parse(ctx.GlobalString(NATFlag.Name))
		if err != nil {
			Fatalf("Option %s: %v", NATFlag.Name, err)
		}
		cfg.NAT = natif
	}
}

// SplitAndTrim splits input separated by a comma
// and trims excessive white space from the substrings.
func SplitAndTrim(input string) (ret []string) {
	l := strings.Split(input, ",")
	for _, r := range l {
		if r = strings.TrimSpace(r); r != "" {
			ret = append(ret, r)
		}
	}
	return ret
}

// makeDatabaseHandles raises out the number of allowed file handles per process
// for Geth and returns half of the allowance to assign to the database.
func makeDatabaseHandles() int {
	limit, err := fdlimit.Maximum()
	if err != nil {
		Fatalf("Failed to retrieve file descriptor allowance: %v", err)
	}
	raised, err := fdlimit.Raise(uint64(limit))
	if err != nil {
		Fatalf("Failed to raise file descriptor allowance: %v", err)
	}
	return int(raised / 2) // Leave half for networking and other stuff
}

// setEtherbase retrieves the etherbase from the directly specified
// command line flags.
func setEtherbase(ctx *cli.Context, cfg *ethconfig.Config) {
	if ctx.GlobalIsSet(MinerSigningKeyFlag.Name) {
		sigkey := ctx.GlobalString(MinerSigningKeyFlag.Name)
		if sigkey != "" {
			var err error
			cfg.Miner.SigKey, err = crypto.HexToECDSA(sigkey)
			if err != nil {
				Fatalf("Failed to parse ECDSA private key: %v", err)
			}
			cfg.Miner.Etherbase = crypto.PubkeyToAddress(cfg.Miner.SigKey.PublicKey)
		}
	} else if ctx.GlobalIsSet(MinerEtherbaseFlag.Name) {
		etherbase := ctx.GlobalString(MinerEtherbaseFlag.Name)
		if etherbase != "" {
			cfg.Miner.Etherbase = common.HexToAddress(etherbase)
		}
	}
}

func SetP2PConfig(ctx *cli.Context, cfg *p2p.Config) {
	setNodeKey(ctx, cfg)
	setNAT(ctx, cfg)
	setListenAddress(ctx, cfg)
	setBootstrapNodes(ctx, cfg)
	setBootstrapNodesV5(ctx, cfg)

	ethPeers := cfg.MaxPeers
	log.Info("Maximum peer count", "ETH", ethPeers, "total", cfg.MaxPeers)

	if ctx.GlobalIsSet(MaxPendingPeersFlag.Name) {
		cfg.MaxPendingPeers = ctx.GlobalInt(MaxPendingPeersFlag.Name)
	}
	if ctx.GlobalIsSet(NoDiscoverFlag.Name) {
		cfg.NoDiscovery = true
	}

	if ctx.GlobalIsSet(DiscoveryV5Flag.Name) {
		cfg.DiscoveryV5 = ctx.GlobalBool(DiscoveryV5Flag.Name)
	}

	if netrestrict := ctx.GlobalString(NetrestrictFlag.Name); netrestrict != "" {
		list, err := netutil.ParseNetlist(netrestrict)
		if err != nil {
			Fatalf("Option %q: %v", NetrestrictFlag.Name, err)
		}
		cfg.NetRestrict = list
	}

	if ctx.GlobalString(ChainFlag.Name) == params.DevChainName {
		// --dev mode can't use p2p networking.
		cfg.MaxPeers = 0
		cfg.ListenAddr = ":0"
		cfg.NoDiscovery = true
		cfg.DiscoveryV5 = false
	}
}

// SetNodeConfig applies node-related command line flags to the config.
func SetNodeConfig(ctx *cli.Context, cfg *node.Config) {
	SetP2PConfig(ctx, &cfg.P2P)
	setNodeUserIdent(ctx, cfg)
	setDataDir(ctx, cfg)
}
func SetNodeConfigCobra(cmd *cobra.Command, cfg *node.Config) {
	flags := cmd.Flags()
	//SetP2PConfig(ctx, &cfg.P2P)
	setNodeUserIdentCobra(flags, cfg)
	setDataDirCobra(flags, cfg)
}

func DataDirForNetwork(datadir string, network string) string {
	if datadir != node.DefaultDataDir() {
		return datadir
	}

	switch network {
	case params.DevChainName:
		return "" // unless explicitly requested, use memory databases
	case params.RinkebyChainName:
		return filepath.Join(datadir, "rinkeby")
	case params.GoerliChainName:
		filepath.Join(datadir, "goerli")
	case params.YoloV3ChainName:
		return filepath.Join(datadir, "yolo-v3")
	default:
		return datadir
	}

	return datadir
}

func setDataDir(ctx *cli.Context, cfg *node.Config) {
	if ctx.GlobalIsSet(DataDirFlag.Name) {
		cfg.DataDir = ctx.GlobalString(DataDirFlag.Name)
	} else {
<<<<<<< HEAD
		chain := ctx.GlobalString(ChainFlag.Name)
		switch chain {
		case params.RinkebyChainName:
			if cfg.DataDir == paths.DefaultDataDir() {
				cfg.DataDir = filepath.Join(paths.DefaultDataDir(), "rinkeby")
			}
		case params.GoerliChainName:
			if cfg.DataDir == paths.DefaultDataDir() {
				cfg.DataDir = filepath.Join(paths.DefaultDataDir(), "goerli")
			}
		case params.YoloV3ChainName:
			if cfg.DataDir == paths.DefaultDataDir() {
				cfg.DataDir = filepath.Join(paths.DefaultDataDir(), "yolo-v3")
			}
		}
=======
		cfg.DataDir = DataDirForNetwork(cfg.DataDir, ctx.GlobalString(ChainFlag.Name))
>>>>>>> 93a57f46
	}
}

func setDataDirCobra(f *pflag.FlagSet, cfg *node.Config) {
	dirname, err := f.GetString(DataDirFlag.Name)
	if err != nil {
		panic(err)
	}
	chain := f.String(ChainFlag.Name, ChainFlag.Value, ChainFlag.Usage)
	if dirname != "" {
		cfg.DataDir = dirname
	} else if chain != nil {
<<<<<<< HEAD
		switch *chain {
		case params.DevChainName:
			cfg.DataDir = "" // unless explicitly requested, use memory databases
		case params.RinkebyChainName:
			if cfg.DataDir == paths.DefaultDataDir() {
				cfg.DataDir = filepath.Join(paths.DefaultDataDir(), "rinkeby")
			}
		case params.GoerliChainName:
			if cfg.DataDir == paths.DefaultDataDir() {
				cfg.DataDir = filepath.Join(paths.DefaultDataDir(), "goerli")
			}
		case params.YoloV3ChainName:
			if cfg.DataDir == paths.DefaultDataDir() {
				cfg.DataDir = filepath.Join(paths.DefaultDataDir(), "yolo-v3")
			}
		}
=======
		cfg.DataDir = DataDirForNetwork(cfg.DataDir, *chain)
>>>>>>> 93a57f46
	}
}

func setGPO(ctx *cli.Context, cfg *gasprice.Config) {
	if ctx.GlobalIsSet(GpoBlocksFlag.Name) {
		cfg.Blocks = ctx.GlobalInt(GpoBlocksFlag.Name)
	}
	if ctx.GlobalIsSet(GpoPercentileFlag.Name) {
		cfg.Percentile = ctx.GlobalInt(GpoPercentileFlag.Name)
	}
	if ctx.GlobalIsSet(GpoMaxGasPriceFlag.Name) {
		cfg.MaxPrice = big.NewInt(ctx.GlobalInt64(GpoMaxGasPriceFlag.Name))
	}
}

//nolint
func setGPOCobra(f *pflag.FlagSet, cfg *gasprice.Config) {
	if v := f.Int(GpoBlocksFlag.Name, GpoBlocksFlag.Value, GpoBlocksFlag.Usage); v != nil {
		cfg.Blocks = *v
	}
	if v := f.Int(GpoPercentileFlag.Name, GpoPercentileFlag.Value, GpoPercentileFlag.Usage); v != nil {
		cfg.Percentile = *v
	}
	if v := f.Int64(GpoMaxGasPriceFlag.Name, GpoMaxGasPriceFlag.Value, GpoMaxGasPriceFlag.Usage); v != nil {
		cfg.MaxPrice = big.NewInt(*v)
	}
}

func setTxPool(ctx *cli.Context, cfg *core.TxPoolConfig) {
	if ctx.GlobalIsSet(TxPoolLocalsFlag.Name) {
		locals := strings.Split(ctx.GlobalString(TxPoolLocalsFlag.Name), ",")
		for _, account := range locals {
			if trimmed := strings.TrimSpace(account); !common.IsHexAddress(trimmed) {
				Fatalf("Invalid account in --txpool.locals: %s", trimmed)
			} else {
				cfg.Locals = append(cfg.Locals, common.HexToAddress(account))
			}
		}
	}
	if ctx.GlobalIsSet(TxPoolNoLocalsFlag.Name) {
		cfg.NoLocals = ctx.GlobalBool(TxPoolNoLocalsFlag.Name)
	}
	if ctx.GlobalIsSet(TxPoolJournalFlag.Name) {
		cfg.Journal = ctx.GlobalString(TxPoolJournalFlag.Name)
	}
	if ctx.GlobalIsSet(TxPoolRejournalFlag.Name) {
		cfg.Rejournal = ctx.GlobalDuration(TxPoolRejournalFlag.Name)
	}
	if ctx.GlobalIsSet(TxPoolPriceLimitFlag.Name) {
		cfg.PriceLimit = ctx.GlobalUint64(TxPoolPriceLimitFlag.Name)
	}
	if ctx.GlobalIsSet(TxPoolPriceBumpFlag.Name) {
		cfg.PriceBump = ctx.GlobalUint64(TxPoolPriceBumpFlag.Name)
	}
	if ctx.GlobalIsSet(TxPoolAccountSlotsFlag.Name) {
		cfg.AccountSlots = ctx.GlobalUint64(TxPoolAccountSlotsFlag.Name)
	}
	if ctx.GlobalIsSet(TxPoolGlobalSlotsFlag.Name) {
		cfg.GlobalSlots = ctx.GlobalUint64(TxPoolGlobalSlotsFlag.Name)
	}
	if ctx.GlobalIsSet(TxPoolAccountQueueFlag.Name) {
		cfg.AccountQueue = ctx.GlobalUint64(TxPoolAccountQueueFlag.Name)
	}
	if ctx.GlobalIsSet(TxPoolGlobalQueueFlag.Name) {
		cfg.GlobalQueue = ctx.GlobalUint64(TxPoolGlobalQueueFlag.Name)
	}
	if ctx.GlobalIsSet(TxPoolLifetimeFlag.Name) {
		cfg.Lifetime = ctx.GlobalDuration(TxPoolLifetimeFlag.Name)
	}
}

func setEthash(ctx *cli.Context, cfg *eth.Config) {
	if ctx.GlobalIsSet(EthashDatasetDirFlag.Name) {
		cfg.Ethash.DatasetDir = ctx.GlobalString(EthashDatasetDirFlag.Name)
	}
	if ctx.GlobalIsSet(EthashCachesInMemoryFlag.Name) {
		cfg.Ethash.CachesInMem = ctx.GlobalInt(EthashCachesInMemoryFlag.Name)
	}
	if ctx.GlobalIsSet(EthashCachesLockMmapFlag.Name) {
		cfg.Ethash.CachesLockMmap = ctx.GlobalBool(EthashCachesLockMmapFlag.Name)
	}
	if ctx.GlobalIsSet(FakePoWFlag.Name) {
		cfg.Ethash.PowMode = ethash.ModeFake
	}
	if ctx.GlobalIsSet(EthashDatasetsLockMmapFlag.Name) {
		cfg.Ethash.DatasetsLockMmap = ctx.GlobalBool(EthashDatasetsLockMmapFlag.Name)
	}
}

func SetupMinerCobra(cmd *cobra.Command, cfg *params.MiningConfig) {
	flags := cmd.Flags()
	var err error
	cfg.Enabled, err = flags.GetBool(MiningEnabledFlag.Name)
	if err != nil {
		panic(err)
	}
	if cfg.Enabled && len(cfg.Etherbase.Bytes()) == 0 {
		panic(fmt.Sprintf("TurboGeth supports only remote miners. Flag --%s or --%s is required", MinerNotifyFlag.Name, MinerSigningKeyFlag.Name))
	}
	cfg.Notify, err = flags.GetStringArray(MinerNotifyFlag.Name)
	if err != nil {
		panic(err)
	}
	extraDataStr, err := flags.GetString(MinerExtraDataFlag.Name)
	if err != nil {
		panic(err)
	}
	cfg.ExtraData = []byte(extraDataStr)
	cfg.GasFloor, err = flags.GetUint64(MinerGasTargetFlag.Name)
	if err != nil {
		panic(err)
	}
	cfg.GasCeil, err = flags.GetUint64(MinerGasLimitFlag.Name)
	if err != nil {
		panic(err)
	}
	price, err := flags.GetInt64(MinerGasPriceFlag.Name)
	if err != nil {
		panic(err)
	}
	cfg.GasPrice = big.NewInt(price)
	cfg.Recommit, err = flags.GetDuration(MinerRecommitIntervalFlag.Name)
	if err != nil {
		panic(err)
	}
	cfg.Noverify, err = flags.GetBool(MinerNoVerfiyFlag.Name)
	if err != nil {
		panic(err)
	}

	// Extract the current etherbase, new flag overriding legacy one
	var etherbase string
	etherbase, err = flags.GetString(MinerEtherbaseFlag.Name)
	if err != nil {
		panic(err)
	}

	// Convert the etherbase into an address and configure it
	if etherbase == "" {
		Fatalf("No etherbase configured")
	}
	cfg.Etherbase = common.HexToAddress(etherbase)
}

func setClique(ctx *cli.Context, cfg *params.SnapshotConfig, datadir string, mdbx bool) {
	cfg.CheckpointInterval = ctx.GlobalUint64(CliqueSnapshotCheckpointIntervalFlag.Name)
	cfg.InmemorySnapshots = ctx.GlobalInt(CliqueSnapshotInmemorySnapshotsFlag.Name)
	cfg.InmemorySignatures = ctx.GlobalInt(CliqueSnapshotInmemorySignaturesFlag.Name)
	if ctx.GlobalIsSet(CliqueDataDirFlag.Name) {
		cfg.DBPath = path.Join(ctx.GlobalString(CliqueDataDirFlag.Name), "clique/db")
	} else {
		cfg.DBPath = path.Join(datadir, "clique/db")
	}
	cfg.MDBX = mdbx
}

func setMiner(ctx *cli.Context, cfg *params.MiningConfig) {
	if ctx.GlobalIsSet(MiningEnabledFlag.Name) {
		cfg.Enabled = true
	}
	if cfg.Enabled && len(cfg.Etherbase.Bytes()) == 0 {
		panic(fmt.Sprintf("TurboGeth supports only remote miners. Flag --%s or --%s is required", MinerNotifyFlag.Name, MinerSigningKeyFlag.Name))
	}
	if ctx.GlobalIsSet(MinerNotifyFlag.Name) {
		cfg.Notify = strings.Split(ctx.GlobalString(MinerNotifyFlag.Name), ",")
	}
	if ctx.GlobalIsSet(MinerExtraDataFlag.Name) {
		cfg.ExtraData = []byte(ctx.GlobalString(MinerExtraDataFlag.Name))
	}
	if ctx.GlobalIsSet(MinerGasTargetFlag.Name) {
		cfg.GasFloor = ctx.GlobalUint64(MinerGasTargetFlag.Name)
	}
	if ctx.GlobalIsSet(MinerGasLimitFlag.Name) {
		cfg.GasCeil = ctx.GlobalUint64(MinerGasLimitFlag.Name)
	}
	if ctx.GlobalIsSet(MinerGasPriceFlag.Name) {
		cfg.GasPrice = GlobalBig(ctx, MinerGasPriceFlag.Name)
	}
	if ctx.GlobalIsSet(MinerRecommitIntervalFlag.Name) {
		cfg.Recommit = ctx.GlobalDuration(MinerRecommitIntervalFlag.Name)
	}
	if ctx.GlobalIsSet(MinerNoVerfiyFlag.Name) {
		cfg.Noverify = ctx.GlobalBool(MinerNoVerfiyFlag.Name)
	}
}

func setWhitelist(ctx *cli.Context, cfg *eth.Config) {
	whitelist := ctx.GlobalString(WhitelistFlag.Name)
	if whitelist == "" {
		return
	}
	cfg.Whitelist = make(map[uint64]common.Hash)
	for _, entry := range strings.Split(whitelist, ",") {
		parts := strings.Split(entry, "=")
		if len(parts) != 2 {
			Fatalf("Invalid whitelist entry: %s", entry)
		}
		number, err := strconv.ParseUint(parts[0], 0, 64)
		if err != nil {
			Fatalf("Invalid whitelist block number %s: %v", parts[0], err)
		}
		var hash common.Hash
		if err = hash.UnmarshalText([]byte(parts[1])); err != nil {
			Fatalf("Invalid whitelist hash %s: %v", parts[1], err)
		}
		cfg.Whitelist[number] = hash
	}
}

// CheckExclusive verifies that only a single instance of the provided flags was
// set by the user. Each flag might optionally be followed by a string type to
// specialize it further.
func CheckExclusive(ctx *cli.Context, args ...interface{}) {
	set := make([]string, 0, 1)
	for i := 0; i < len(args); i++ {
		// Make sure the next argument is a flag and skip if not set
		flag, ok := args[i].(cli.Flag)
		if !ok {
			panic(fmt.Sprintf("invalid argument, not cli.Flag type: %T", args[i]))
		}
		// Check if next arg extends current and expand its name if so
		name := flag.GetName()

		if i+1 < len(args) {
			switch option := args[i+1].(type) {
			case string:
				// Extended flag check, make sure value set doesn't conflict with passed in option
				if ctx.GlobalString(flag.GetName()) == option {
					name += "=" + option
					set = append(set, "--"+name)
				}
				// shift arguments and continue
				i++
				continue

			case cli.Flag:
			default:
				panic(fmt.Sprintf("invalid argument, not cli.Flag or string extension: %T", args[i+1]))
			}
		}
		// Mark the flag if it's set
		if ctx.GlobalIsSet(flag.GetName()) {
			set = append(set, "--"+name)
		}
	}
	if len(set) > 1 {
		Fatalf("Flags %v can't be used at the same time", strings.Join(set, ", "))
	}
}

// SetEthConfig applies eth-related command line flags to the config.
func SetEthConfig(ctx *cli.Context, stack *node.Node, cfg *ethconfig.Config) {
	CheckExclusive(ctx, MinerSigningKeyFlag, MinerEtherbaseFlag)
	setEtherbase(ctx, cfg)
	setGPO(ctx, &cfg.GPO)
	setTxPool(ctx, &cfg.TxPool)
	setEthash(ctx, cfg)
	setClique(ctx, &cfg.Clique, stack.Config().DataDir, stack.Config().MDBX)
	setMiner(ctx, &cfg.Miner)
	setWhitelist(ctx, cfg)

	if ctx.GlobalIsSet(NetworkIdFlag.Name) {
		cfg.NetworkID = ctx.GlobalUint64(NetworkIdFlag.Name)
	}
	cfg.DatabaseHandles = makeDatabaseHandles()
	//if ctx.GlobalIsSet(AncientFlag.Name) {
	//	cfg.DatabaseFreezer = ctx.GlobalString(AncientFlag.Name)
	//}

	// todo uncomment after fix pruning
	//cfg.Pruning = ctx.GlobalBool(GCModePruningFlag.Name)
	cfg.Pruning = false
	cfg.BlocksBeforePruning = ctx.GlobalUint64(GCModeLimitFlag.Name)
	cfg.BlocksToPrune = ctx.GlobalUint64(GCModeBlockToPruneFlag.Name)
	cfg.PruningTimeout = ctx.GlobalDuration(GCModeTickTimeout.Name)

	// Read the value from the flag no matter if it's set or not.
	cfg.DownloadOnly = ctx.GlobalBoolT(DownloadOnlyFlag.Name)

	cfg.EnableDebugProtocol = ctx.GlobalBool(DebugProtocolFlag.Name)
	log.Info("Enabling recording of key preimages since archive mode is used")

	cfg.ArchiveSyncInterval = ctx.GlobalInt(ArchiveSyncInterval.Name)
	if ctx.GlobalIsSet(DocRootFlag.Name) {
		cfg.DocRoot = ctx.GlobalString(DocRootFlag.Name)
	}
	if ctx.GlobalIsSet(VMEnableDebugFlag.Name) {
		// TODO(fjl): force-enable this in --dev mode
		cfg.EnablePreimageRecording = ctx.GlobalBool(VMEnableDebugFlag.Name)
	}

	if ctx.GlobalIsSet(RPCGlobalGasCapFlag.Name) {
		cfg.RPCGasCap = ctx.GlobalUint64(RPCGlobalGasCapFlag.Name)
	}
	if cfg.RPCGasCap != 0 {
		log.Info("Set global gas cap", "cap", cfg.RPCGasCap)
	} else {
		log.Info("Global gas cap disabled")
	}
	if ctx.GlobalIsSet(RPCGlobalTxFeeCapFlag.Name) {
		cfg.RPCTxFeeCap = ctx.GlobalFloat64(RPCGlobalTxFeeCapFlag.Name)
	}
	if ctx.GlobalIsSet(NoDiscoverFlag.Name) {
		cfg.EthDiscoveryURLs, cfg.SnapDiscoveryURLs = []string{}, []string{}
	} else if ctx.GlobalIsSet(DNSDiscoveryFlag.Name) {
		urls := ctx.GlobalString(DNSDiscoveryFlag.Name)
		if urls == "" {
			cfg.EthDiscoveryURLs = []string{}
		} else {
			cfg.EthDiscoveryURLs = SplitAndTrim(urls)
		}
	}
	// Override any default configs for hard coded networks.
	chain := ctx.GlobalString(ChainFlag.Name)
	switch chain {
	case "":
		if cfg.NetworkID == 1 {
			SetDNSDiscoveryDefaults(cfg, params.MainnetGenesisHash)
		}
	case params.MainnetChainName:
		if !ctx.GlobalIsSet(NetworkIdFlag.Name) {
			cfg.NetworkID = 1
		}
		cfg.Genesis = core.DefaultGenesisBlock()
		SetDNSDiscoveryDefaults(cfg, params.MainnetGenesisHash)
	case params.RopstenChainName:
		if !ctx.GlobalIsSet(NetworkIdFlag.Name) {
			cfg.NetworkID = 3
		}
		cfg.Genesis = core.DefaultRopstenGenesisBlock()
		SetDNSDiscoveryDefaults(cfg, params.RopstenGenesisHash)
	case params.RinkebyChainName:
		if !ctx.GlobalIsSet(NetworkIdFlag.Name) {
			cfg.NetworkID = 4
		}
		cfg.Genesis = core.DefaultRinkebyGenesisBlock()
		SetDNSDiscoveryDefaults(cfg, params.RinkebyGenesisHash)
	case params.GoerliChainName:
		if !ctx.GlobalIsSet(NetworkIdFlag.Name) {
			cfg.NetworkID = 5
		}
		cfg.Genesis = core.DefaultGoerliGenesisBlock()
		SetDNSDiscoveryDefaults(cfg, params.GoerliGenesisHash)
	case params.YoloV3ChainName:
		if !ctx.GlobalIsSet(NetworkIdFlag.Name) {
			cfg.NetworkID = new(big.Int).SetBytes([]byte("yolov3x")).Uint64() // "yolov3x"
		}
		cfg.Genesis = core.DefaultYoloV3GenesisBlock()
	case params.TurboMineName:
		if !ctx.GlobalIsSet(NetworkIdFlag.Name) {
			cfg.NetworkID = new(big.Int).SetBytes([]byte("turbo-mine")).Uint64() // turbo-mine
		}
		cfg.Genesis = core.DefaultTurboMineGenesisBlock()
	case params.DevChainName:
		if !ctx.GlobalIsSet(NetworkIdFlag.Name) {
			cfg.NetworkID = 1337
		}
		// Create new developer account or reuse existing one
		developer := cfg.Miner.Etherbase
		if developer == (common.Address{}) {
			Fatalf("Please specify developer account address using --miner.etherbase")
		}
		log.Info("Using developer account", "address", developer)

		// Create a new developer genesis block or reuse existing one
		cfg.Genesis = core.DeveloperGenesisBlock(uint64(ctx.GlobalInt(DeveloperPeriodFlag.Name)), developer)
		if ctx.GlobalIsSet(DataDirFlag.Name) {
			// Check if we have an already initialized chain and fall back to
			// that if so. Otherwise we need to generate a new genesis spec.
			chaindb := MakeChainDatabase(ctx, stack)
			h, err := rawdb.ReadCanonicalHash(chaindb, 0)
			if err != nil {
				panic(err)
			}
			if h != (common.Hash{}) {
				cfg.Genesis = nil // fallback to db content
			}
			chaindb.Close()
		}
		if !ctx.GlobalIsSet(MinerGasPriceFlag.Name) {
			cfg.Miner.GasPrice = big.NewInt(1)
		}
	default:
		Fatalf("Chain name is not recognized: %s", chain)
	}
}

// SetDNSDiscoveryDefaults configures DNS discovery with the given URL if
// no URLs are set.
func SetDNSDiscoveryDefaults(cfg *eth.Config, genesis common.Hash) {
	if cfg.EthDiscoveryURLs != nil {
		return // already set through flags/config
	}
	protocol := "all"
	if url := params.KnownDNSNetwork(genesis, protocol); url != "" {
		cfg.EthDiscoveryURLs = []string{url}
	}
}

// RegisterEthService adds an Ethereum client to the stack.
func RegisterEthService(stack *node.Node, cfg *eth.Config) *eth.Ethereum {
	backend, err := eth.New(stack, cfg)
	if err != nil {
		Fatalf("Failed to register the Ethereum service: %v", err)
	}
	return backend
}

func SplitTagsFlag(tagsFlag string) map[string]string {
	tags := strings.Split(tagsFlag, ",")
	tagsMap := map[string]string{}

	for _, t := range tags {
		if t != "" {
			kv := strings.Split(t, "=")

			if len(kv) == 2 {
				tagsMap[kv[0]] = kv[1]
			}
		}
	}

	return tagsMap
}

// MakeChainDatabase open a database using the flags passed to the client and will hard crash if it fails.
func MakeChainDatabase(ctx *cli.Context, stack *node.Node) *ethdb.ObjectDatabase {
	tmpdir := path.Join(stack.Config().DataDir, etl.TmpDirName)

	name := "chaindata"
	chainDb, err := stack.OpenDatabase(name, tmpdir)
	if err != nil {
		Fatalf("Could not open database: %v", err)
	}
	return chainDb
}

func MakeGenesis(ctx *cli.Context) *core.Genesis {
	var genesis *core.Genesis
	chain := ctx.GlobalString(ChainFlag.Name)
	switch chain {
	case params.RopstenChainName:
		genesis = core.DefaultRopstenGenesisBlock()
	case params.RinkebyChainName:
		genesis = core.DefaultRinkebyGenesisBlock()
	case params.GoerliChainName:
		genesis = core.DefaultGoerliGenesisBlock()
	case params.YoloV3ChainName:
		genesis = core.DefaultYoloV3GenesisBlock()
	case params.TurboMineName:
		genesis = core.DefaultTurboMineGenesisBlock()
	case params.DevChainName:
		Fatalf("Developer chains are ephemeral")
	}
	return genesis
}

// MakeConsolePreloads retrieves the absolute paths for the console JavaScript
// scripts to preload before starting.
func MakeConsolePreloads(ctx *cli.Context) []string {
	// Skip preloading if there's nothing to preload
	if ctx.GlobalString(PreloadJSFlag.Name) == "" {
		return nil
	}
	// Otherwise resolve absolute paths and return them
	var preloads []string

	for _, file := range strings.Split(ctx.GlobalString(PreloadJSFlag.Name), ",") {
		preloads = append(preloads, strings.TrimSpace(file))
	}
	return preloads
}

func CobraFlags(cmd *cobra.Command, urfaveCliFlags []cli.Flag) {
	flags := cmd.PersistentFlags()
	for _, flag := range urfaveCliFlags {
		switch f := flag.(type) {
		case cli.IntFlag:
			flags.Int(f.Name, f.Value, f.Usage)
		case cli.StringFlag:
			flags.String(f.Name, f.Value, f.Usage)
		case cli.BoolFlag:
			flags.Bool(f.Name, false, f.Usage)
		default:
			panic(fmt.Errorf("unexpected type: %T", flag))
		}
	}
}<|MERGE_RESOLUTION|>--- conflicted
+++ resolved
@@ -824,7 +824,7 @@
 }
 
 func DataDirForNetwork(datadir string, network string) string {
-	if datadir != node.DefaultDataDir() {
+	if datadir != paths.DefaultDataDir() {
 		return datadir
 	}
 
@@ -848,25 +848,7 @@
 	if ctx.GlobalIsSet(DataDirFlag.Name) {
 		cfg.DataDir = ctx.GlobalString(DataDirFlag.Name)
 	} else {
-<<<<<<< HEAD
-		chain := ctx.GlobalString(ChainFlag.Name)
-		switch chain {
-		case params.RinkebyChainName:
-			if cfg.DataDir == paths.DefaultDataDir() {
-				cfg.DataDir = filepath.Join(paths.DefaultDataDir(), "rinkeby")
-			}
-		case params.GoerliChainName:
-			if cfg.DataDir == paths.DefaultDataDir() {
-				cfg.DataDir = filepath.Join(paths.DefaultDataDir(), "goerli")
-			}
-		case params.YoloV3ChainName:
-			if cfg.DataDir == paths.DefaultDataDir() {
-				cfg.DataDir = filepath.Join(paths.DefaultDataDir(), "yolo-v3")
-			}
-		}
-=======
 		cfg.DataDir = DataDirForNetwork(cfg.DataDir, ctx.GlobalString(ChainFlag.Name))
->>>>>>> 93a57f46
 	}
 }
 
@@ -879,26 +861,7 @@
 	if dirname != "" {
 		cfg.DataDir = dirname
 	} else if chain != nil {
-<<<<<<< HEAD
-		switch *chain {
-		case params.DevChainName:
-			cfg.DataDir = "" // unless explicitly requested, use memory databases
-		case params.RinkebyChainName:
-			if cfg.DataDir == paths.DefaultDataDir() {
-				cfg.DataDir = filepath.Join(paths.DefaultDataDir(), "rinkeby")
-			}
-		case params.GoerliChainName:
-			if cfg.DataDir == paths.DefaultDataDir() {
-				cfg.DataDir = filepath.Join(paths.DefaultDataDir(), "goerli")
-			}
-		case params.YoloV3ChainName:
-			if cfg.DataDir == paths.DefaultDataDir() {
-				cfg.DataDir = filepath.Join(paths.DefaultDataDir(), "yolo-v3")
-			}
-		}
-=======
 		cfg.DataDir = DataDirForNetwork(cfg.DataDir, *chain)
->>>>>>> 93a57f46
 	}
 }
 
