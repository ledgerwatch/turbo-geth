--- conflicted
+++ resolved
@@ -127,13 +127,7 @@
 			}
 		}
 		{
-<<<<<<< HEAD
-			b := tx.Bucket(dbutils.CurrentStateBucket)
-			c := b.Cursor()
-			k, v, err := c.Seek(key)
-=======
-			v, err := tx.Bucket(dbutils.AccountsBucket).Get(key)
->>>>>>> 59f997a6
+			v, err := tx.Bucket(dbutils.CurrentStateBucket).Get(key)
 			if err != nil {
 				return err
 			}
