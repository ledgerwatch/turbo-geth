package main

import (
	"bufio"
	"bytes"
	"context"
	"encoding/binary"
	"flag"
	"fmt"
	"io/ioutil"
	"math/big"
	"os"
	"os/signal"
	"runtime"
	"runtime/pprof"
	"sort"
	"strings"
	"syscall"
	"time"

	"github.com/RoaringBitmap/roaring/roaring64"
	"github.com/holiman/uint256"
	"github.com/ledgerwatch/erigon/ethdb/cbor"
	kv2 "github.com/ledgerwatch/erigon/ethdb/kv"
	"github.com/ledgerwatch/erigon/migrations"
	"github.com/wcharczuk/go-chart"
	"github.com/wcharczuk/go-chart/util"

	"github.com/ledgerwatch/erigon/cmd/hack/db"
	"github.com/ledgerwatch/erigon/cmd/hack/flow"
	"github.com/ledgerwatch/erigon/cmd/hack/tool"
	"github.com/ledgerwatch/erigon/common"
	"github.com/ledgerwatch/erigon/common/changeset"
	"github.com/ledgerwatch/erigon/common/dbutils"
	"github.com/ledgerwatch/erigon/common/paths"
	"github.com/ledgerwatch/erigon/core/rawdb"
	"github.com/ledgerwatch/erigon/core/state"
	"github.com/ledgerwatch/erigon/core/types"
	"github.com/ledgerwatch/erigon/core/types/accounts"
	"github.com/ledgerwatch/erigon/eth/stagedsync"
	"github.com/ledgerwatch/erigon/eth/stagedsync/stages"
	"github.com/ledgerwatch/erigon/ethdb"
	"github.com/ledgerwatch/erigon/log"
	"github.com/ledgerwatch/erigon/rlp"
	"github.com/ledgerwatch/erigon/turbo/trie"
	"github.com/torquem-ch/mdbx-go/mdbx"
)

var (
	verbosity  = flag.Uint("verbosity", 3, "Logging verbosity: 0=silent, 1=error, 2=warn, 3=info, 4=debug, 5=detail (default 3)")
	action     = flag.String("action", "", "action to execute")
	cpuprofile = flag.String("cpuprofile", "", "write cpu profile `file`")
	rewind     = flag.Int("rewind", 1, "rewind to given number of blocks")
	block      = flag.Int("block", 1, "specifies a block number for operation")
	blockTotal = flag.Int("blocktotal", 1, "specifies a total amount of blocks to process")
	account    = flag.String("account", "0x", "specifies account to investigate")
	name       = flag.String("name", "", "name to add to the file names")
	chaindata  = flag.String("chaindata", "chaindata", "path to the chaindata database file")
	bucket     = flag.String("bucket", "", "bucket in the database")
	hash       = flag.String("hash", "0x00", "image for preimage or state root for testBlockHashes action")
)

func readData(filename string) (blocks []float64, hours []float64, dbsize []float64, trienodes []float64, heap []float64) {
	err := util.File.ReadByLines(filename, func(line string) error {
		parts := strings.Split(line, ",")
		blocks = append(blocks, tool.ParseFloat64(strings.Trim(parts[0], " ")))
		hours = append(hours, tool.ParseFloat64(strings.Trim(parts[1], " ")))
		dbsize = append(dbsize, tool.ParseFloat64(strings.Trim(parts[2], " ")))
		trienodes = append(trienodes, tool.ParseFloat64(strings.Trim(parts[3], " ")))
		heap = append(heap, tool.ParseFloat64(strings.Trim(parts[4], " ")))
		return nil
	})
	if err != nil {
		fmt.Println(err.Error())
	}
	return
}

func notables() []chart.GridLine {
	return []chart.GridLine{
		{Value: 1.0},
		{Value: 2.0},
		{Value: 3.0},
		{Value: 4.0},
		{Value: 5.0},
		{Value: 6.0},
	}
}

func days() []chart.GridLine {
	return []chart.GridLine{
		{Value: 24.0},
		{Value: 48.0},
		{Value: 72.0},
		{Value: 96.0},
		{Value: 120.0},
		{Value: 144.0},
		{Value: 168.0},
		{Value: 192.0},
		{Value: 216.0},
		{Value: 240.0},
		{Value: 264.0},
		{Value: 288.0},
	}
}

func mychart() {
	blocks, hours, dbsize, trienodes, heap := readData("bolt.csv")
	blocks0, hours0, dbsize0, _, _ := readData("badger.csv")
	mainSeries := &chart.ContinuousSeries{
		Name: "Cumulative sync time (bolt)",
		Style: chart.Style{
			Show:        true,
			StrokeColor: chart.ColorBlue,
			FillColor:   chart.ColorBlue.WithAlpha(100),
		},
		XValues: blocks,
		YValues: hours,
	}
	badgerSeries := &chart.ContinuousSeries{
		Name: "Cumulative sync time (badger)",
		Style: chart.Style{
			Show:        true,
			StrokeColor: chart.ColorRed,
			FillColor:   chart.ColorRed.WithAlpha(100),
		},
		XValues: blocks0,
		YValues: hours0,
	}
	dbsizeSeries := &chart.ContinuousSeries{
		Name: "Database size (bolt)",
		Style: chart.Style{
			Show:        true,
			StrokeColor: chart.ColorBlack,
		},
		YAxis:   chart.YAxisSecondary,
		XValues: blocks,
		YValues: dbsize,
	}
	dbsizeSeries0 := &chart.ContinuousSeries{
		Name: "Database size (badger)",
		Style: chart.Style{
			Show:        true,
			StrokeColor: chart.ColorOrange,
		},
		YAxis:   chart.YAxisSecondary,
		XValues: blocks,
		YValues: dbsize0,
	}

	graph1 := chart.Chart{
		Width:  1280,
		Height: 720,
		Background: chart.Style{
			Padding: chart.Box{
				Top: 50,
			},
		},
		YAxis: chart.YAxis{
			Name:      "Elapsed time",
			NameStyle: chart.StyleShow(),
			Style:     chart.StyleShow(),
			TickStyle: chart.Style{
				TextRotationDegrees: 45.0,
			},
			ValueFormatter: func(v interface{}) string {
				return fmt.Sprintf("%d h", int(v.(float64)))
			},
			GridMajorStyle: chart.Style{
				Show:        true,
				StrokeColor: chart.ColorBlue,
				StrokeWidth: 1.0,
			},
			GridLines: days(),
		},
		YAxisSecondary: chart.YAxis{
			NameStyle: chart.StyleShow(),
			Style:     chart.StyleShow(),
			TickStyle: chart.Style{
				TextRotationDegrees: 45.0,
			},
			ValueFormatter: func(v interface{}) string {
				return fmt.Sprintf("%d G", int(v.(float64)))
			},
		},
		XAxis: chart.XAxis{
			Name: "Blocks, million",
			Style: chart.Style{
				Show: true,
			},
			ValueFormatter: func(v interface{}) string {
				return fmt.Sprintf("%.3fm", v.(float64))
			},
			GridMajorStyle: chart.Style{
				Show:        true,
				StrokeColor: chart.ColorAlternateGray,
				StrokeWidth: 1.0,
			},
			GridLines: notables(),
		},
		Series: []chart.Series{
			mainSeries,
			badgerSeries,
			dbsizeSeries,
			dbsizeSeries0,
		},
	}

	graph1.Elements = []chart.Renderable{chart.LegendThin(&graph1)}

	buffer := bytes.NewBuffer([]byte{})
	err := graph1.Render(chart.PNG, buffer)
	tool.Check(err)
	err = ioutil.WriteFile("chart1.png", buffer.Bytes(), 0644)
	tool.Check(err)

	heapSeries := &chart.ContinuousSeries{
		Name: "Allocated heap",
		Style: chart.Style{
			Show:        true,
			StrokeColor: chart.ColorYellow,
			FillColor:   chart.ColorYellow.WithAlpha(100),
		},
		XValues: blocks,
		YValues: heap,
	}
	trienodesSeries := &chart.ContinuousSeries{
		Name: "Trie nodes",
		Style: chart.Style{
			Show:        true,
			StrokeColor: chart.ColorGreen,
		},
		YAxis:   chart.YAxisSecondary,
		XValues: blocks,
		YValues: trienodes,
	}
	graph2 := chart.Chart{
		Width:  1280,
		Height: 720,
		Background: chart.Style{
			Padding: chart.Box{
				Top: 50,
			},
		},
		YAxis: chart.YAxis{
			Name:      "Allocated heap",
			NameStyle: chart.StyleShow(),
			Style:     chart.StyleShow(),
			TickStyle: chart.Style{
				TextRotationDegrees: 45.0,
			},
			ValueFormatter: func(v interface{}) string {
				return fmt.Sprintf("%.1f G", v.(float64))
			},
			GridMajorStyle: chart.Style{
				Show:        true,
				StrokeColor: chart.ColorYellow,
				StrokeWidth: 1.0,
			},
			GridLines: days(),
		},
		YAxisSecondary: chart.YAxis{
			NameStyle: chart.StyleShow(),
			Style:     chart.StyleShow(),
			TickStyle: chart.Style{
				TextRotationDegrees: 45.0,
			},
			ValueFormatter: func(v interface{}) string {
				return fmt.Sprintf("%.1f m", v.(float64))
			},
		},
		XAxis: chart.XAxis{
			Name: "Blocks, million",
			Style: chart.Style{
				Show: true,
			},
			ValueFormatter: func(v interface{}) string {
				return fmt.Sprintf("%.3fm", v.(float64))
			},
			GridMajorStyle: chart.Style{
				Show:        true,
				StrokeColor: chart.ColorAlternateGray,
				StrokeWidth: 1.0,
			},
			GridLines: notables(),
		},
		Series: []chart.Series{
			heapSeries,
			trienodesSeries,
		},
	}

	graph2.Elements = []chart.Renderable{chart.LegendThin(&graph2)}
	buffer.Reset()
	err = graph2.Render(chart.PNG, buffer)
	tool.Check(err)
	err = ioutil.WriteFile("chart2.png", buffer.Bytes(), 0644)
	tool.Check(err)
}

func bucketStats(chaindata string) error {
	ethDb := kv2.MustOpenKV(chaindata)
	defer ethDb.Close()

	var bucketList []string
	if err1 := ethDb.View(context.Background(), func(txa ethdb.Tx) error {
		if bl, err := txa.(ethdb.BucketMigrator).ExistingBuckets(); err == nil {
			bucketList = bl
		} else {
			return err
		}
		return nil
	}); err1 != nil {
		ethDb.Close()
		return err1
	}

	fmt.Printf(",BranchPageN,LeafPageN,OverflowN,Entries\n")
	switch kv := ethDb.(type) {
	case *kv2.MdbxKV:
		type MdbxStat interface {
			BucketStat(name string) (*mdbx.Stat, error)
		}

		if err := kv.View(context.Background(), func(tx ethdb.Tx) error {
			for _, bucket := range bucketList {
				bs, statErr := tx.(MdbxStat).BucketStat(bucket)
				tool.Check(statErr)
				fmt.Printf("%s,%d,%d,%d,%d\n", bucket,
					bs.BranchPages, bs.LeafPages, bs.OverflowPages, bs.Entries)
			}
			bs, statErr := tx.(MdbxStat).BucketStat("freelist")
			tool.Check(statErr)
			fmt.Printf("%s,%d,%d,%d,%d\n", "freelist", bs.BranchPages, bs.LeafPages, bs.OverflowPages, bs.Entries)
			return nil
		}); err != nil {
			panic(err)
		}
	}
	return nil
}

func readTrieLog() ([]float64, map[int][]float64, []float64) {
	data, err := ioutil.ReadFile("dust/hack.log")
	tool.Check(err)
	thresholds := []float64{}
	counts := map[int][]float64{}
	for i := 2; i <= 16; i++ {
		counts[i] = []float64{}
	}
	shorts := []float64{}
	lines := bytes.Split(data, []byte("\n"))
	for _, line := range lines {
		if bytes.HasPrefix(line, []byte("Threshold:")) {
			tokens := bytes.Split(line, []byte(" "))
			if len(tokens) == 23 {
				wei := tool.ParseFloat64(string(tokens[1]))
				thresholds = append(thresholds, wei)
				for i := 2; i <= 16; i++ {
					pair := bytes.Split(tokens[i+3], []byte(":"))
					counts[i] = append(counts[i], tool.ParseFloat64(string(pair[1])))
				}
				pair := bytes.Split(tokens[21], []byte(":"))
				shorts = append(shorts, tool.ParseFloat64(string(pair[1])))
			}
		}
	}
	return thresholds, counts, shorts
}

func trieChart() {
	thresholds, counts, shorts := readTrieLog()
	fmt.Printf("%d %d %d\n", len(thresholds), len(counts), len(shorts))
	shortsSeries := &chart.ContinuousSeries{
		Name: "Short nodes",
		Style: chart.Style{
			Show:        true,
			StrokeColor: chart.ColorBlue,
			FillColor:   chart.ColorBlue.WithAlpha(100),
		},
		XValues: thresholds,
		YValues: shorts,
	}
	countSeries := make(map[int]*chart.ContinuousSeries)
	for i := 2; i <= 16; i++ {
		countSeries[i] = &chart.ContinuousSeries{
			Name: fmt.Sprintf("%d-nodes", i),
			Style: chart.Style{
				Show:        true,
				StrokeColor: chart.GetAlternateColor(i),
			},
			XValues: thresholds,
			YValues: counts[i],
		}
	}
	xaxis := &chart.XAxis{
		Name: "Dust theshold",
		Style: chart.Style{
			Show: true,
		},
		ValueFormatter: func(v interface{}) string {
			return fmt.Sprintf("%d wei", int(v.(float64)))
		},
		GridMajorStyle: chart.Style{
			Show:        true,
			StrokeColor: chart.DefaultStrokeColor,
			StrokeWidth: 1.0,
		},
		Range: &chart.ContinuousRange{
			Min: thresholds[0],
			Max: thresholds[len(thresholds)-1],
		},
		Ticks: []chart.Tick{
			{Value: 0.0, Label: "0"},
			{Value: 1.0, Label: "wei"},
			{Value: 10.0, Label: "10"},
			{Value: 100.0, Label: "100"},
			{Value: 1e3, Label: "1e3"},
			{Value: 1e4, Label: "1e4"},
			{Value: 1e5, Label: "1e5"},
			{Value: 1e6, Label: "1e6"},
			{Value: 1e7, Label: "1e7"},
			{Value: 1e8, Label: "1e8"},
			{Value: 1e9, Label: "1e9"},
			{Value: 1e10, Label: "1e10"},
			//{1e15, "finney"},
			//{1e18, "ether"},
		},
	}

	graph3 := chart.Chart{
		Width:  1280,
		Height: 720,
		Background: chart.Style{
			Padding: chart.Box{
				Top: 50,
			},
		},
		XAxis: *xaxis,
		YAxis: chart.YAxis{
			Name:      "Node count",
			NameStyle: chart.StyleShow(),
			Style:     chart.StyleShow(),
			TickStyle: chart.Style{
				TextRotationDegrees: 45.0,
			},
			ValueFormatter: func(v interface{}) string {
				return fmt.Sprintf("%dm", int(v.(float64)/1e6))
			},
			GridMajorStyle: chart.Style{
				Show:        true,
				StrokeColor: chart.DefaultStrokeColor,
				StrokeWidth: 1.0,
			},
		},
		Series: []chart.Series{
			shortsSeries,
		},
	}
	graph3.Elements = []chart.Renderable{chart.LegendThin(&graph3)}
	buffer := bytes.NewBuffer([]byte{})
	err := graph3.Render(chart.PNG, buffer)
	tool.Check(err)
	err = ioutil.WriteFile("chart3.png", buffer.Bytes(), 0644)
	tool.Check(err)
	graph4 := chart.Chart{
		Width:  1280,
		Height: 720,
		Background: chart.Style{
			Padding: chart.Box{
				Top: 50,
			},
		},
		XAxis: *xaxis,
		YAxis: chart.YAxis{
			Name:      "Node count",
			NameStyle: chart.StyleShow(),
			Style:     chart.StyleShow(),
			TickStyle: chart.Style{
				TextRotationDegrees: 45.0,
			},
			ValueFormatter: func(v interface{}) string {
				return fmt.Sprintf("%.2fm", v.(float64)/1e6)
			},
			GridMajorStyle: chart.Style{
				Show:        true,
				StrokeColor: chart.DefaultStrokeColor,
				StrokeWidth: 1.0,
			},
		},
		Series: []chart.Series{
			countSeries[2],
			countSeries[3],
		},
	}
	graph4.Elements = []chart.Renderable{chart.LegendThin(&graph4)}
	buffer = bytes.NewBuffer([]byte{})
	err = graph4.Render(chart.PNG, buffer)
	tool.Check(err)
	err = ioutil.WriteFile("chart4.png", buffer.Bytes(), 0644)
	tool.Check(err)
	graph5 := chart.Chart{
		Width:  1280,
		Height: 720,
		Background: chart.Style{
			Padding: chart.Box{
				Top: 50,
			},
		},
		XAxis: *xaxis,
		YAxis: chart.YAxis{
			Name:      "Node count",
			NameStyle: chart.StyleShow(),
			Style:     chart.StyleShow(),
			TickStyle: chart.Style{
				TextRotationDegrees: 45.0,
			},
			ValueFormatter: func(v interface{}) string {
				return fmt.Sprintf("%.2fk", v.(float64)/1e3)
			},
			GridMajorStyle: chart.Style{
				Show:        true,
				StrokeColor: chart.DefaultStrokeColor,
				StrokeWidth: 1.0,
			},
		},
		Series: []chart.Series{
			countSeries[4],
			countSeries[5],
			countSeries[6],
			countSeries[7],
			countSeries[8],
			countSeries[9],
			countSeries[10],
			countSeries[11],
			countSeries[12],
			countSeries[13],
			countSeries[14],
			countSeries[15],
			countSeries[16],
		},
	}
	graph5.Elements = []chart.Renderable{chart.LegendThin(&graph5)}
	buffer = bytes.NewBuffer([]byte{})
	err = graph5.Render(chart.PNG, buffer)
	tool.Check(err)
	err = ioutil.WriteFile("chart5.png", buffer.Bytes(), 0644)
	tool.Check(err)
}

func dbSlice(chaindata string, bucket string, prefix []byte) {
	db := kv2.MustOpenKV(chaindata)
	defer db.Close()
	if err := db.View(context.Background(), func(tx ethdb.Tx) error {
		c, err := tx.Cursor(bucket)
		if err != nil {
			return err
		}
		for k, v, err := c.Seek(prefix); k != nil && bytes.HasPrefix(k, prefix); k, v, err = c.Next() {
			if err != nil {
				return err
			}
			fmt.Printf("db.Put([]byte(\"%s\"), common.FromHex(\"%x\"), common.FromHex(\"%x\"))\n", bucket, k, v)
		}
		return nil
	}); err != nil {
		panic(err)
	}
}

func hashFile() {
	f, err := os.Open("/Users/alexeyakhunov/mygit/go-ethereum/geth.log")
	tool.Check(err)
	defer f.Close()
	w, err := os.Create("/Users/alexeyakhunov/mygit/go-ethereum/geth_read.log")
	tool.Check(err)
	defer w.Close()
	scanner := bufio.NewScanner(f)
	count := 0
	for scanner.Scan() {
		line := scanner.Text()
		if strings.HasPrefix(line, "ResolveWithDb") || strings.HasPrefix(line, "Error") ||
			strings.HasPrefix(line, "0000000000000000000000000000000000000000000000000000000000000000") ||
			strings.HasPrefix(line, "ERROR") || strings.HasPrefix(line, "tc{") {
			fmt.Printf("%d %s\n", count, line)
			count++
		} else if count == 66 {
			w.WriteString(line)
			w.WriteString("\n")
		}
	}
	fmt.Printf("%d lines scanned\n", count)
}

func rlpIndices() {
	keybuf := new(bytes.Buffer)
	for i := 0; i < 512; i++ {
		keybuf.Reset()
		rlp.Encode(keybuf, uint(i))
		fmt.Printf("Encoding of %d is %x\n", i, keybuf.Bytes())
	}
}

func printFullNodeRLPs() {
	trie.FullNode1()
	trie.FullNode2()
	trie.FullNode3()
	trie.FullNode4()
	trie.ShortNode1()
	trie.ShortNode2()
	trie.Hash1()
	trie.Hash2()
	trie.Hash3()
	trie.Hash4()
	trie.Hash5()
	trie.Hash6()
	trie.Hash7()
}

// Searches 1000 blocks from the given one to try to find the one with the given state root hash
func testBlockHashes(chaindata string, block int, stateRoot common.Hash) {
	ethDb := kv2.MustOpen(chaindata)
	defer ethDb.Close()
	blocksToSearch := 10000000
	for i := uint64(block); i < uint64(block+blocksToSearch); i++ {
		hash, err := rawdb.ReadCanonicalHash(ethDb, i)
		if err != nil {
			panic(err)
		}
		header := rawdb.ReadHeader(ethDb, hash, i)
		if header.Root == stateRoot || stateRoot == (common.Hash{}) {
			fmt.Printf("\n===============\nCanonical hash for %d: %x\n", i, hash)
			fmt.Printf("Header.Root: %x\n", header.Root)
			fmt.Printf("Header.TxHash: %x\n", header.TxHash)
			fmt.Printf("Header.UncleHash: %x\n", header.UncleHash)
		}
	}
}

func printCurrentBlockNumber(chaindata string) {
	ethDb := kv2.MustOpenKV(chaindata)
	defer ethDb.Close()
	ethDb.View(context.Background(), func(tx ethdb.Tx) error {
		hash := rawdb.ReadHeadBlockHash(tx)
		number := rawdb.ReadHeaderNumber(tx, hash)
		fmt.Printf("Block number: %d\n", *number)
		return nil
	})
}

func printTxHashes() {
	db := kv2.MustOpen(paths.DefaultDataDir() + "/geth/chaindata").RwKV()
	defer db.Close()
	if err := db.View(context.Background(), func(tx ethdb.Tx) error {
		for b := uint64(0); b < uint64(100000); b++ {
			hash, err := rawdb.ReadCanonicalHash(tx, b)
			tool.Check(err)
			block := rawdb.ReadBlock(tx, hash, b)
			if block == nil {
				break
			}
			for _, tx := range block.Transactions() {
				fmt.Printf("%x\n", tx.Hash())
			}
		}
		return nil
	}); err != nil {
		panic(err)
	}
}

func readTrie(filename string) *trie.Trie {
	f, err := os.Open(filename)
	tool.Check(err)
	defer f.Close()
	t, err := trie.Load(f)
	tool.Check(err)
	return t
}

func invTree(wrong, right, diff string, name string) {
	fmt.Printf("Reading trie...\n")
	t1 := readTrie(fmt.Sprintf("%s_%s.txt", wrong, name))
	fmt.Printf("Root hash: %x\n", t1.Hash())
	fmt.Printf("Reading trie 2...\n")
	t2 := readTrie(fmt.Sprintf("%s_%s.txt", right, name))
	fmt.Printf("Root hash: %x\n", t2.Hash())
	c, err := os.Create(fmt.Sprintf("%s_%s.txt", diff, name))
	tool.Check(err)
	defer c.Close()
	t1.PrintDiff(t2, c)
}

func printBranches(block uint64) {
	//ethDb := ethdb.MustOpen("/home/akhounov/.ethereum/geth/chaindata")
	ethDb := kv2.MustOpen(paths.DefaultDataDir() + "/testnet/geth/chaindata")
	defer ethDb.Close()
	fmt.Printf("All headers at the same height %d\n", block)
	{
		var hashes []common.Hash
		numberEnc := make([]byte, 8)
		binary.BigEndian.PutUint64(numberEnc, block)
		if err := ethDb.Walk("h", numberEnc, 8*8, func(k, v []byte) (bool, error) {
			if len(k) == 8+32 {
				hashes = append(hashes, common.BytesToHash(k[8:]))
			}
			return true, nil
		}); err != nil {
			panic(err)
		}
		for _, hash := range hashes {
			h := rawdb.ReadHeader(ethDb, hash, block)
			fmt.Printf("block hash: %x, root hash: %x\n", h.Hash(), h.Root)
		}
	}
}

func readAccount(chaindata string, account common.Address) error {
	db := kv2.MustOpenKV(chaindata)
	defer db.Close()

	tx, txErr := db.BeginRo(context.Background())
	if txErr != nil {
		return txErr
	}
	defer tx.Rollback()

	a, err := state.NewPlainStateReader(tx).ReadAccountData(account)
	if err != nil {
		return err
	} else if a == nil {
		return fmt.Errorf("acc not found")
	}
	fmt.Printf("CodeHash:%x\nIncarnation:%d\n", a.CodeHash, a.Incarnation)

	c, err := tx.Cursor(dbutils.PlainStateBucket)
	if err != nil {
		return err
	}
	for k, v, e := c.Seek(account.Bytes()); k != nil && e == nil; k, v, e = c.Next() {
		if e != nil {
			return e
		}
		if !bytes.HasPrefix(k, account.Bytes()) {
			break
		}
		fmt.Printf("%x => %x\n", k, v)
	}
	return nil
}

func nextIncarnation(chaindata string, addrHash common.Hash) {
	ethDb := kv2.MustOpen(chaindata)
	defer ethDb.Close()
	var found bool
	var incarnationBytes [common.IncarnationLength]byte
	startkey := make([]byte, common.HashLength+common.IncarnationLength+common.HashLength)
	var fixedbits = 8 * common.HashLength
	copy(startkey, addrHash[:])
	if err := ethDb.Walk(dbutils.HashedStorageBucket, startkey, fixedbits, func(k, v []byte) (bool, error) {
		copy(incarnationBytes[:], k[common.HashLength:])
		found = true
		return false, nil
	}); err != nil {
		fmt.Printf("Incarnation(z): %d\n", 0)
		return
	}
	if found {
		fmt.Printf("Incarnation: %d\n", (binary.BigEndian.Uint64(incarnationBytes[:]))+1)
		return
	}
	fmt.Printf("Incarnation(f): %d\n", state.FirstContractIncarnation)
}

func repairCurrent() {
	historyDb := kv2.MustOpen("/Volumes/tb4/erigon/ropsten/geth/chaindata")
	defer historyDb.Close()
	currentDb := kv2.MustOpen("statedb")
	defer currentDb.Close()
	tool.Check(historyDb.ClearBuckets(dbutils.HashedStorageBucket))
	tool.Check(historyDb.RwKV().Update(context.Background(), func(tx ethdb.RwTx) error {
		newB, err := tx.RwCursor(dbutils.HashedStorageBucket)
		if err != nil {
			return err
		}
		count := 0
		if err := currentDb.RwKV().View(context.Background(), func(ctx ethdb.Tx) error {
			c, err := ctx.Cursor(dbutils.HashedStorageBucket)
			if err != nil {
				return err
			}
			for k, v, err := c.First(); k != nil; k, v, err = c.Next() {
				if err != nil {
					return err
				}
				tool.Check(newB.Put(k, v))
				count++
				if count == 10000 {
					fmt.Printf("Copied %d storage items\n", count)
				}
			}
			return nil
		}); err != nil {
			return err
		}
		return nil
	}))
}

func dumpStorage() {
	db := kv2.MustOpen(paths.DefaultDataDir() + "/geth/chaindata")
	defer db.Close()
	if err := db.RwKV().View(context.Background(), func(tx ethdb.Tx) error {
		c, err := tx.Cursor(dbutils.StorageHistoryBucket)
		if err != nil {
			return err
		}
		return ethdb.ForEach(c, func(k, v []byte) (bool, error) {
			fmt.Printf("%x %x\n", k, v)
			return true, nil
		})
	}); err != nil {
		panic(err)
	}
}

func printBucket(chaindata string) {
	db := kv2.MustOpen(chaindata)
	defer db.Close()
	f, err := os.Create("bucket.txt")
	tool.Check(err)
	defer f.Close()
	fb := bufio.NewWriter(f)
	defer fb.Flush()
	if err := db.RwKV().View(context.Background(), func(tx ethdb.Tx) error {
		c, err := tx.Cursor(dbutils.StorageHistoryBucket)
		if err != nil {
			return err
		}
		for k, v, err := c.First(); k != nil; k, v, err = c.Next() {
			if err != nil {
				return err
			}
			fmt.Fprintf(fb, "%x %x\n", k, v)
		}
		return nil
	}); err != nil {
		panic(err)
	}
}

func ValidateTxLookups2(chaindata string) {
	db := kv2.MustOpen(chaindata)
	defer db.Close()
	startTime := time.Now()
	sigs := make(chan os.Signal, 1)
	interruptCh := make(chan bool, 1)
	signal.Notify(sigs, syscall.SIGINT, syscall.SIGTERM)
	go func() {
		<-sigs
		interruptCh <- true
	}()
	var blockNum uint64 = 1
	validateTxLookups2(db, blockNum, interruptCh)
	log.Info("All done", "duration", time.Since(startTime))
}

func validateTxLookups2(db ethdb.Database, startBlock uint64, interruptCh chan bool) {
	tx, err := db.(ethdb.HasRwKV).RwKV().BeginRo(context.Background())
	if err != nil {
		panic(err)
	}
	defer tx.Rollback()
	blockNum := startBlock
	iterations := 0
	var interrupt bool
	// Validation Process
	blockBytes := big.NewInt(0)
	for !interrupt {
		blockHash, err := rawdb.ReadCanonicalHash(tx, blockNum)
		tool.Check(err)
		body := rawdb.ReadBody(tx, blockHash, blockNum)

		if body == nil {
			break
		}

		select {
		case interrupt = <-interruptCh:
			log.Info("interrupted, please wait for cleanup...")
		default:
		}
		blockBytes.SetUint64(blockNum)
		bn := blockBytes.Bytes()

		for _, txn := range body.Transactions {
			val, err := tx.GetOne(dbutils.TxLookupPrefix, txn.Hash().Bytes())
			iterations++
			if iterations%100000 == 0 {
				log.Info("Validated", "entries", iterations, "number", blockNum)
			}
			if !bytes.Equal(val, bn) {
				tool.Check(err)
				panic(fmt.Sprintf("Validation process failed(%d). Expected %b, got %b", iterations, bn, val))
			}
		}
		blockNum++
	}
}

func getModifiedAccounts(chaindata string) {
	// TODO(tjayrush): The call to GetModifiedAccounts needs a database tx
	fmt.Println("hack - getModiiedAccounts is temporarily disabled.")
	// db := ethdb.MustOpen(chaindata)
	// defer db.Close()
	// addrs, err := ethdb.GetModifiedAccounts(db, 49300, 49400)
	// check(err)
	// fmt.Printf("Len(addrs)=%d\n", len(addrs))
}

type Receiver struct {
	defaultReceiver *trie.DefaultReceiver
	accountMap      map[string]*accounts.Account
	storageMap      map[string][]byte
	unfurlList      []string
	currentIdx      int
}

func (r *Receiver) Root() common.Hash { panic("don't call me") }
func (r *Receiver) Receive(
	itemType trie.StreamItem,
	accountKey []byte,
	storageKey []byte,
	accountValue *accounts.Account,
	storageValue []byte,
	hash []byte,
	hasTree bool,
	cutoff int,
) error {
	for r.currentIdx < len(r.unfurlList) {
		ks := r.unfurlList[r.currentIdx]
		k := []byte(ks)
		var c int
		switch itemType {
		case trie.StorageStreamItem, trie.SHashStreamItem:
			c = bytes.Compare(k, storageKey)
		case trie.AccountStreamItem, trie.AHashStreamItem:
			c = bytes.Compare(k, accountKey)
		case trie.CutoffStreamItem:
			c = -1
		}
		if c > 0 {
			return r.defaultReceiver.Receive(itemType, accountKey, storageKey, accountValue, storageValue, hash, hasTree, cutoff)
		}
		if len(k) > common.HashLength {
			v := r.storageMap[ks]
			if len(v) > 0 {
				if err := r.defaultReceiver.Receive(trie.StorageStreamItem, nil, k, nil, v, nil, hasTree, 0); err != nil {
					return err
				}
			}
		} else {
			v := r.accountMap[ks]
			if v != nil {
				if err := r.defaultReceiver.Receive(trie.AccountStreamItem, k, nil, v, nil, nil, hasTree, 0); err != nil {
					return err
				}
			}
		}
		r.currentIdx++
		if c == 0 {
			return nil
		}
	}
	// We ran out of modifications, simply pass through
	return r.defaultReceiver.Receive(itemType, accountKey, storageKey, accountValue, storageValue, hash, hasTree, cutoff)
}

func (r *Receiver) Result() trie.SubTries {
	return r.defaultReceiver.Result()
}

func regenerate(chaindata string) error {
	db := kv2.MustOpenKV(chaindata)
	defer db.Close()
	tx, err := db.BeginRw(context.Background())
	if err != nil {
		return err
	}
	defer tx.Rollback()

	tool.Check(stagedsync.ResetIH(tx))
	to, err := stages.GetStageProgress(tx, stages.HashState)
	if err != nil {
		return err
	}
	hash, err := rawdb.ReadCanonicalHash(tx, to)
	if err != nil {
		return err
	}
	syncHeadHeader := rawdb.ReadHeader(tx, hash, to)
	expectedRootHash := syncHeadHeader.Root
	_, err = stagedsync.RegenerateIntermediateHashes("", tx, stagedsync.StageTrieCfg(db, true, true, ""), expectedRootHash, nil)
	tool.Check(err)
	log.Info("Regeneration ended")
	return tx.Commit()
}

func testGetProof(chaindata string, address common.Address, rewind int, regen bool) error {
	if regen {
		if err := regenerate(chaindata); err != nil {
			return err
		}
	}
	storageKeys := []string{}
	var m runtime.MemStats
	runtime.ReadMemStats(&m)
	db := kv2.MustOpenKV(chaindata)
	defer db.Close()
	tx, err1 := db.BeginRo(context.Background())
	if err1 != nil {
		return err1
	}
	defer tx.Rollback()

	headHash := rawdb.ReadHeadBlockHash(tx)
	headNumber := rawdb.ReadHeaderNumber(tx, headHash)
	block := *headNumber - uint64(rewind)
	log.Info("GetProof", "address", address, "storage keys", len(storageKeys), "head", *headNumber, "block", block,
		"alloc", common.StorageSize(m.Alloc), "sys", common.StorageSize(m.Sys), "numGC", int(m.NumGC))

	ts := dbutils.EncodeBlockNumber(block + 1)
	accountMap := make(map[string]*accounts.Account)

	if err := changeset.Walk(tx.(ethdb.HasTx).Tx(), dbutils.AccountChangeSetBucket, ts, 0, func(blockN uint64, address, v []byte) (bool, error) {
		if blockN > *headNumber {
			return false, nil
		}

		var addrHash, err = common.HashData(address)
		if err != nil {
			return false, err
		}
		k := addrHash[:]

		if _, ok := accountMap[string(k)]; !ok {
			if len(v) > 0 {
				var a accounts.Account
				if innerErr := a.DecodeForStorage(v); innerErr != nil {
					return false, innerErr
				}
				accountMap[string(k)] = &a
			} else {
				accountMap[string(k)] = nil
			}
		}
		return true, nil
	}); err != nil {
		return err
	}
	runtime.ReadMemStats(&m)
	log.Info("Constructed account map", "size", len(accountMap),
		"alloc", common.StorageSize(m.Alloc), "sys", common.StorageSize(m.Sys), "numGC", int(m.NumGC))
	storageMap := make(map[string][]byte)
	if err := changeset.Walk(tx.(ethdb.HasTx).Tx(), dbutils.StorageChangeSetBucket, ts, 0, func(blockN uint64, address, v []byte) (bool, error) {
		if blockN > *headNumber {
			return false, nil
		}
		var addrHash, err = common.HashData(address)
		if err != nil {
			return false, err
		}
		k := addrHash[:]
		if _, ok := storageMap[string(k)]; !ok {
			storageMap[string(k)] = v
		}
		return true, nil
	}); err != nil {
		return err
	}
	runtime.ReadMemStats(&m)
	log.Info("Constructed storage map", "size", len(storageMap),
		"alloc", common.StorageSize(m.Alloc), "sys", common.StorageSize(m.Sys), "numGC", int(m.NumGC))
	var unfurlList = make([]string, len(accountMap)+len(storageMap))
	unfurl := trie.NewRetainList(0)
	i := 0
	for ks, acc := range accountMap {
		unfurlList[i] = ks
		i++
		unfurl.AddKey([]byte(ks))
		if acc != nil {
			// Fill the code hashes
			if acc.Incarnation > 0 && acc.IsEmptyCodeHash() {
				if codeHash, err1 := tx.GetOne(dbutils.ContractCodeBucket, dbutils.GenerateStoragePrefix([]byte(ks), acc.Incarnation)); err1 == nil {
					copy(acc.CodeHash[:], codeHash)
				} else {
					return err1
				}
			}
		}
	}
	for ks := range storageMap {
		unfurlList[i] = ks
		i++
		unfurl.AddKey([]byte(ks))
	}
	rl := trie.NewRetainList(0)
	addrHash, err := common.HashData(address[:])
	if err != nil {
		return err
	}
	rl.AddKey(addrHash[:])
	unfurl.AddKey(addrHash[:])
	for _, key := range storageKeys {
		keyAsHash := common.HexToHash(key)
		if keyHash, err1 := common.HashData(keyAsHash[:]); err1 == nil {
			//TODO Add incarnation in the middle of this
			trieKey := append(addrHash[:], keyHash[:]...)
			rl.AddKey(trieKey)
			unfurl.AddKey(trieKey)
		} else {
			return err1
		}
	}
	sort.Strings(unfurlList)
	runtime.ReadMemStats(&m)
	log.Info("Constructed account unfurl lists",
		"alloc", common.StorageSize(m.Alloc), "sys", common.StorageSize(m.Sys), "numGC", int(m.NumGC))

	loader := trie.NewFlatDBTrieLoader("checkRoots")
	if err = loader.Reset(unfurl, nil, nil, false); err != nil {
		panic(err)
	}
	_, err = loader.CalcTrieRoot(tx.(ethdb.HasTx).Tx(), nil, nil)
	if err != nil {
		return err
	}
	r := &Receiver{defaultReceiver: trie.NewDefaultReceiver(), unfurlList: unfurlList, accountMap: accountMap, storageMap: storageMap}
	r.defaultReceiver.Reset(rl, nil /* HashCollector */, false)
	loader.SetStreamReceiver(r)
	root, err := loader.CalcTrieRoot(tx.(ethdb.HasTx).Tx(), nil, nil)
	if err != nil {
		return err
	}
	runtime.ReadMemStats(&m)
	log.Info("Loaded subtries",
		"alloc", common.StorageSize(m.Alloc), "sys", common.StorageSize(m.Sys), "numGC", int(m.NumGC))
	hash, err := rawdb.ReadCanonicalHash(tx, block)
	tool.Check(err)
	header := rawdb.ReadHeader(tx, hash, block)
	runtime.ReadMemStats(&m)
	log.Info("Constructed trie",
		"alloc", common.StorageSize(m.Alloc), "sys", common.StorageSize(m.Sys), "numGC", int(m.NumGC))
	fmt.Printf("Resulting root: %x, expected root: %x\n", root, header.Root)
	return nil
}

func dumpState(chaindata string) error {
	db := kv2.MustOpen(chaindata)
	defer db.Close()
	f, err := os.Create("statedump")
	if err != nil {
		return err
	}
	defer f.Close()
	w := bufio.NewWriter(f)
	defer w.Flush()
	stAccounts := 0
	stStorage := 0
	var varintBuf [10]byte // Buffer for varint number
	if err := db.RwKV().View(context.Background(), func(tx ethdb.Tx) error {
		c, err := tx.Cursor(dbutils.PlainStateBucket)
		if err != nil {
			return err
		}
		k, v, e := c.First()
		for ; k != nil && e == nil; k, v, e = c.Next() {
			keyLen := binary.PutUvarint(varintBuf[:], uint64(len(k)))
			if _, err = w.Write(varintBuf[:keyLen]); err != nil {
				return err
			}
			if _, err = w.Write([]byte(k)); err != nil {
				return err
			}
			valLen := binary.PutUvarint(varintBuf[:], uint64(len(v)))
			if _, err = w.Write(varintBuf[:valLen]); err != nil {
				return err
			}
			if len(v) > 0 {
				if _, err = w.Write(v); err != nil {
					return err
				}
			}
			if len(k) > 28 {
				stStorage++
			} else {
				stAccounts++
			}
			if (stStorage+stAccounts)%100000 == 0 {
				fmt.Printf("State records: %d\n", stStorage+stAccounts)
			}
		}
		return e
	}); err != nil {
		return err
	}
	fmt.Printf("stAccounts = %d, stStorage = %d\n", stAccounts, stStorage)
	return nil
}

func changeSetStats(chaindata string, block1, block2 uint64) error {
	db := kv2.MustOpen(chaindata)
	defer db.Close()

	fmt.Printf("State stats\n")
	stAccounts := 0
	stStorage := 0
	if err := db.RwKV().View(context.Background(), func(tx ethdb.Tx) error {
		c, err := tx.Cursor(dbutils.PlainStateBucket)
		if err != nil {
			return err
		}
		k, _, e := c.First()
		for ; k != nil && e == nil; k, _, e = c.Next() {
			if len(k) > 28 {
				stStorage++
			} else {
				stAccounts++
			}
			if (stStorage+stAccounts)%100000 == 0 {
				fmt.Printf("State records: %d\n", stStorage+stAccounts)
			}
		}
		return e
	}); err != nil {
		return err
	}
	fmt.Printf("stAccounts = %d, stStorage = %d\n", stAccounts, stStorage)
	fmt.Printf("Changeset stats from %d to %d\n", block1, block2)
	accounts := make(map[string]struct{})
	tx, err1 := db.Begin(context.Background(), ethdb.RW)
	if err1 != nil {
		return err1
	}
	defer tx.Rollback()
	if err := changeset.Walk(tx.(ethdb.HasTx).Tx(), dbutils.AccountChangeSetBucket, dbutils.EncodeBlockNumber(block1), 0, func(blockN uint64, k, v []byte) (bool, error) {
		if blockN >= block2 {
			return false, nil
		}
		if (blockN-block1)%100000 == 0 {
			fmt.Printf("at the block %d for accounts, booster size: %d\n", blockN, len(accounts))
		}
		accounts[string(common.CopyBytes(k))] = struct{}{}
		return true, nil
	}); err != nil {
		return err
	}

	storage := make(map[string]struct{})
	if err := changeset.Walk(tx.(ethdb.HasTx).Tx(), dbutils.StorageChangeSetBucket, dbutils.EncodeBlockNumber(block1), 0, func(blockN uint64, k, v []byte) (bool, error) {
		if blockN >= block2 {
			return false, nil
		}
		if (blockN-block1)%100000 == 0 {
			fmt.Printf("at the block %d for accounts, booster size: %d\n", blockN, len(accounts))
		}
		storage[string(common.CopyBytes(k))] = struct{}{}
		return true, nil
	}); err != nil {
		return err
	}

	fmt.Printf("accounts changed: %d, storage changed: %d\n", len(accounts), len(storage))
	return nil
}

func searchChangeSet(chaindata string, key []byte, block uint64) error {
	fmt.Printf("Searching changesets\n")
	db := kv2.MustOpen(chaindata)
	defer db.Close()
	tx, err1 := db.Begin(context.Background(), ethdb.RW)
	if err1 != nil {
		return err1
	}
	defer tx.Rollback()

	if err := changeset.Walk(tx.(ethdb.HasTx).Tx(), dbutils.AccountChangeSetBucket, dbutils.EncodeBlockNumber(block), 0, func(blockN uint64, k, v []byte) (bool, error) {
		if bytes.Equal(k, key) {
			fmt.Printf("Found in block %d with value %x\n", blockN, v)
		}
		return true, nil
	}); err != nil {
		return err
	}
	return nil
}

func searchStorageChangeSet(chaindata string, key []byte, block uint64) error {
	fmt.Printf("Searching storage changesets\n")
	db := kv2.MustOpen(chaindata)
	defer db.Close()
	tx, err1 := db.Begin(context.Background(), ethdb.RW)
	if err1 != nil {
		return err1
	}
	defer tx.Rollback()
	if err := changeset.Walk(tx.(ethdb.HasTx).Tx(), dbutils.StorageChangeSetBucket, dbutils.EncodeBlockNumber(block), 0, func(blockN uint64, k, v []byte) (bool, error) {
		if bytes.Equal(k, key) {
			fmt.Printf("Found in block %d with value %x\n", blockN, v)
		}
		return true, nil
	}); err != nil {
		return err
	}

	return nil
}

func supply(chaindata string) error {
	startTime := time.Now()
	db := kv2.MustOpen(chaindata)
	defer db.Close()
	count := 0
	supply := uint256.NewInt(0)
	var a accounts.Account
	if err := db.RwKV().View(context.Background(), func(tx ethdb.Tx) error {
		c, err := tx.Cursor(dbutils.PlainStateBucket)
		if err != nil {
			return err
		}
		for k, v, err := c.First(); k != nil; k, v, err = c.Next() {
			if err != nil {
				return err
			}
			if len(k) != 20 {
				continue
			}
			if err1 := a.DecodeForStorage(v); err1 != nil {
				return err1
			}
			count++
			supply.Add(supply, &a.Balance)
			if count%100000 == 0 {
				fmt.Printf("Processed %dK account records\n", count/1000)
			}
		}
		return nil
	}); err != nil {
		return err
	}
	fmt.Printf("Total accounts: %d, supply: %d, took: %s\n", count, supply, time.Since(startTime))
	return nil
}

func extractCode(chaindata string) error {
	db := kv2.MustOpen(chaindata)
	defer db.Close()
	var contractCount int
	if err1 := db.RwKV().View(context.Background(), func(tx ethdb.Tx) error {
		c, err := tx.Cursor(dbutils.CodeBucket)
		if err != nil {
			return err
		}
		// This is a mapping of CodeHash => Byte code
		for k, v, err := c.First(); k != nil; k, v, err = c.Next() {
			if err != nil {
				return err
			}
			fmt.Printf("%x,%x", k, v)
			contractCount++
		}
		return nil
	}); err1 != nil {
		return err1
	}
	fmt.Fprintf(os.Stderr, "contractCount: %d\n", contractCount)
	return nil
}

func iterateOverCode(chaindata string) error {
	db := kv2.MustOpen(chaindata)
	defer db.Close()
	var contractCount int
	var contractKeyTotalLength int
	var contractValTotalLength int
	var codeHashTotalLength int
	var codeTotalLength int // Total length of all byte code (just to illustrate iterating)
	if err1 := db.RwKV().View(context.Background(), func(tx ethdb.Tx) error {
		c, err := tx.Cursor(dbutils.PlainContractCodeBucket)
		if err != nil {
			return err
		}
		// This is a mapping of contractAddress + incarnation => CodeHash
		for k, v, err := c.First(); k != nil; k, v, err = c.Next() {
			if err != nil {
				return err
			}
			contractKeyTotalLength += len(k)
			contractValTotalLength += len(v)
		}
		c, err = tx.Cursor(dbutils.CodeBucket)
		if err != nil {
			return err
		}
		// This is a mapping of CodeHash => Byte code
		for k, v, err := c.First(); k != nil; k, v, err = c.Next() {
			if err != nil {
				return err
			}
			codeHashTotalLength += len(k)
			codeTotalLength += len(v)
			contractCount++
		}
		return nil
	}); err1 != nil {
		return err1
	}
	fmt.Printf("contractCount: %d,contractKeyTotalLength: %d, contractValTotalLength: %d, codeHashTotalLength: %d, codeTotalLength: %d\n",
		contractCount, contractKeyTotalLength, contractValTotalLength, codeHashTotalLength, codeTotalLength)
	return nil
}

func mint(chaindata string, block uint64) error {
	f, err := os.Create("mint.csv")
	if err != nil {
		return err
	}
	defer f.Close()
	w := bufio.NewWriter(f)
	defer w.Flush()
	db := kv2.MustOpen(chaindata).RwKV()
	defer db.Close()
	tx, err := db.BeginRw(context.Background())
	if err != nil {
		return err
	}
	defer tx.Rollback()
	//chiTokenAddr = common.HexToAddress("0x0000000000004946c0e9F43F4Dee607b0eF1fA1c")
	//mintFuncPrefix = common.FromHex("0xa0712d68")
	var gwei uint256.Int
	gwei.SetUint64(1000000000)
	blockEncoded := dbutils.EncodeBlockNumber(block)
	canonical := make(map[common.Hash]struct{})
	c, err := tx.Cursor(dbutils.HeaderCanonicalBucket)
	if err != nil {
		return err
	}

	// This is a mapping of contractAddress + incarnation => CodeHash
	for k, v, err := c.Seek(blockEncoded); k != nil; k, v, err = c.Next() {
		if err != nil {
			return err
		}
		// Skip non relevant records
		canonical[common.BytesToHash(v)] = struct{}{}
		if len(canonical)%100_000 == 0 {
			log.Info("Read canonical hashes", "count", len(canonical))
		}
	}
	log.Info("Read canonical hashes", "count", len(canonical))
	c, err = tx.Cursor(dbutils.BlockBodyPrefix)
	if err != nil {
		return err
	}
	var prevBlock uint64
	var burntGas uint64
	for k, _, err := c.Seek(blockEncoded); k != nil; k, _, err = c.Next() {
		if err != nil {
			return err
		}
		blockNumber := binary.BigEndian.Uint64(k[:8])
		blockHash := common.BytesToHash(k[8:])
		if _, isCanonical := canonical[blockHash]; !isCanonical {
			continue
		}
		if blockNumber != prevBlock && blockNumber != prevBlock+1 {
			fmt.Printf("Gap [%d-%d]\n", prevBlock, blockNumber-1)
		}
		prevBlock = blockNumber
		body := rawdb.ReadBody(tx, blockHash, blockNumber)
		header := rawdb.ReadHeader(tx, blockHash, blockNumber)
		senders, errSenders := rawdb.ReadSenders(tx, blockHash, blockNumber)
		if errSenders != nil {
			return errSenders
		}
		var ethSpent uint256.Int
		var ethSpentTotal uint256.Int
		var totalGas uint256.Int
		count := 0
		for i, tx := range body.Transactions {
			ethSpent.SetUint64(tx.GetGas())
			totalGas.Add(&totalGas, &ethSpent)
			if senders[i] == header.Coinbase {
				continue // Mining pool sending payout potentially with abnormally low fee, skip
			}
			ethSpent.Mul(&ethSpent, tx.GetPrice())
			ethSpentTotal.Add(&ethSpentTotal, &ethSpent)
			count++
		}
		if count > 0 {
			ethSpentTotal.Div(&ethSpentTotal, &totalGas)
			ethSpentTotal.Div(&ethSpentTotal, &gwei)
			gasPrice := ethSpentTotal.Uint64()
			burntGas += header.GasUsed
			fmt.Fprintf(w, "%d, %d\n", burntGas, gasPrice)
		}
		if blockNumber%100_000 == 0 {
			log.Info("Processed", "blocks", blockNumber)
		}
	}
	return tx.Commit()
}

func extractHashes(chaindata string, blockStep uint64, blockTotal uint64, name string) error {
	db := kv2.MustOpen(chaindata)
	defer db.Close()

	f, err := os.Create(fmt.Sprintf("preverified_hashes_%s.go", name))
	if err != nil {
		return err
	}
	defer f.Close()

	w := bufio.NewWriter(f)
	defer w.Flush()

	fmt.Fprintf(w, "package headerdownload\n\n")
	fmt.Fprintf(w, "var %sPreverifiedHashes = []string{\n", name)

	b := uint64(0)
	for b <= blockTotal {
		hash, err := rawdb.ReadCanonicalHash(db, b)
		if err != nil {
			return err
		}

		if hash == (common.Hash{}) {
			break
		}

		fmt.Fprintf(w, "	\"%x\",\n", hash)
		b += blockStep
	}
	b -= blockStep
	fmt.Fprintf(w, "}\n\n")
	fmt.Fprintf(w, "const %sPreverifiedHeight uint64 = %d\n", name, b)
	fmt.Printf("Last block is %d\n", b)
	return nil
}

func extractHeaders(chaindata string, block uint64) error {
	db := kv2.MustOpen(chaindata).RwKV()
	defer db.Close()
	tx, err := db.BeginRo(context.Background())
	if err != nil {
		return err
	}
	defer tx.Rollback()
	c, err := tx.Cursor(dbutils.HeadersBucket)
	if err != nil {
		return err
	}
	defer c.Close()
	blockEncoded := dbutils.EncodeBlockNumber(block)
	for k, v, err := c.Seek(blockEncoded); k != nil; k, v, err = c.Next() {
		if err != nil {
			return err
		}
		blockNumber := binary.BigEndian.Uint64(k[:8])
		blockHash := common.BytesToHash(k[8:])
		var header types.Header
		if err = rlp.DecodeBytes(v, &header); err != nil {
			return fmt.Errorf("decoding header from %x: %v", v, err)
		}
		fmt.Printf("Header %d %x: stateRoot %x, parentHash %x, diff %d\n", blockNumber, blockHash, header.Root, header.ParentHash, header.Difficulty)
	}
	return nil
}

func extractBodies(chaindata string, block uint64) error {
	db := kv2.MustOpen(chaindata).RwKV()
	defer db.Close()
	tx, err := db.BeginRo(context.Background())
	if err != nil {
		return err
	}
	defer tx.Rollback()
	c, err := tx.Cursor(dbutils.BlockBodyPrefix)
	if err != nil {
		return err
	}
	defer c.Close()
	blockEncoded := dbutils.EncodeBlockNumber(block)
	for k, _, err := c.Seek(blockEncoded); k != nil; k, _, err = c.Next() {
		if err != nil {
			return err
		}
		blockNumber := binary.BigEndian.Uint64(k[:8])
		blockHash := common.BytesToHash(k[8:])
		_, baseTxId, txAmount := rawdb.ReadBodyWithoutTransactions(tx, blockHash, blockNumber)
		fmt.Printf("Body %d %x: baseTxId %d, txAmount %d\n", blockNumber, blockHash, baseTxId, txAmount)
	}
	return nil
}

func fixUnwind(chaindata string) error {
	contractAddr := common.HexToAddress("0x577a32aa9c40cf4266e49fc1e44c749c356309bd")
	db := kv2.MustOpen(chaindata)
	defer db.Close()
	i, err := db.GetOne(dbutils.IncarnationMapBucket, contractAddr[:])
	if err != nil {
		return err
	} else if i == nil {
		fmt.Print("Not found\n")
		var b [8]byte
		binary.BigEndian.PutUint64(b[:], 1)
		if err = db.Put(dbutils.IncarnationMapBucket, contractAddr[:], b[:]); err != nil {
			return err
		}
	} else {
		fmt.Printf("Inc: %x\n", i)
	}
	return nil
}

func snapSizes(chaindata string) error {
	db := kv2.MustOpen(chaindata)
	defer db.Close()

	dbtx, err := db.Begin(context.Background(), ethdb.RO)
	if err != nil {
		return err
	}
	defer dbtx.Rollback()
	tx := dbtx.(ethdb.HasTx).Tx()

	c, _ := tx.Cursor(dbutils.CliqueSeparateBucket)
	defer c.Close()

	sizes := make(map[int]int)
	differentValues := make(map[string]struct{})

	var (
		total uint64
		k, v  []byte
	)

	for k, v, err = c.First(); k != nil; k, v, err = c.Next() {
		if err != nil {
			return err
		}
		sizes[len(v)]++
		differentValues[string(v)] = struct{}{}
		total += uint64(len(v) + len(k))
	}

	var lens = make([]int, len(sizes))

	i := 0
	for l := range sizes {
		lens[i] = l
		i++
	}
	sort.Ints(lens)

	for _, l := range lens {
		fmt.Printf("%6d - %d\n", l, sizes[l])
	}

	fmt.Printf("Different keys %d\n", len(differentValues))
	fmt.Printf("Total size: %d bytes\n", total)

	return nil
}

func readCallTraces(chaindata string, block uint64) error {
	kv := kv2.MustOpenKV(chaindata)
	defer kv.Close()
	tx, err := kv.BeginRw(context.Background())
	if err != nil {
		return err
	}
	defer tx.Rollback()
	traceCursor, err1 := tx.RwCursorDupSort(dbutils.CallTraceSet)
	if err1 != nil {
		return err1
	}
	defer traceCursor.Close()
	var k []byte
	var v []byte
	count := 0
	for k, v, err = traceCursor.First(); k != nil && err == nil; k, v, err = traceCursor.Next() {
		blockNum := binary.BigEndian.Uint64(k)
		if blockNum == block {
			fmt.Printf("%x\n", v)
		}
		count++
	}
	if err != nil {
		return err
	}
	fmt.Printf("Found %d records\n", count)
	idxCursor, err2 := tx.Cursor(dbutils.CallToIndex)
	if err2 != nil {
		return err2
	}
	var acc common.Address = common.HexToAddress("0x511bc4556d823ae99630ae8de28b9b80df90ea2e")
	for k, v, err = idxCursor.Seek(acc[:]); k != nil && err == nil && bytes.HasPrefix(k, acc[:]); k, v, err = idxCursor.Next() {
		bm := roaring64.New()
		_, err = bm.ReadFrom(bytes.NewReader(v))
		if err != nil {
			return err
		}
		//fmt.Printf("%x: %d\n", k, bm.ToArray())
	}
	if err != nil {
		return err
	}
	return nil
}

func fixTd(chaindata string) error {
	kv := kv2.MustOpenKV(chaindata)
	defer kv.Close()
	tx, err := kv.BeginRw(context.Background())
	if err != nil {
		return err
	}
	defer tx.Rollback()
	c, err1 := tx.RwCursor(dbutils.HeadersBucket)
	if err1 != nil {
		return err1
	}
	defer c.Close()
	var k, v []byte
	for k, v, err = c.First(); err == nil && k != nil; k, v, err = c.Next() {
		hv, herr := tx.GetOne(dbutils.HeaderTDBucket, k)
		if herr != nil {
			return herr
		}
		if hv == nil {
			fmt.Printf("Missing TD record for %x, fixing\n", k)
			var header types.Header
			if err = rlp.DecodeBytes(v, &header); err != nil {
				return fmt.Errorf("decoding header from %x: %v", v, err)
			}
			if header.Number.Uint64() == 0 {
				continue
			}
			var parentK [40]byte
			binary.BigEndian.PutUint64(parentK[:], header.Number.Uint64()-1)
			copy(parentK[8:], header.ParentHash[:])
			var parentTdRec []byte
			if parentTdRec, err = tx.GetOne(dbutils.HeaderTDBucket, parentK[:]); err != nil {
				return fmt.Errorf("reading parentTd Rec for %d: %v", header.Number.Uint64(), err)
			}
			var parentTd big.Int
			if err = rlp.DecodeBytes(parentTdRec, &parentTd); err != nil {
				return fmt.Errorf("decoding parent Td record for block %d, from %x: %v", header.Number.Uint64(), parentTdRec, err)
			}
			var td big.Int
			td.Add(&parentTd, header.Difficulty)
			var newHv []byte
			if newHv, err = rlp.EncodeToBytes(&td); err != nil {
				return fmt.Errorf("encoding td record for block %d: %v", header.Number.Uint64(), err)
			}
			if err = tx.Put(dbutils.HeaderTDBucket, k, newHv); err != nil {
				return err
			}
		}
	}
	if err != nil {
		return err
	}
	return tx.Commit()
}

func advanceExec(chaindata string) error {
	db := kv2.MustOpenKV(chaindata)
	defer db.Close()
	tx, err := db.BeginRw(context.Background())
	if err != nil {
		return err
	}
	defer tx.Rollback()

	stageExec, err := stages.GetStageProgress(tx, stages.Execution)
	if err != nil {
		return err
	}
	log.Info("Stage exec", "progress", stageExec)
	if err = stages.SaveStageProgress(tx, stages.Execution, stageExec+1); err != nil {
		return err
	}
	stageExec, err = stages.GetStageProgress(tx, stages.Execution)
	if err != nil {
		return err
	}
	log.Info("Stage exec", "changed to", stageExec)
	if err = stages.SaveStageUnwind(tx, stages.Execution, 0); err != nil {
		return err
	}
	if err = tx.Commit(); err != nil {
		return err
	}
	return nil
}

func backExec(chaindata string) error {
	db := kv2.MustOpenKV(chaindata)
	defer db.Close()
	tx, err := db.BeginRw(context.Background())
	if err != nil {
		return err
	}
	defer tx.Rollback()

	stageExec, err := stages.GetStageProgress(tx, stages.Execution)
	if err != nil {
		return err
	}
	log.Info("Stage exec", "progress", stageExec)
	if err = stages.SaveStageProgress(tx, stages.Execution, stageExec-1); err != nil {
		return err
	}
	stageExec, err = stages.GetStageProgress(tx, stages.Execution)
	if err != nil {
		return err
	}
	log.Info("Stage exec", "changed to", stageExec)
	if err = tx.Commit(); err != nil {
		return err
	}
	return nil
}

func unwind(chaindata string, block uint64) error {
	db := kv2.MustOpenKV(chaindata)
	defer db.Close()
	tx, err := db.BeginRw(context.Background())
	if err != nil {
		return err
	}
	defer tx.Rollback()
	log.Info("Unwinding to", "block", block)
	if err = stages.SaveStageUnwind(tx, stages.Headers, block); err != nil {
		return err
	}
	if err = stages.SaveStageUnwind(tx, stages.BlockHashes, block); err != nil {
		return err
	}
	if err = stages.SaveStageUnwind(tx, stages.Bodies, block); err != nil {
		return err
	}
	if err = stages.SaveStageUnwind(tx, stages.Senders, block); err != nil {
		return err
	}
	if err = stages.SaveStageUnwind(tx, stages.Execution, block); err != nil {
		return err
	}
	if err = stages.SaveStageUnwind(tx, stages.HashState, block); err != nil {
		return err
	}
	if err = stages.SaveStageUnwind(tx, stages.IntermediateHashes, block); err != nil {
		return err
	}
	if err = stages.SaveStageUnwind(tx, stages.CallTraces, block); err != nil {
		return err
	}
	if err = stages.SaveStageUnwind(tx, stages.AccountHistoryIndex, block); err != nil {
		return err
	}
	if err = stages.SaveStageUnwind(tx, stages.StorageHistoryIndex, block); err != nil {
		return err
	}
	if err = stages.SaveStageUnwind(tx, stages.LogIndex, block); err != nil {
		return err
	}
	if err = stages.SaveStageUnwind(tx, stages.TxLookup, block); err != nil {
		return err
	}
	if err = stages.SaveStageUnwind(tx, stages.Finish, block); err != nil {
		return err
	}
	if err = stages.SaveStageUnwind(tx, stages.TxPool, block); err != nil {
		return err
	}
	if err = tx.Commit(); err != nil {
		return err
	}
	return nil
}

func fixState(chaindata string) error {
	kv := kv2.MustOpenKV(chaindata)
	defer kv.Close()
	tx, err := kv.BeginRw(context.Background())
	if err != nil {
		return err
	}
	defer tx.Rollback()
	c, err1 := tx.RwCursor(dbutils.HeaderCanonicalBucket)
	if err1 != nil {
		return err1
	}
	defer c.Close()
	var prevHeaderKey [40]byte
	var k, v []byte
	for k, v, err = c.First(); err == nil && k != nil; k, v, err = c.Next() {
		var headerKey [40]byte
		copy(headerKey[:], k)
		copy(headerKey[8:], v)
		hv, herr := tx.GetOne(dbutils.HeadersBucket, headerKey[:])
		if herr != nil {
			return herr
		}
		if hv == nil {
			return fmt.Errorf("missing header record for %x", headerKey)
		}
		var header types.Header
		if err = rlp.DecodeBytes(hv, &header); err != nil {
			return fmt.Errorf("decoding header from %x: %v", v, err)
		}
		if header.Number.Uint64() > 1 {
			var parentK [40]byte
			binary.BigEndian.PutUint64(parentK[:], header.Number.Uint64()-1)
			copy(parentK[8:], header.ParentHash[:])
			if !bytes.Equal(parentK[:], prevHeaderKey[:]) {
				fmt.Printf("broken ancestry from %d %x (parent hash %x): prevKey %x\n", header.Number.Uint64(), v, header.ParentHash, prevHeaderKey)
			}
		}
		copy(prevHeaderKey[:], headerKey[:])
	}
	if err != nil {
		return err
	}
	return tx.Commit()
}

func trimTxs(chaindata string) error {
	db := kv2.MustOpen(chaindata).RwKV()
	defer db.Close()
	tx, err := db.BeginRw(context.Background())
	if err != nil {
		return err
	}
	defer tx.Rollback()
	lastTxId, err := tx.ReadSequence(dbutils.EthTx)
	if err != nil {
		return err
	}
	txs, err1 := tx.RwCursor(dbutils.EthTx)
	if err1 != nil {
		return err1
	}
	defer txs.Close()
	bodies, err2 := tx.Cursor(dbutils.BlockBodyPrefix)
	if err2 != nil {
		return err
	}
	defer bodies.Close()
	toDelete := roaring64.New()
	toDelete.AddRange(0, lastTxId)
	// Exclude transaction that are used, from the range
	for k, v, err := bodies.First(); k != nil; k, v, err = bodies.Next() {
		if err != nil {
			return err
		}
		var body types.BodyForStorage
		if err = rlp.DecodeBytes(v, &body); err != nil {
			return err
		}
		// Remove from the map
		toDelete.RemoveRange(body.BaseTxId, body.BaseTxId+uint64(body.TxAmount))
	}
	fmt.Printf("Number of tx records to delete: %d\n", toDelete.GetCardinality())
	// Takes 20min to iterate 1.4b
	toDelete2 := roaring64.New()
	var iterated int
	for k, _, err := txs.First(); k != nil; k, _, err = txs.Next() {
		if err != nil {
			return err
		}
		toDelete2.Add(binary.BigEndian.Uint64(k))
		iterated++
		if iterated%100_000_000 == 0 {
			fmt.Printf("Iterated %d\n", iterated)
		}
	}
	fmt.Printf("Number of tx records: %d\n", toDelete2.GetCardinality())
	toDelete.And(toDelete2)
	fmt.Printf("Number of tx records to delete: %d\n", toDelete.GetCardinality())
	fmt.Printf("Roaring size: %d\n", toDelete.GetSizeInBytes())

	iter := toDelete.Iterator()
	for {
		var deleted int
		for iter.HasNext() {
			txId := iter.Next()
			var key [8]byte
			binary.BigEndian.PutUint64(key[:], txId)
			if err = txs.Delete(key[:], nil); err != nil {
				return err
			}
			deleted++
			if deleted >= 10_000_000 {
				break
			}
		}
		if deleted == 0 {
			fmt.Printf("Nothing more to delete\n")
			break
		}
		fmt.Printf("Committing after deleting %d records\n", deleted)
		if err = tx.Commit(); err != nil {
			return err
		}
		txs.Close()
		tx, err = db.BeginRw(context.Background())
		if err != nil {
			return err
		}
		defer tx.Rollback()
		txs, err = tx.RwCursor(dbutils.EthTx)
		if err != nil {
			return err
		}
		defer txs.Close()
	}
	return nil
}

<<<<<<< HEAD
func scanTxs(chaindata string) error {
	db := kv2.MustOpen(chaindata).RwKV()
	defer db.Close()
	tx, err := db.BeginRo(context.Background())
	if err != nil {
		return err
	}
	defer tx.Rollback()
	c, err := tx.Cursor(dbutils.EthTx)
	if err != nil {
		return err
	}
	defer c.Close()
	trTypes := make(map[byte]int)
	for k, v, err := c.First(); k != nil; k, v, err = c.Next() {
		if err != nil {
			return err
		}
		var tr types.Transaction
		if tr, err = types.DecodeTransaction(rlp.NewStream(bytes.NewReader(v), 0)); err != nil {
			return err
		}
		if _, ok := trTypes[tr.Type()]; !ok {
			fmt.Printf("Example for type %d:\n%x\n", tr.Type(), v)
		}
		trTypes[tr.Type()]++
	}
	fmt.Printf("Transaction types: %v\n", trTypes)
=======
func scanReceipts(chaindata string) error {
	dbdb := kv2.MustOpen(chaindata).RwKV()
	defer dbdb.Close()
	txtx, err := dbdb.BeginRw(context.Background())
	if err != nil {
		return err
	}
	defer txtx.Rollback()
	var db ethdb.Database = kv2.WrapIntoTxDB(txtx)
	var tx ethdb.Tx
	if hasTx, ok := db.(ethdb.HasTx); ok {
		tx = hasTx.Tx()
	} else {
		return fmt.Errorf("no transaction")
	}
	genesisBlock, err := rawdb.ReadBlockByNumber(tx, 0)
	if err != nil {
		return err
	}
	chainConfig, cerr := rawdb.ReadChainConfig(tx, genesisBlock.Hash())
	if cerr != nil {
		return cerr
	}
	logInterval := 30 * time.Second
	logEvery := time.NewTicker(logInterval)
	defer logEvery.Stop()
	var buf bytes.Buffer
	var key [8]byte
	var v []byte
	var to uint64
	if to, err = stages.GetStageProgress(tx, stages.Execution); err != nil {
		return err
	}
	for blockNum := uint64(1); blockNum <= to; blockNum++ {
		binary.BigEndian.PutUint64(key[:], blockNum)
		if v, err = tx.GetOne(dbutils.BlockReceiptsPrefix, key[:]); err != nil {
			return err
		}
		if v == nil {
			continue
		}
		//fmt.Printf("blockNum = %d\n", blockNum)
		select {
		default:
		case <-logEvery.C:
			log.Info("Scanned receipts up to", "block", blockNum)
		}
		var receipts types.Receipts
		var oldReceipts migrations.OldReceipts
		if err = cbor.Unmarshal(&oldReceipts, bytes.NewReader(v)); err != nil {
			continue
		}

		var blockHash common.Hash
		if blockHash, err = rawdb.ReadCanonicalHash(tx, blockNum); err != nil {
			return err
		}
		var body *types.Body
		if chainConfig.IsBerlin(blockNum) {
			body = rawdb.ReadBody(tx, blockHash, blockNum)
		}
		receipts = make(types.Receipts, len(oldReceipts))
		for i, oldReceipt := range oldReceipts {
			receipts[i] = new(types.Receipt)
			receipts[i].PostState = oldReceipt.PostState
			receipts[i].Status = oldReceipt.Status
			receipts[i].CumulativeGasUsed = oldReceipt.CumulativeGasUsed
			if body != nil {
				receipts[i].Type = body.Transactions[i].Type()
			}
		}
		buf.Reset()
		if err = cbor.Marshal(&buf, receipts); err != nil {
			return err
		}
		//if err = tx.Put(dbutils.BlockReceiptsPrefix, common.CopyBytes(key[:]), common.CopyBytes(buf.Bytes())); err != nil {
		//	return err
		//}
	}
>>>>>>> 62920565
	return nil
}

func main() {
	flag.Parse()

	log.SetupDefaultTerminalLogger(log.Lvl(*verbosity), "", "")

	if *cpuprofile != "" {
		f, err := os.Create(*cpuprofile)
		if err != nil {
			log.Error("could not create CPU profile", "error", err)
			return
		}
		if err := pprof.StartCPUProfile(f); err != nil {
			log.Error("could not start CPU profile", "error", err)
			return
		}
		defer pprof.StopCPUProfile()
	}

	var err error
	switch *action {
	case "cfg":
		flow.TestGenCfg()

	case "bucketStats":
		err = bucketStats(*chaindata)

	case "syncChart":
		mychart()

	case "testBlockHashes":
		testBlockHashes(*chaindata, *block, common.HexToHash(*hash))

	case "invTree":
		invTree("root", "right", "diff", *name)

	case "readAccount":
		if err := readAccount(*chaindata, common.HexToAddress(*account)); err != nil {
			fmt.Printf("Error: %v\n", err)
		}

	case "nextIncarnation":
		nextIncarnation(*chaindata, common.HexToHash(*account))

	case "dumpStorage":
		dumpStorage()

	case "current":
		printCurrentBlockNumber(*chaindata)

	case "bucket":
		printBucket(*chaindata)

	case "val-tx-lookup-2":
		ValidateTxLookups2(*chaindata)

	case "modiAccounts":
		getModifiedAccounts(*chaindata)

	case "slice":
		dbSlice(*chaindata, *bucket, common.FromHex(*hash))

	case "getProof":
		err = testGetProof(*chaindata, common.HexToAddress(*account), *rewind, false)

	case "regenerateIH":
		err = regenerate(*chaindata)

	case "searchChangeSet":
		err = searchChangeSet(*chaindata, common.FromHex(*hash), uint64(*block))

	case "searchStorageChangeSet":
		err = searchStorageChangeSet(*chaindata, common.FromHex(*hash), uint64(*block))

	case "changeSetStats":
		err = changeSetStats(*chaindata, uint64(*block), uint64(*block)+uint64(*rewind))

	case "supply":
		err = supply(*chaindata)

	case "extractCode":
		err = extractCode(*chaindata)

	case "iterateOverCode":
		err = iterateOverCode(*chaindata)

	case "mint":
		err = mint(*chaindata, uint64(*block))

	case "extractHeaders":
		err = extractHeaders(*chaindata, uint64(*block))

	case "extractHashes":
		err = extractHashes(*chaindata, uint64(*block), uint64(*blockTotal), *name)

	case "defrag":
		err = db.Defrag()

	case "textInfo":
		err = db.TextInfo(*chaindata, &strings.Builder{})

	case "extractBodies":
		err = extractBodies(*chaindata, uint64(*block))

	case "fixUnwind":
		err = fixUnwind(*chaindata)

	case "repairCurrent":
		repairCurrent()

	case "printBranches":
		printBranches(uint64(*block))

	case "printFullNodeRLPs":
		printFullNodeRLPs()

	case "rlpIndices":
		rlpIndices()

	case "hashFile":
		hashFile()

	case "trieChart":
		trieChart()

	case "printTxHashes":
		printTxHashes()

	case "snapSizes":
		err = snapSizes(*chaindata)

	case "dumpState":
		err = dumpState(*chaindata)

	case "readCallTraces":
		err = readCallTraces(*chaindata, uint64(*block))

	case "fixTd":
		err = fixTd(*chaindata)

	case "advanceExec":
		err = advanceExec(*chaindata)

	case "backExec":
		err = backExec(*chaindata)

	case "fixState":
		err = fixState(*chaindata)

	case "unwind":
		err = unwind(*chaindata, uint64(*block))

	case "trimTxs":
		err = trimTxs(*chaindata)

<<<<<<< HEAD
	case "scanTxs":
		err = scanTxs(*chaindata)
=======
	case "scanReceipts":
		err = scanReceipts(*chaindata)
>>>>>>> 62920565
	}

	if err != nil {
		fmt.Printf("Error: %v\n", err)
	}
}<|MERGE_RESOLUTION|>--- conflicted
+++ resolved
@@ -2030,7 +2030,6 @@
 	return nil
 }
 
-<<<<<<< HEAD
 func scanTxs(chaindata string) error {
 	db := kv2.MustOpen(chaindata).RwKV()
 	defer db.Close()
@@ -2059,7 +2058,9 @@
 		trTypes[tr.Type()]++
 	}
 	fmt.Printf("Transaction types: %v\n", trTypes)
-=======
+	return nil
+}
+
 func scanReceipts(chaindata string) error {
 	dbdb := kv2.MustOpen(chaindata).RwKV()
 	defer dbdb.Close()
@@ -2139,7 +2140,6 @@
 		//	return err
 		//}
 	}
->>>>>>> 62920565
 	return nil
 }
 
@@ -2297,13 +2297,11 @@
 	case "trimTxs":
 		err = trimTxs(*chaindata)
 
-<<<<<<< HEAD
 	case "scanTxs":
 		err = scanTxs(*chaindata)
-=======
+
 	case "scanReceipts":
 		err = scanReceipts(*chaindata)
->>>>>>> 62920565
 	}
 
 	if err != nil {
