package main

import (
	"bufio"
	"bytes"
	"container/heap"
	"context"
	"encoding/binary"
	"encoding/csv"
	"flag"
	"fmt"
	"io"
	"io/ioutil"
	"math/big"
	"os"
	"os/signal"
	"runtime"
	"runtime/pprof"
	"sort"
	"strconv"
	"strings"
	"syscall"
	"time"

	"github.com/ledgerwatch/bolt"
	"github.com/ledgerwatch/turbo-geth/common"
	"github.com/ledgerwatch/turbo-geth/common/changeset"
	"github.com/ledgerwatch/turbo-geth/common/dbutils"
	"github.com/ledgerwatch/turbo-geth/common/debug"
	"github.com/ledgerwatch/turbo-geth/consensus/ethash"
	"github.com/ledgerwatch/turbo-geth/core"
	"github.com/ledgerwatch/turbo-geth/core/rawdb"
	"github.com/ledgerwatch/turbo-geth/core/state"
	"github.com/ledgerwatch/turbo-geth/core/types"
	"github.com/ledgerwatch/turbo-geth/core/types/accounts"
	"github.com/ledgerwatch/turbo-geth/core/vm"
	"github.com/ledgerwatch/turbo-geth/crypto"
	"github.com/ledgerwatch/turbo-geth/ethdb"
	"github.com/ledgerwatch/turbo-geth/log"
	"github.com/ledgerwatch/turbo-geth/node"
	"github.com/ledgerwatch/turbo-geth/params"
	"github.com/ledgerwatch/turbo-geth/rlp"
	"github.com/ledgerwatch/turbo-geth/trie"
	"github.com/mattn/go-colorable"
	"github.com/mattn/go-isatty"
	"github.com/wcharczuk/go-chart"
	"github.com/wcharczuk/go-chart/util"
)

var emptyCodeHash = crypto.Keccak256(nil)

var action = flag.String("action", "", "action to execute")
var cpuprofile = flag.String("cpuprofile", "", "write cpu profile `file`")
var reset = flag.Int("reset", -1, "reset to given block number")
var rewind = flag.Int("rewind", 1, "rewind to given number of blocks")
var block = flag.Int("block", 1, "specifies a block number for operation")
var account = flag.String("account", "0x", "specifies account to investigate")
var name = flag.String("name", "", "name to add to the file names")
var chaindata = flag.String("chaindata", "chaindata", "path to the chaindata database file")
var hash = flag.String("hash", "0x00", "image for preimage or state root for testBlockHashes action")
var preImage = flag.String("preimage", "0x00", "preimage")

func bucketList(db *bolt.DB) [][]byte {
	bucketList := [][]byte{}
	err := db.View(func(tx *bolt.Tx) error {
		err := tx.ForEach(func(name []byte, b *bolt.Bucket) error {
			if len(name) == 20 || bytes.Equal(name, dbutils.AccountsBucket) {
				n := make([]byte, len(name))
				copy(n, name)
				bucketList = append(bucketList, n)
			}
			return nil
		})
		return err
	})
	if err != nil {
		panic(fmt.Sprintf("Could view db: %s", err))
	}
	return bucketList
}

// prefixLen returns the length of the common prefix of a and b.
func prefixLen(a, b []byte) int {
	var i, length = 0, len(a)
	if len(b) < length {
		length = len(b)
	}
	for ; i < length; i++ {
		if a[i] != b[i] {
			break
		}
	}
	return i
}

func check(e error) {
	if e != nil {
		panic(e)
	}
}

func parseFloat64(str string) float64 {
	v, _ := strconv.ParseFloat(str, 64)
	return v
}

func readData(filename string) (blocks []float64, hours []float64, dbsize []float64, trienodes []float64, heap []float64) {
	err := util.File.ReadByLines(filename, func(line string) error {
		parts := strings.Split(line, ",")
		blocks = append(blocks, parseFloat64(strings.Trim(parts[0], " ")))
		hours = append(hours, parseFloat64(strings.Trim(parts[1], " ")))
		dbsize = append(dbsize, parseFloat64(strings.Trim(parts[2], " ")))
		trienodes = append(trienodes, parseFloat64(strings.Trim(parts[3], " ")))
		heap = append(heap, parseFloat64(strings.Trim(parts[4], " ")))
		return nil
	})
	if err != nil {
		fmt.Println(err.Error())
	}
	return
}

func notables() []chart.GridLine {
	return []chart.GridLine{
		{Value: 1.0},
		{Value: 2.0},
		{Value: 3.0},
		{Value: 4.0},
		{Value: 5.0},
		{Value: 6.0},
	}
}

func days() []chart.GridLine {
	return []chart.GridLine{
		{Value: 24.0},
		{Value: 48.0},
		{Value: 72.0},
		{Value: 96.0},
		{Value: 120.0},
		{Value: 144.0},
		{Value: 168.0},
		{Value: 192.0},
		{Value: 216.0},
		{Value: 240.0},
		{Value: 264.0},
		{Value: 288.0},
	}
}

func mychart() {
	blocks, hours, dbsize, trienodes, heap := readData("bolt.csv")
	blocks0, hours0, dbsize0, _, _ := readData("badger.csv")
	mainSeries := &chart.ContinuousSeries{
		Name: "Cumulative sync time (bolt)",
		Style: chart.Style{
			Show:        true,
			StrokeColor: chart.ColorBlue,
			FillColor:   chart.ColorBlue.WithAlpha(100),
		},
		XValues: blocks,
		YValues: hours,
	}
	badgerSeries := &chart.ContinuousSeries{
		Name: "Cumulative sync time (badger)",
		Style: chart.Style{
			Show:        true,
			StrokeColor: chart.ColorRed,
			FillColor:   chart.ColorRed.WithAlpha(100),
		},
		XValues: blocks0,
		YValues: hours0,
	}
	dbsizeSeries := &chart.ContinuousSeries{
		Name: "Database size (bolt)",
		Style: chart.Style{
			Show:        true,
			StrokeColor: chart.ColorBlack,
		},
		YAxis:   chart.YAxisSecondary,
		XValues: blocks,
		YValues: dbsize,
	}
	dbsizeSeries0 := &chart.ContinuousSeries{
		Name: "Database size (badger)",
		Style: chart.Style{
			Show:        true,
			StrokeColor: chart.ColorOrange,
		},
		YAxis:   chart.YAxisSecondary,
		XValues: blocks,
		YValues: dbsize0,
	}

	graph1 := chart.Chart{
		Width:  1280,
		Height: 720,
		Background: chart.Style{
			Padding: chart.Box{
				Top: 50,
			},
		},
		YAxis: chart.YAxis{
			Name:      "Elapsed time",
			NameStyle: chart.StyleShow(),
			Style:     chart.StyleShow(),
			TickStyle: chart.Style{
				TextRotationDegrees: 45.0,
			},
			ValueFormatter: func(v interface{}) string {
				return fmt.Sprintf("%d h", int(v.(float64)))
			},
			GridMajorStyle: chart.Style{
				Show:        true,
				StrokeColor: chart.ColorBlue,
				StrokeWidth: 1.0,
			},
			GridLines: days(),
		},
		YAxisSecondary: chart.YAxis{
			NameStyle: chart.StyleShow(),
			Style:     chart.StyleShow(),
			TickStyle: chart.Style{
				TextRotationDegrees: 45.0,
			},
			ValueFormatter: func(v interface{}) string {
				return fmt.Sprintf("%d G", int(v.(float64)))
			},
		},
		XAxis: chart.XAxis{
			Name: "Blocks, million",
			Style: chart.Style{
				Show: true,
			},
			ValueFormatter: func(v interface{}) string {
				return fmt.Sprintf("%.3fm", v.(float64))
			},
			GridMajorStyle: chart.Style{
				Show:        true,
				StrokeColor: chart.ColorAlternateGray,
				StrokeWidth: 1.0,
			},
			GridLines: notables(),
		},
		Series: []chart.Series{
			mainSeries,
			badgerSeries,
			dbsizeSeries,
			dbsizeSeries0,
		},
	}

	graph1.Elements = []chart.Renderable{chart.LegendThin(&graph1)}

	buffer := bytes.NewBuffer([]byte{})
	err := graph1.Render(chart.PNG, buffer)
	check(err)
	err = ioutil.WriteFile("chart1.png", buffer.Bytes(), 0644)
	check(err)

	heapSeries := &chart.ContinuousSeries{
		Name: "Allocated heap",
		Style: chart.Style{
			Show:        true,
			StrokeColor: chart.ColorYellow,
			FillColor:   chart.ColorYellow.WithAlpha(100),
		},
		XValues: blocks,
		YValues: heap,
	}
	trienodesSeries := &chart.ContinuousSeries{
		Name: "Trie nodes",
		Style: chart.Style{
			Show:        true,
			StrokeColor: chart.ColorGreen,
		},
		YAxis:   chart.YAxisSecondary,
		XValues: blocks,
		YValues: trienodes,
	}
	graph2 := chart.Chart{
		Width:  1280,
		Height: 720,
		Background: chart.Style{
			Padding: chart.Box{
				Top: 50,
			},
		},
		YAxis: chart.YAxis{
			Name:      "Allocated heap",
			NameStyle: chart.StyleShow(),
			Style:     chart.StyleShow(),
			TickStyle: chart.Style{
				TextRotationDegrees: 45.0,
			},
			ValueFormatter: func(v interface{}) string {
				return fmt.Sprintf("%.1f G", v.(float64))
			},
			GridMajorStyle: chart.Style{
				Show:        true,
				StrokeColor: chart.ColorYellow,
				StrokeWidth: 1.0,
			},
			GridLines: days(),
		},
		YAxisSecondary: chart.YAxis{
			NameStyle: chart.StyleShow(),
			Style:     chart.StyleShow(),
			TickStyle: chart.Style{
				TextRotationDegrees: 45.0,
			},
			ValueFormatter: func(v interface{}) string {
				return fmt.Sprintf("%.1f m", v.(float64))
			},
		},
		XAxis: chart.XAxis{
			Name: "Blocks, million",
			Style: chart.Style{
				Show: true,
			},
			ValueFormatter: func(v interface{}) string {
				return fmt.Sprintf("%.3fm", v.(float64))
			},
			GridMajorStyle: chart.Style{
				Show:        true,
				StrokeColor: chart.ColorAlternateGray,
				StrokeWidth: 1.0,
			},
			GridLines: notables(),
		},
		Series: []chart.Series{
			heapSeries,
			trienodesSeries,
		},
	}

	graph2.Elements = []chart.Renderable{chart.LegendThin(&graph2)}
	buffer.Reset()
	err = graph2.Render(chart.PNG, buffer)
	check(err)
	err = ioutil.WriteFile("chart2.png", buffer.Bytes(), 0644)
	check(err)
}

func accountSavings(db *bolt.DB) (int, int) {
	emptyRoots := 0
	emptyCodes := 0
	db.View(func(tx *bolt.Tx) error {
		b := tx.Bucket(dbutils.AccountsBucket)
		c := b.Cursor()
		for k, v := c.First(); k != nil; k, v = c.Next() {
			if bytes.Contains(v, trie.EmptyRoot.Bytes()) {
				emptyRoots++
			}
			if bytes.Contains(v, emptyCodeHash) {
				emptyCodes++
			}
		}
		return nil
	})
	return emptyRoots, emptyCodes
}

func allBuckets(db *bolt.DB) [][]byte {
	bucketList := [][]byte{}
	err := db.View(func(tx *bolt.Tx) error {
		err := tx.ForEach(func(name []byte, b *bolt.Bucket) error {
			n := make([]byte, len(name))
			copy(n, name)
			bucketList = append(bucketList, n)
			return nil
		})
		return err
	})
	if err != nil {
		panic(fmt.Sprintf("Could view db: %s", err))
	}
	return bucketList
}

func printBuckets(db *bolt.DB) {
	bucketList := allBuckets(db)
	for _, bucket := range bucketList {
		fmt.Printf("%s\n", bucket)
	}
}

func bucketStats(chaindata string) {
	db, err := bolt.Open(chaindata, 0600, &bolt.Options{ReadOnly: true})
	check(err)
	bucketList := allBuckets(db)
	fmt.Printf(",BranchPageN,BranchOverflowN,LeafPageN,LeafOverflowN,KeyN,Depth,BranchAlloc,BranchInuse,LeafAlloc,LeafInuse,BucketN,InlineBucketN,InlineBucketInuse\n")
	db.View(func(tx *bolt.Tx) error {
		for _, bucket := range bucketList {
			b := tx.Bucket(bucket)
			bs := b.Stats()
			fmt.Printf("%s,%d,%d,%d,%d,%d,%d,%d,%d,%d,%d,%d,%d,%d\n", string(bucket),
				bs.BranchPageN, bs.BranchOverflowN, bs.LeafPageN, bs.LeafOverflowN, bs.KeyN, bs.Depth, bs.BranchAlloc, bs.BranchInuse,
				bs.LeafAlloc, bs.LeafInuse, bs.BucketN, bs.InlineBucketN, bs.InlineBucketInuse)
		}
		return nil
	})
}

func readTrieLog() ([]float64, map[int][]float64, []float64) {
	data, err := ioutil.ReadFile("dust/hack.log")
	check(err)
	thresholds := []float64{}
	counts := map[int][]float64{}
	for i := 2; i <= 16; i++ {
		counts[i] = []float64{}
	}
	shorts := []float64{}
	lines := bytes.Split(data, []byte("\n"))
	for _, line := range lines {
		if bytes.HasPrefix(line, []byte("Threshold:")) {
			tokens := bytes.Split(line, []byte(" "))
			if len(tokens) == 23 {
				wei := parseFloat64(string(tokens[1]))
				thresholds = append(thresholds, wei)
				for i := 2; i <= 16; i++ {
					pair := bytes.Split(tokens[i+3], []byte(":"))
					counts[i] = append(counts[i], parseFloat64(string(pair[1])))
				}
				pair := bytes.Split(tokens[21], []byte(":"))
				shorts = append(shorts, parseFloat64(string(pair[1])))
			}
		}
	}
	return thresholds, counts, shorts
}

func ts() []chart.GridLine {
	return []chart.GridLine{
		{Value: 420.0},
	}
}

func trieChart() {
	thresholds, counts, shorts := readTrieLog()
	fmt.Printf("%d %d %d\n", len(thresholds), len(counts), len(shorts))
	shortsSeries := &chart.ContinuousSeries{
		Name: "Short nodes",
		Style: chart.Style{
			Show:        true,
			StrokeColor: chart.ColorBlue,
			FillColor:   chart.ColorBlue.WithAlpha(100),
		},
		XValues: thresholds,
		YValues: shorts,
	}
	countSeries := make(map[int]*chart.ContinuousSeries)
	for i := 2; i <= 16; i++ {
		countSeries[i] = &chart.ContinuousSeries{
			Name: fmt.Sprintf("%d-nodes", i),
			Style: chart.Style{
				Show:        true,
				StrokeColor: chart.GetAlternateColor(i),
			},
			XValues: thresholds,
			YValues: counts[i],
		}
	}
	xaxis := &chart.XAxis{
		Name: "Dust theshold",
		Style: chart.Style{
			Show: true,
		},
		ValueFormatter: func(v interface{}) string {
			return fmt.Sprintf("%d wei", int(v.(float64)))
		},
		GridMajorStyle: chart.Style{
			Show:        true,
			StrokeColor: chart.DefaultStrokeColor,
			StrokeWidth: 1.0,
		},
		Range: &chart.ContinuousRange{
			Min: thresholds[0],
			Max: thresholds[len(thresholds)-1],
		},
		Ticks: []chart.Tick{
			{Value: 0.0, Label: "0"},
			{Value: 1.0, Label: "wei"},
			{Value: 10.0, Label: "10"},
			{Value: 100.0, Label: "100"},
			{Value: 1e3, Label: "1e3"},
			{Value: 1e4, Label: "1e4"},
			{Value: 1e5, Label: "1e5"},
			{Value: 1e6, Label: "1e6"},
			{Value: 1e7, Label: "1e7"},
			{Value: 1e8, Label: "1e8"},
			{Value: 1e9, Label: "1e9"},
			{Value: 1e10, Label: "1e10"},
			//{1e15, "finney"},
			//{1e18, "ether"},
		},
	}

	graph3 := chart.Chart{
		Width:  1280,
		Height: 720,
		Background: chart.Style{
			Padding: chart.Box{
				Top: 50,
			},
		},
		XAxis: *xaxis,
		YAxis: chart.YAxis{
			Name:      "Node count",
			NameStyle: chart.StyleShow(),
			Style:     chart.StyleShow(),
			TickStyle: chart.Style{
				TextRotationDegrees: 45.0,
			},
			ValueFormatter: func(v interface{}) string {
				return fmt.Sprintf("%dm", int(v.(float64)/1e6))
			},
			GridMajorStyle: chart.Style{
				Show:        true,
				StrokeColor: chart.DefaultStrokeColor,
				StrokeWidth: 1.0,
			},
		},
		Series: []chart.Series{
			shortsSeries,
		},
	}
	graph3.Elements = []chart.Renderable{chart.LegendThin(&graph3)}
	buffer := bytes.NewBuffer([]byte{})
	err := graph3.Render(chart.PNG, buffer)
	check(err)
	err = ioutil.WriteFile("chart3.png", buffer.Bytes(), 0644)
	check(err)
	graph4 := chart.Chart{
		Width:  1280,
		Height: 720,
		Background: chart.Style{
			Padding: chart.Box{
				Top: 50,
			},
		},
		XAxis: *xaxis,
		YAxis: chart.YAxis{
			Name:      "Node count",
			NameStyle: chart.StyleShow(),
			Style:     chart.StyleShow(),
			TickStyle: chart.Style{
				TextRotationDegrees: 45.0,
			},
			ValueFormatter: func(v interface{}) string {
				return fmt.Sprintf("%.2fm", v.(float64)/1e6)
			},
			GridMajorStyle: chart.Style{
				Show:        true,
				StrokeColor: chart.DefaultStrokeColor,
				StrokeWidth: 1.0,
			},
		},
		Series: []chart.Series{
			countSeries[2],
			countSeries[3],
		},
	}
	graph4.Elements = []chart.Renderable{chart.LegendThin(&graph4)}
	buffer = bytes.NewBuffer([]byte{})
	err = graph4.Render(chart.PNG, buffer)
	check(err)
	err = ioutil.WriteFile("chart4.png", buffer.Bytes(), 0644)
	check(err)
	graph5 := chart.Chart{
		Width:  1280,
		Height: 720,
		Background: chart.Style{
			Padding: chart.Box{
				Top: 50,
			},
		},
		XAxis: *xaxis,
		YAxis: chart.YAxis{
			Name:      "Node count",
			NameStyle: chart.StyleShow(),
			Style:     chart.StyleShow(),
			TickStyle: chart.Style{
				TextRotationDegrees: 45.0,
			},
			ValueFormatter: func(v interface{}) string {
				return fmt.Sprintf("%.2fk", v.(float64)/1e3)
			},
			GridMajorStyle: chart.Style{
				Show:        true,
				StrokeColor: chart.DefaultStrokeColor,
				StrokeWidth: 1.0,
			},
		},
		Series: []chart.Series{
			countSeries[4],
			countSeries[5],
			countSeries[6],
			countSeries[7],
			countSeries[8],
			countSeries[9],
			countSeries[10],
			countSeries[11],
			countSeries[12],
			countSeries[13],
			countSeries[14],
			countSeries[15],
			countSeries[16],
		},
	}
	graph5.Elements = []chart.Renderable{chart.LegendThin(&graph5)}
	buffer = bytes.NewBuffer([]byte{})
	err = graph5.Render(chart.PNG, buffer)
	check(err)
	err = ioutil.WriteFile("chart5.png", buffer.Bytes(), 0644)
	check(err)
}

func execToBlock(chaindata string, block uint64, fromScratch bool) {
	state.MaxTrieCacheSize = 32
	blockDb, err := ethdb.NewBoltDatabase(chaindata)
	check(err)
	bcb, err := core.NewBlockChain(blockDb, nil, params.MainnetChainConfig, ethash.NewFaker(), vm.Config{}, nil)
	check(err)
	defer blockDb.Close()
	if fromScratch {
		os.Remove("statedb")
	}
	stateDb, err := ethdb.NewBoltDatabase("statedb")
	check(err)
	defer stateDb.Close()

	//_, _, _, err = core.SetupGenesisBlock(stateDb, core.DefaultGenesisBlock())
	_, _, _, err = core.SetupGenesisBlockWithOverride(stateDb, nil, nil, nil, false /* history */)
	check(err)
	bc, err := core.NewBlockChain(stateDb, nil, params.MainnetChainConfig, ethash.NewFaker(), vm.Config{}, nil)
	check(err)
	tds, err := bc.GetTrieDbState()
	check(err)

	importedBn := tds.GetBlockNr()
	if importedBn == 0 {
		importedBn = 1
	}

	//bc.SetNoHistory(true)
	blocks := types.Blocks{}
	var lastBlock *types.Block

	now := time.Now()

	for i := importedBn; i <= block; i++ {
		lastBlock = bcb.GetBlockByNumber(i)
		blocks = append(blocks, lastBlock)
		if len(blocks) >= 100 || i == block {
			_, err = bc.InsertChain(context.Background(), blocks)
			if err != nil {
				log.Error("Could not insert blocks (group)", "number", len(blocks), "error", err)
				// Try to insert blocks one by one to keep the latest state
				for j := 0; j < len(blocks); j++ {
					if _, err1 := bc.InsertChain(context.Background(), blocks[j:j+1]); err1 != nil {
						log.Error("Could not insert block", "error", err1)
						break
					}
				}
				break
			}
			blocks = types.Blocks{}
		}
		if i%1000 == 0 {
			fmt.Printf("Inserted %dK, %s \n", i/1000, time.Since(now))
		}
	}

	root := tds.LastRoot()
	fmt.Printf("Root hash: %x\n", root)
	fmt.Printf("Last block root hash: %x\n", lastBlock.Root())
	filename := fmt.Sprintf("right_%d.txt", lastBlock.NumberU64())
	fmt.Printf("Generating deep snapshot of the right tries... %s\n", filename)
	f, err := os.Create(filename)
	if err == nil {
		defer f.Close()
		tds.PrintTrie(f)
	}
}

func extractTrie(block int) {
	stateDb, err := ethdb.NewBoltDatabase("statedb")
	check(err)
	defer stateDb.Close()
	bc, err := core.NewBlockChain(stateDb, nil, params.TestnetChainConfig, ethash.NewFaker(), vm.Config{}, nil)
	check(err)
	baseBlock := bc.GetBlockByNumber(uint64(block))
	tds := state.NewTrieDbState(baseBlock.Root(), stateDb, baseBlock.NumberU64())
	rebuiltRoot := tds.LastRoot()
	fmt.Printf("Rebuit root hash: %x\n", rebuiltRoot)
	filename := fmt.Sprintf("right_%d.txt", baseBlock.NumberU64())
	fmt.Printf("Generating deep snapshot of the right tries... %s\n", filename)
	f, err := os.Create(filename)
	if err == nil {
		defer f.Close()
		tds.PrintTrie(f)
	}
}

func testRewind(chaindata string, block, rewind int) {
	ethDb, err := ethdb.NewBoltDatabase(chaindata)
	check(err)
	defer ethDb.Close()
	bc, err := core.NewBlockChain(ethDb, nil, params.MainnetChainConfig, ethash.NewFaker(), vm.Config{}, nil)
	check(err)
	currentBlock := bc.CurrentBlock()
	currentBlockNr := currentBlock.NumberU64()
	if block == 1 {
		block = int(currentBlockNr)
	}
	baseBlock := bc.GetBlockByNumber(uint64(block))
	baseBlockNr := baseBlock.NumberU64()
	fmt.Printf("Base block number: %d\n", baseBlockNr)
	fmt.Printf("Base block root hash: %x\n", baseBlock.Root())
	db := ethDb.NewBatch()
	defer db.Rollback()
	tds := state.NewTrieDbState(baseBlock.Root(), db, baseBlockNr)
	tds.SetHistorical(baseBlockNr != currentBlockNr)
	rebuiltRoot := tds.LastRoot()
	fmt.Printf("Rebuit root hash: %x\n", rebuiltRoot)
	startTime := time.Now()
	rewindLen := uint64(rewind)

	err = tds.UnwindTo(baseBlockNr - rewindLen)
	fmt.Printf("Unwind done in %v\n", time.Since(startTime))
	check(err)
	rewoundBlock1 := bc.GetBlockByNumber(baseBlockNr - rewindLen + 1)
	fmt.Printf("Rewound+1 block number: %d\n", rewoundBlock1.NumberU64())
	fmt.Printf("Rewound+1 block hash: %x\n", rewoundBlock1.Hash())
	fmt.Printf("Rewound+1 block root hash: %x\n", rewoundBlock1.Root())
	fmt.Printf("Rewound+1 block parent hash: %x\n", rewoundBlock1.ParentHash())

	rewoundBlock := bc.GetBlockByNumber(baseBlockNr - rewindLen)
	fmt.Printf("Rewound block number: %d\n", rewoundBlock.NumberU64())
	fmt.Printf("Rewound block hash: %x\n", rewoundBlock.Hash())
	fmt.Printf("Rewound block root hash: %x\n", rewoundBlock.Root())
	fmt.Printf("Rewound block parent hash: %x\n", rewoundBlock.ParentHash())
	rewoundRoot := tds.LastRoot()
	fmt.Printf("Calculated rewound root hash: %x\n", rewoundRoot)
	/*
		filename := fmt.Sprintf("root_%d.txt", rewoundBlock.NumberU64())
		fmt.Printf("Generating deep snapshot of the wront tries... %s\n", filename)
		f, err := os.Create(filename)
		if err == nil {
			defer f.Close()
			tds.PrintTrie(f)
		}

		{
			tds, err = state.NewTrieDbState(rewoundBlock.Root(), db, rewoundBlock.NumberU64())
			tds.SetHistorical(true)
			check(err)
			rebuiltRoot, err := tds.TrieRoot()
			fmt.Printf("Rebuilt root: %x\n", rebuiltRoot)
			check(err)
		}
	*/
}

func testStartup() {
	startTime := time.Now()
	//ethDb, err := ethdb.NewBoltDatabase(node.DefaultDataDir() + "/geth/chaindata")
	ethDb, err := ethdb.NewBoltDatabase("/home/akhounov/.ethereum/geth/chaindata")
	check(err)
	defer ethDb.Close()
	bc, err := core.NewBlockChain(ethDb, nil, params.MainnetChainConfig, ethash.NewFaker(), vm.Config{}, nil)
	check(err)
	currentBlock := bc.CurrentBlock()
	currentBlockNr := currentBlock.NumberU64()
	fmt.Printf("Current block number: %d\n", currentBlockNr)
	fmt.Printf("Current block root hash: %x\n", currentBlock.Root())
	t := trie.New(common.Hash{})
	r := trie.NewResolver(0, true, currentBlockNr)
	key := []byte{}
	rootHash := currentBlock.Root()
	req := t.NewResolveRequest(nil, key, 0, rootHash[:])
	r.AddRequest(req)
	err = r.ResolveWithDb(ethDb, currentBlockNr, false)
	if err != nil {
		fmt.Printf("%v\n", err)
	}
	fmt.Printf("Took %v\n", time.Since(startTime))
}

func testResolveCached() {
	debug.IntermediateTrieHashAssertDbIntegrity = true
	execToBlock(node.DefaultDataDir()+"/geth/chaindata", 100_000_000, false)
	return
	//startTime := time.Now()
	ethDb, err := ethdb.NewBoltDatabase(node.DefaultDataDir() + "/geth-remove-me/geth/chaindata")
	check(err)
	defer ethDb.Close()
	bc, err := core.NewBlockChain(ethDb, nil, params.MainnetChainConfig, ethash.NewFaker(), vm.Config{}, nil)
	check(err)
	currentBlock := bc.CurrentBlock()
	check(err)
	currentBlockNr := currentBlock.NumberU64()
	keys := []string{
		"070f0f04010a0a0c0b0e0e0a010e0306020004090901000d03070d080704010b0f000809010204050d050d06050606050a0c0e090d05000a090b050a0d020705",
		"0c0a",
		"0a",
	}

	for _, key := range keys {
		tries := []*trie.Trie{trie.New(currentBlock.Root()), trie.New(currentBlock.Root())}

		r1 := trie.NewResolver(2, true, currentBlockNr)
		r1.AddRequest(tries[0].NewResolveRequest(nil, common.FromHex(key), 0, currentBlock.Root().Bytes()))
		err = r1.ResolveStateful(ethDb, currentBlockNr)
		check(err)

		r2 := trie.NewResolver(2, true, currentBlockNr)
		r2.AddRequest(tries[1].NewResolveRequest(nil, common.FromHex(key), 0, currentBlock.Root().Bytes()))
		err = r2.ResolveStatefulCached(ethDb, currentBlockNr, false)
		check(err)

		bufs := [2]*bytes.Buffer{
			{}, {},
		}
		tries[0].Print(bufs[0])
		tries[1].Print(bufs[1])
		fmt.Printf("Res: %v\n", bytes.Compare(bufs[0].Bytes(), bufs[1].Bytes()))
	}

	/*
		fmt.Printf("Current block number: %d\n", currentBlockNr)
		fmt.Printf("Current block root hash: %x\n", currentBlock.Root())
		prevBlock := bc.GetBlockByNumber(currentBlockNr - 2)
		fmt.Printf("Prev block root hash: %x\n", prevBlock.Root())

		resolve := func(key []byte) {
			for topLevels := 0; topLevels < 1; topLevels++ {
				need, req := tries[0].NeedResolution(nil, key)
				if need {
					r := trie.NewResolver(topLevels, true, currentBlockNr)
					r.AddRequest(req)
					err1 := r.ResolveStateful(ethDb, currentBlockNr)
					if err1 != nil {
						fmt.Println("With NeedResolution check1:", err1)
					}
				}
				need, req = tries[1].NeedResolution(nil, key)
				if need {
					r2 := trie.NewResolver(topLevels, true, currentBlockNr)
					r2.AddRequest(req)
					err2 := r2.ResolveStatefulCached(ethDb, currentBlockNr)
					if err2 != nil {
						fmt.Println("With NeedResolution check2:", err2)
					}
				}

				//r := trie.NewResolver(topLevels, true, currentBlockNr)
				//r.AddRequest(tries[0].NewResolveRequest(nil, key, 1, currentBlock.Root().Bytes()))
				//err1 := r.ResolveStateful(ethDb, currentBlockNr)
				//if err1 != nil {
				//	fmt.Println("No NeedResolution check1:", err1)
				//}
				//r2 := trie.NewResolver(topLevels, true, currentBlockNr)
				//r2.AddRequest(tries[1].NewResolveRequest(nil, key, 1, currentBlock.Root().Bytes()))
				//err2 := r2.ResolveStatefulCached(ethDb, currentBlockNr)
				//if err2 != nil {
				//	fmt.Println("No NeedResolution check2:", err2)
				//}
				//
				//if tries[0].Hash() != tries[1].Hash() {
				//	fmt.Printf("Differrent hash")
				//}
				//if err1 == nil || err2 == nil {
				//	if err1 != err2 {
				//		fmt.Printf("Not equal errors: \n%v\n%v\n\n", err1, err2)
				//		fmt.Printf("Input: %d  %x\n", topLevels, key)
				//	}
				//} else if err1.Error() != err2.Error() {
				//	fmt.Printf("Not equal errors: \n%v\n%v\n\n", err1, err2)
				//	fmt.Printf("Input: %d %x\n", topLevels, key)
				//}
			}
		}

		keys := []string{
			"070f0f04010a0a0c0b0e0e0a010e0306020004090901000d03070d080704010b0f000809010204050d050d06050606050a0c0e090d05000a090b050a0d020705",
		}
		buf := pool.GetBuffer(32)
		defer pool.PutBuffer(buf)
		for _, key := range keys {
			trie.CompressNibbles(common.FromHex(key), &buf.B)
			resolve(buf.B)
		}

		fmt.Printf("Took %v\n", time.Since(startTime))
	*/
}

func dbSlice(chaindata string, prefix []byte) {
	db, err := bolt.Open(chaindata, 0600, &bolt.Options{ReadOnly: true})
	check(err)
	defer db.Close()
	err = db.View(func(tx *bolt.Tx) error {
		ab := tx.Bucket(dbutils.AccountsBucket)
		c := ab.Cursor()
		for k, v := c.Seek(prefix); k != nil && bytes.HasPrefix(k, prefix); k, v = c.Next() {
			fmt.Printf("db.Put(dbutils.AccountsBucket, common.FromHex(\"%x\"), common.FromHex(\"%x\"))\n", k, v)
		}
		sb := tx.Bucket(dbutils.StorageBucket)
		c = sb.Cursor()
		for k, v := c.Seek(prefix); k != nil && bytes.HasPrefix(k, prefix); k, v = c.Next() {
			fmt.Printf("db.Put(dbutils.StorageBucket, common.FromHex(\"%x\"), common.FromHex(\"%x\"))\n", k, v)
		}
		ib := tx.Bucket(dbutils.IntermediateTrieHashBucket)
		c = ib.Cursor()
		for k, v := c.Seek(prefix); k != nil && bytes.HasPrefix(k, prefix); k, v = c.Next() {
			fmt.Printf("db.Put(dbutils.IntermediateTrieHashBucket, common.FromHex(\"%x\"), common.FromHex(\"%x\"))\n", k, v)
		}
		return nil
	})
	check(err)
}

func testResolve(chaindata string) {
	startTime := time.Now()
	ethDb, err := ethdb.NewBoltDatabase(chaindata)
	check(err)
	defer ethDb.Close()
	//bc, err := core.NewBlockChain(ethDb, nil, params.MainnetChainConfig, ethash.NewFaker(), vm.Config{}, nil)
	//check(err)
	/*
		currentBlock := bc.CurrentBlock()
		currentBlockNr := currentBlock.NumberU64()
		fmt.Printf("Current block number: %d\n", currentBlockNr)
		fmt.Printf("Current block root hash: %x\n", currentBlock.Root())
		prevBlock := bc.GetBlockByNumber(currentBlockNr - 2)
		fmt.Printf("Prev block root hash: %x\n", prevBlock.Root())
	*/
	currentBlockNr := 4155652
	var contract []byte
	//contract := common.FromHex("0x578e1f34346cb1067347b2ad256ada250b7853de763bd54110271a39e0cd52750000000000000000")
	r := trie.NewResolver(10, true, 10000000)
	r.SetHistorical(true)
	var key []byte
	key = common.FromHex("040c05040b050a0305030b0403070d0d0a0e0b070d040b0f080b03090d0109070c05000a0d070f0c03090d07090a0704010e040a0609010e01020508030b0f0210")
	resolveHash := common.FromHex("eff69d72861c76bbf3ffde71abff1b09609d7cc5f2be594a29b1954507d0497b")
	t := trie.New(common.Hash{})
	req := t.NewResolveRequest(contract, key, 0, resolveHash)
	r.AddRequest(req)
	err = r.ResolveWithDb(ethDb, 10000000, false)
	if err != nil {
		fmt.Printf("Resolve error: %v\n", err)
	}
	filename := fmt.Sprintf("root_%d.txt", currentBlockNr)
	fmt.Printf("Generating deep snapshot of the right tries... %s\n", filename)
	f, err := os.Create(filename)
	if err == nil {
		defer f.Close()
		t.Print(f)
	}
	if err != nil {
		fmt.Printf("%v\n", err)
	}
	fmt.Printf("Took %v\n", time.Since(startTime))
}

func hashFile() {
	f, err := os.Open("/Users/alexeyakhunov/mygit/go-ethereum/geth.log")
	check(err)
	defer f.Close()
	w, err := os.Create("/Users/alexeyakhunov/mygit/go-ethereum/geth_read.log")
	check(err)
	defer w.Close()
	scanner := bufio.NewScanner(f)
	count := 0
	for scanner.Scan() {
		line := scanner.Text()
		if strings.HasPrefix(line, "ResolveWithDb") || strings.HasPrefix(line, "Error") ||
			strings.HasPrefix(line, "0000000000000000000000000000000000000000000000000000000000000000") ||
			strings.HasPrefix(line, "ERROR") || strings.HasPrefix(line, "tc{") {
			fmt.Printf("%d %s\n", count, line)
			count++
		} else if count == 66 {
			w.WriteString(line)
			w.WriteString("\n")
		}
	}
	fmt.Printf("%d lines scanned\n", count)
}

func rlpIndices() {
	keybuf := new(bytes.Buffer)
	for i := 0; i < 512; i++ {
		keybuf.Reset()
		rlp.Encode(keybuf, uint(i))
		fmt.Printf("Encoding of %d is %x\n", i, keybuf.Bytes())
	}
}

func printFullNodeRLPs() {
	trie.FullNode1()
	trie.FullNode2()
	trie.FullNode3()
	trie.FullNode4()
	trie.ShortNode1()
	trie.ShortNode2()
	trie.Hash1()
	trie.Hash2()
	trie.Hash3()
	trie.Hash4()
	trie.Hash5()
	trie.Hash6()
	trie.Hash7()
}

func testDifficulty() {
	genesisBlock, _, _, err := core.DefaultGenesisBlock().ToBlock(nil, false /* history */)
	check(err)
	d1 := ethash.CalcDifficulty(params.MainnetChainConfig, 100000, genesisBlock.Header())
	fmt.Printf("Block 1 difficulty: %d\n", d1)
}

// Searches 1000 blocks from the given one to try to find the one with the given state root hash
func testBlockHashes(chaindata string, block int, stateRoot common.Hash) {
	ethDb, err := ethdb.NewBoltDatabase(chaindata)
	check(err)
	blocksToSearch := 10000000
	for i := uint64(block); i < uint64(block+blocksToSearch); i++ {
		hash := rawdb.ReadCanonicalHash(ethDb, i)
		header := rawdb.ReadHeader(ethDb, hash, i)
		if header.Root == stateRoot || stateRoot == (common.Hash{}) {
			fmt.Printf("\n===============\nCanonical hash for %d: %x\n", i, hash)
			fmt.Printf("Header.Root: %x\n", header.Root)
			fmt.Printf("Header.TxHash: %x\n", header.TxHash)
			fmt.Printf("Header.UncleHash: %x\n", header.UncleHash)
		}
	}
}

func printCurrentBlockNumber(chaindata string) {
	ethDb, err := ethdb.NewBoltDatabase(chaindata)
	check(err)
	defer ethDb.Close()
	hash := rawdb.ReadHeadBlockHash(ethDb)
	number := rawdb.ReadHeaderNumber(ethDb, hash)
	fmt.Printf("Block number: %d\n", *number)
}

func printTxHashes() {
	ethDb, err := ethdb.NewBoltDatabase(node.DefaultDataDir() + "/geth/chaindata")
	check(err)
	defer ethDb.Close()
	for b := uint64(0); b < uint64(100000); b++ {
		hash := rawdb.ReadCanonicalHash(ethDb, b)
		block := rawdb.ReadBlock(ethDb, hash, b)
		if block == nil {
			break
		}
		for _, tx := range block.Transactions() {
			fmt.Printf("%x\n", tx.Hash())
		}
	}
}

func relayoutKeys() {
	//db, err := bolt.Open("/home/akhounov/.ethereum/geth/chaindata", 0600, &bolt.Options{ReadOnly: true})
	db, err := bolt.Open(node.DefaultDataDir()+"/geth/chaindata", 0600, &bolt.Options{ReadOnly: true})
	check(err)
	defer db.Close()
	var accountChangeSetCount, storageChangeSetCount int
	err = db.View(func(tx *bolt.Tx) error {
		b := tx.Bucket(dbutils.AccountChangeSetBucket)
		if b == nil {
			return nil
		}
		c := b.Cursor()
		for k, _ := c.First(); k != nil; k, _ = c.Next() {
			accountChangeSetCount++
		}
		return nil
	})
	check(err)
	err = db.View(func(tx *bolt.Tx) error {
		b := tx.Bucket(dbutils.StorageChangeSetBucket)
		if b == nil {
			return nil
		}
		c := b.Cursor()
		for k, _ := c.First(); k != nil; k, _ = c.Next() {
			storageChangeSetCount++
		}
		return nil
	})
	check(err)
	fmt.Printf("Account changeset: %d\n", accountChangeSetCount)
	fmt.Printf("Storage changeset: %d\n", storageChangeSetCount)
	fmt.Printf("Total: %d\n", accountChangeSetCount+storageChangeSetCount)
}

func upgradeBlocks() {
	//ethDb, err := ethdb.NewBoltDatabase(node.DefaultDataDir() + "/geth/chaindata")
	ethDb, err := ethdb.NewBoltDatabase("/home/akhounov/.ethereum/geth/chaindata")
	check(err)
	defer ethDb.Close()
	start := []byte{}
	var keys [][]byte
	if err := ethDb.Walk([]byte("b"), start, 0, func(k, v []byte) (bool, error) {
		if len(keys)%1000 == 0 {
			fmt.Printf("Collected keys: %d\n", len(keys))
		}
		keys = append(keys, common.CopyBytes(k))
		return true, nil
	}); err != nil {
		panic(err)
	}
	for i, key := range keys {
		v, err := ethDb.Get([]byte("b"), key)
		if err != nil {
			panic(err)
		}
		smallBody := new(types.SmallBody) // To be changed to SmallBody
		if err := rlp.Decode(bytes.NewReader(v), smallBody); err != nil {
			panic(err)
		}
		body := new(types.Body)
		blockNum := binary.BigEndian.Uint64(key[:8])
		signer := types.MakeSigner(params.MainnetChainConfig, big.NewInt(int64(blockNum)))
		body.Senders = make([]common.Address, len(smallBody.Transactions))
		for j, tx := range smallBody.Transactions {
			addr, err := signer.Sender(tx)
			if err != nil {
				panic(err)
			}
			body.Senders[j] = addr
		}
		body.Transactions = smallBody.Transactions
		body.Uncles = smallBody.Uncles
		newV, err := rlp.EncodeToBytes(body)
		if err != nil {
			panic(err)
		}
		ethDb.Put([]byte("b"), key, newV)
		if i%1000 == 0 {
			fmt.Printf("Upgraded keys: %d\n", i)
		}
	}
	check(ethDb.DeleteBucket([]byte("r")))
}

func readTrie(filename string) *trie.Trie {
	f, err := os.Open(filename)
	check(err)
	defer f.Close()
	t, err := trie.Load(f)
	check(err)
	return t
}

func invTree(wrong, right, diff string, name string) {
	fmt.Printf("Reading trie...\n")
	t1 := readTrie(fmt.Sprintf("%s_%s.txt", wrong, name))
	fmt.Printf("Root hash: %x\n", t1.Hash())
	fmt.Printf("Reading trie 2...\n")
	t2 := readTrie(fmt.Sprintf("%s_%s.txt", right, name))
	fmt.Printf("Root hash: %x\n", t2.Hash())
	c, err := os.Create(fmt.Sprintf("%s_%s.txt", diff, name))
	check(err)
	defer c.Close()
	t1.PrintDiff(t2, c)
}

func preimage(chaindata string, image common.Hash) {
	ethDb, err := ethdb.NewBoltDatabase(chaindata)
	check(err)
	defer ethDb.Close()
	p, err := ethDb.Get(dbutils.PreimagePrefix, image[:])
	check(err)
	fmt.Printf("%x\n", p)
}

func addPreimage(chaindata string, image common.Hash, preimage []byte) {
	ethDb, err := ethdb.NewBoltDatabase(chaindata)
	check(err)
	defer ethDb.Close()
	err = ethDb.Put(dbutils.PreimagePrefix, image[:], preimage)
	check(err)
}

func loadAccount() {
	ethDb, err := ethdb.NewBoltDatabase("/home/akhounov/.ethereum/geth/chaindata")
	//ethDb, err := ethdb.NewBoltDatabase(node.DefaultDataDir() + "/geth/chaindata")
	//ethDb, err := ethdb.NewBoltDatabase("/Volumes/tb4/turbo-geth/geth/chaindata")
	check(err)
	defer ethDb.Close()
	blockNr := uint64(*block)
	blockSuffix := dbutils.EncodeTimestamp(blockNr)
	accountBytes := common.FromHex(*account)
	secKey := crypto.Keccak256(accountBytes)
	accountData, err := ethDb.GetAsOf(dbutils.AccountsBucket, dbutils.AccountsHistoryBucket, secKey, blockNr+1)
	check(err)
	fmt.Printf("Account data: %x\n", accountData)
	startkey := make([]byte, len(accountBytes)+32)
	copy(startkey, accountBytes)
	t := trie.New(common.Hash{})
	count := 0
	if err := ethDb.WalkAsOf(dbutils.StorageBucket, dbutils.StorageHistoryBucket, startkey, uint(len(accountBytes)*8), blockNr, func(k, v []byte) (bool, error) {
		key := k[len(accountBytes):]
		//fmt.Printf("%x: %x\n", key, v)
		t.Update(key, v)
		count++
		return true, nil
	}); err != nil {
		panic(err)
	}
	fmt.Printf("After %d updates, reconstructed storage root: %x\n", count, t.Hash())
	var keys [][]byte
	if err := ethDb.Walk(dbutils.StorageHistoryBucket, accountBytes, uint(len(accountBytes)*8), func(k, v []byte) (bool, error) {
		if !bytes.HasSuffix(k, blockSuffix) {
			return true, nil
		}
		key := k[:len(k)-len(blockSuffix)]
		keys = append(keys, common.CopyBytes(key))
		return true, nil
	}); err != nil {
		panic(err)
	}
	fmt.Printf("%d keys updated\n", len(keys))
	for _, k := range keys {
		v, err := ethDb.GetAsOf(dbutils.StorageBucket, dbutils.StorageHistoryBucket, k, blockNr+1)
		if err != nil {
			fmt.Printf("for key %x err %v\n", k, err)
		}
		vOrig, err := ethDb.GetAsOf(dbutils.StorageBucket, dbutils.StorageHistoryBucket, k, blockNr)
		if err != nil {
			fmt.Printf("for key %x err %v\n", k, err)
		}
		key := ([]byte(k))[len(accountBytes):]
		if len(v) > 0 {
			fmt.Printf("Updated %x: %x from %x\n", key, v, vOrig)
			t.Update(key, v)
			check(err)
		} else {
			fmt.Printf("Deleted %x from %x\n", key, vOrig)
			t.Delete(key)
		}
	}
	fmt.Printf("Updated storage root: %x\n", t.Hash())
}

func printBranches(block uint64) {
	ethDb, err := ethdb.NewBoltDatabase(node.DefaultDataDir() + "/testnet/geth/chaindata")
	//ethDb, err := ethdb.NewBoltDatabase("/home/akhounov/.ethereum/geth/chaindata")
	check(err)
	defer ethDb.Close()
	fmt.Printf("All headers at the same height %d\n", block)
	{
		var hashes []common.Hash
		numberEnc := make([]byte, 8)
		binary.BigEndian.PutUint64(numberEnc, block)
		if err := ethDb.Walk([]byte("h"), numberEnc, 8*8, func(k, v []byte) (bool, error) {
			if len(k) == 8+32 {
				hashes = append(hashes, common.BytesToHash(k[8:]))
			}
			return true, nil
		}); err != nil {
			panic(err)
		}
		for _, hash := range hashes {
			h := rawdb.ReadHeader(ethDb, hash, block)
			fmt.Printf("block hash: %x, root hash: %x\n", h.Hash(), h.Root)
		}
	}
}

func readAccount(chaindata string, account common.Address, block uint64, rewind uint64) {
	ethDb, err := ethdb.NewBoltDatabase(chaindata)
	check(err)
	secKey := crypto.Keccak256(account[:])
	v, _ := ethDb.Get(dbutils.AccountsBucket, secKey)
	var a accounts.Account
	if err = a.DecodeForStorage(v); err != nil {
		panic(err)
	}
	fmt.Printf("%x:%x\n%x\n%x\n%d\n", secKey, v, a.Root, a.CodeHash, a.Incarnation)
	//var addrHash common.Hash
	//copy(addrHash[:], secKey)
	//codeHash, err := ethDb.Get(dbutils.ContractCodeBucket, dbutils.GenerateStoragePrefix(addrHash, a.Incarnation))
	//check(err)
	//fmt.Printf("codeHash: %x\n", codeHash)
	timestamp := block
	for i := uint64(0); i < rewind; i++ {
		var printed bool
		encodedTS := dbutils.EncodeTimestamp(timestamp)
		changeSetKey := dbutils.CompositeChangeSetKey(encodedTS, dbutils.StorageHistoryBucket)
		v, err = ethDb.Get(dbutils.StorageChangeSetBucket, changeSetKey)
		check(err)
		if v != nil {
			err = changeset.StorageChangeSetBytes(v).Walk(func(key, value []byte) error {
				if bytes.HasPrefix(key, secKey) {
					incarnation := ^binary.BigEndian.Uint64(key[common.HashLength : common.HashLength+common.IncarnationLength])
					if !printed {
						fmt.Printf("Changes for block %d\n", timestamp)
						printed = true
					}
					fmt.Printf("%d %x %x\n", incarnation, key[common.HashLength+common.IncarnationLength:], value)
				}
				return nil
			})
			check(err)
		}
		timestamp--
	}
}

func fixAccount(chaindata string, addrHash common.Hash, storageRoot common.Hash) {
	ethDb, err := ethdb.NewBoltDatabase(chaindata)
	check(err)
	v, _ := ethDb.Get(dbutils.AccountsBucket, addrHash[:])
	var a accounts.Account
	if err = a.DecodeForStorage(v); err != nil {
		panic(err)
	}
	a.Root = storageRoot
	v = make([]byte, a.EncodingLengthForStorage())
	a.EncodeForStorage(v)
	err = ethDb.Put(dbutils.AccountsBucket, addrHash[:], v)
	check(err)
}

func nextIncarnation(chaindata string, addrHash common.Hash) {
	ethDb, err := ethdb.NewBoltDatabase(chaindata)
	check(err)
	var found bool
	var incarnationBytes [common.IncarnationLength]byte
	startkey := make([]byte, common.HashLength+common.IncarnationLength+common.HashLength)
	var fixedbits uint = 8 * common.HashLength
	copy(startkey, addrHash[:])
	if err := ethDb.Walk(dbutils.StorageBucket, startkey, fixedbits, func(k, v []byte) (bool, error) {
		copy(incarnationBytes[:], k[common.HashLength:])
		found = true
		return false, nil
	}); err != nil {
		fmt.Printf("Incarnation(z): %d\n", 0)
		return
	}
	if found {
		fmt.Printf("Incarnation: %d\n", (^binary.BigEndian.Uint64(incarnationBytes[:]))+1)
		return
	}
	fmt.Printf("Incarnation(f): %d\n", state.FirstContractIncarnation)
}

func repairCurrent() {
	historyDb, err := bolt.Open("/Volumes/tb4/turbo-geth/ropsten/geth/chaindata", 0600, &bolt.Options{})
	check(err)
	defer historyDb.Close()
	currentDb, err := bolt.Open("statedb", 0600, &bolt.Options{})
	check(err)
	defer currentDb.Close()
	check(historyDb.Update(func(tx *bolt.Tx) error {
		if err := tx.DeleteBucket(dbutils.StorageBucket); err != nil {
			return err
		}
		newB, err := tx.CreateBucket(dbutils.StorageBucket, true)
		if err != nil {
			return err
		}
		count := 0
		if err := currentDb.View(func(ctx *bolt.Tx) error {
			b := ctx.Bucket(dbutils.StorageBucket)
			c := b.Cursor()
			for k, v := c.First(); k != nil; k, v = c.Next() {
				newB.Put(k, v)
				count++
				if count == 10000 {
					fmt.Printf("Copied %d storage items\n", count)
				}
			}
			return nil
		}); err != nil {
			return err
		}
		return nil
	}))
}

func dumpStorage() {
	db, err := bolt.Open(node.DefaultDataDir()+"/geth/chaindata", 0600, &bolt.Options{ReadOnly: true})
	check(err)
	err = db.View(func(tx *bolt.Tx) error {
		sb := tx.Bucket(dbutils.StorageHistoryBucket)
		if sb == nil {
			fmt.Printf("Storage bucket not found\n")
			return nil
		}
		return sb.ForEach(func(k, v []byte) error {
			fmt.Printf("%x %x\n", k, v)
			return nil
		})
	})
	check(err)
	db.Close()
}

func testMemBolt() {
	db, err := bolt.Open("membolt", 0600, &bolt.Options{MemOnly: true})
	check(err)
	defer db.Close()
	err = db.Update(func(tx *bolt.Tx) error {
		bucket, err := tx.CreateBucketIfNotExists([]byte("B"), false)
		if err != nil {
			return fmt.Errorf("Bucket creation: %v", err)
		}
		for i := 0; i < 1000; i++ {
			err = bucket.Put(append([]byte("gjdfigjkdfljgdlfkjg"), []byte(fmt.Sprintf("%d", i))...), []byte("kljklgjfdkljkdjd"))
			if err != nil {
				return fmt.Errorf("Put: %v", err)
			}
		}
		return nil
	})
	check(err)
}

func printBucket(chaindata string) {
	db, err := bolt.Open(chaindata, 0600, &bolt.Options{ReadOnly: true})
	check(err)
	defer db.Close()
	f, err := os.Create("bucket.txt")
	check(err)
	defer f.Close()
	fb := bufio.NewWriter(f)
	err = db.View(func(tx *bolt.Tx) error {
		b := tx.Bucket(dbutils.StorageHistoryBucket)
		c := b.Cursor()
		for k, v := c.First(); k != nil; k, v = c.Next() {
			fmt.Fprintf(fb, "%x %x\n", k, v)
		}
		return nil
	})
	check(err)
	fb.Flush()
}

func GenerateTxLookups(chaindata string) {
	startTime := time.Now()
	db, err := ethdb.NewBoltDatabase(chaindata)
	check(err)
	//nolint: errcheck
	db.DeleteBucket(dbutils.TxLookupPrefix)
	log.Info("Open databased and deleted tx lookup bucket", "duration", time.Since(startTime))
	startTime = time.Now()
	sigs := make(chan os.Signal, 1)
	interruptCh := make(chan bool, 1)
	signal.Notify(sigs, syscall.SIGINT, syscall.SIGTERM)
	go func() {
		<-sigs
		interruptCh <- true
	}()
	var blockNum uint64 = 1
	var finished bool
	for !finished {
		blockNum, finished = generateLoop(db, blockNum, interruptCh)
	}
	log.Info("All done", "duration", time.Since(startTime))
}

func generateLoop(db ethdb.Database, startBlock uint64, interruptCh chan bool) (uint64, bool) {
	startTime := time.Now()
	var lookups []uint64
	var entry [8]byte
	var blockNum = startBlock
	var interrupt bool
	var finished = true
	for !interrupt {
		blockHash := rawdb.ReadCanonicalHash(db, blockNum)
		body := rawdb.ReadBody(db, blockHash, blockNum)
		if body == nil {
			break
		}
		for txIndex, tx := range body.Transactions {
			copy(entry[:2], tx.Hash().Bytes()[:2])
			binary.BigEndian.PutUint32(entry[2:6], uint32(blockNum))
			binary.BigEndian.PutUint16(entry[6:8], uint16(txIndex))
			lookups = append(lookups, binary.BigEndian.Uint64(entry[:]))
		}
		blockNum++
		if blockNum%100000 == 0 {
			log.Info("Processed", "blocks", blockNum, "tx count", len(lookups))
			var m runtime.MemStats
			runtime.ReadMemStats(&m)
			log.Info("Memory", "alloc", int(m.Alloc/1024), "sys", int(m.Sys/1024), "numGC", int(m.NumGC))
		}
		// Check for interrupts
		select {
		case interrupt = <-interruptCh:
			log.Info("interrupted, please wait for cleanup...")
		default:
		}
		if len(lookups) >= 100000000 {
			log.Info("Reached specified number of transactions")
			finished = false
			break
		}
	}
	log.Info("Processed", "blocks", blockNum, "tx count", len(lookups))
	log.Info("Filling up lookup array done", "duration", time.Since(startTime))
	startTime = time.Now()
	sort.Slice(lookups, func(i, j int) bool {
		return lookups[i] < lookups[j]
	})
	log.Info("Sorting lookup array done", "duration", time.Since(startTime))
	if len(lookups) == 0 {
		return blockNum, true
	}
	startTime = time.Now()
	var rangeStartIdx int
	var range2Bytes uint64
	for i, lookup := range lookups {
		// Find the range where lookups entries share the same first two bytes
		if i == 0 {
			rangeStartIdx = 0
			range2Bytes = lookup & 0xffff000000000000
			continue
		}
		twoBytes := lookup & 0xffff000000000000
		if range2Bytes != twoBytes {
			// Range finished
			fillSortRange(db, lookups, entry[:], rangeStartIdx, i)
			rangeStartIdx = i
			range2Bytes = twoBytes
		}
		if i%1000000 == 0 {
			log.Info("Processed", "transactions", i)
		}
	}
	fillSortRange(db, lookups, entry[:], rangeStartIdx, len(lookups))
	log.Info("Second roung of sorting done", "duration", time.Since(startTime))
	startTime = time.Now()
	batch := db.NewBatch()
	var n big.Int
	for i, lookup := range lookups {
		binary.BigEndian.PutUint64(entry[:], lookup)
		blockNumber := uint64(binary.BigEndian.Uint32(entry[2:6]))
		txIndex := int(binary.BigEndian.Uint16(entry[6:8]))
		blockHash := rawdb.ReadCanonicalHash(db, blockNumber)
		body := rawdb.ReadBody(db, blockHash, blockNumber)
		tx := body.Transactions[txIndex]
		n.SetInt64(int64(blockNumber))
		err := batch.Put(dbutils.TxLookupPrefix, tx.Hash().Bytes(), common.CopyBytes(n.Bytes()))
		check(err)
		if i != 0 && i%1000000 == 0 {
			_, err = batch.Commit()
			check(err)
			log.Info("Commited", "transactions", i)
		}
	}
	_, err := batch.Commit()
	check(err)
	log.Info("Commited", "transactions", len(lookups))
	log.Info("Tx committing done", "duration", time.Since(startTime))
	return blockNum, finished
}

func generateLoop1(db ethdb.Database, startBlock uint64, interruptCh chan bool) (uint64, bool) {
	f, _ := os.OpenFile(".lookups.tmp",
		os.O_APPEND|os.O_CREATE|os.O_WRONLY, 0644)
	defer f.Close()
	entry := make([]byte, 36)
	var blockNum = startBlock
	var interrupt bool
	var finished = true
	for !interrupt {
		blockHash := rawdb.ReadCanonicalHash(db, blockNum)
		body := rawdb.ReadBody(db, blockHash, blockNum)
		if body == nil {
			break
		}
		for _, tx := range body.Transactions {
			copy(entry[:32], tx.Hash().Bytes())
			binary.BigEndian.PutUint32(entry[32:], uint32(blockNum))
			_, _ = f.Write(append(entry, '\n'))
		}
		blockNum++
		// Check for interrupts
		select {
		case interrupt = <-interruptCh:
			log.Info("interrupted, please wait for cleanup...")
		default:
		}
	}
	return blockNum, finished
}

func fillSortRange(db rawdb.DatabaseReader, lookups []uint64, entry []byte, start, end int) {
	for j := start; j < end; j++ {
		binary.BigEndian.PutUint64(entry[:], lookups[j])
		blockNum := uint64(binary.BigEndian.Uint32(entry[2:6]))
		txIndex := int(binary.BigEndian.Uint16(entry[6:8]))
		blockHash := rawdb.ReadCanonicalHash(db, blockNum)
		body := rawdb.ReadBody(db, blockHash, blockNum)
		tx := body.Transactions[txIndex]
		copy(entry[:2], tx.Hash().Bytes()[2:4])
		lookups[j] = binary.BigEndian.Uint64(entry[:])
	}
	sort.Slice(lookups[start:end], func(i, j int) bool {
		return lookups[i] < lookups[j]
	})
}

func GenerateTxLookups1(chaindata string, block int) {
	startTime := time.Now()
	db, err := ethdb.NewBoltDatabase(chaindata)
	check(err)
	//nolint: errcheck
	db.DeleteBucket(dbutils.TxLookupPrefix)
	log.Info("Open databased and deleted tx lookup bucket", "duration", time.Since(startTime))
	startTime = time.Now()
	sigs := make(chan os.Signal, 1)
	interruptCh := make(chan bool, 1)
	signal.Notify(sigs, syscall.SIGINT, syscall.SIGTERM)
	go func() {
		<-sigs
		interruptCh <- true
	}()
	var blockNum uint64 = 1
	var interrupt bool
	var txcount int
	var n big.Int
	batch := db.NewBatch()
	for !interrupt {
		blockHash := rawdb.ReadCanonicalHash(db, blockNum)
		body := rawdb.ReadBody(db, blockHash, blockNum)
		if body == nil {
			break
		}
		for _, tx := range body.Transactions {
			txcount++
			n.SetInt64(int64(blockNum))
			err = batch.Put(dbutils.TxLookupPrefix, tx.Hash().Bytes(), common.CopyBytes(n.Bytes()))
			check(err)
			if txcount%100000 == 0 {
				_, err = batch.Commit()
				check(err)
			}
			if txcount%1000000 == 0 {
				log.Info("Commited", "transactions", txcount)
			}
		}
		blockNum++
		if blockNum%100000 == 0 {
			log.Info("Processed", "blocks", blockNum)
			var m runtime.MemStats
			runtime.ReadMemStats(&m)
			log.Info("Memory", "alloc", int(m.Alloc/1024), "sys", int(m.Sys/1024), "numGC", int(m.NumGC))
		}
		// Check for interrupts
		select {
		case interrupt = <-interruptCh:
			log.Info("interrupted, please wait for cleanup...")
		default:
		}
		if block != 1 && int(blockNum) > block {
			log.Info("Reached specified block count")
			break
		}
	}
	_, err = batch.Commit()
	check(err)
	log.Info("Commited", "transactions", txcount)
	log.Info("Processed", "blocks", blockNum)
	log.Info("Tx committing done", "duration", time.Since(startTime))
}

func GenerateTxLookups2(chaindata string) {
	startTime := time.Now()
	db, err := ethdb.NewBoltDatabase(chaindata)
	check(err)
	//nolint: errcheck
	db.DeleteBucket(dbutils.TxLookupPrefix)
	log.Info("Open databased and deleted tx lookup bucket", "duration", time.Since(startTime))
	startTime = time.Now()
	sigs := make(chan os.Signal, 1)
	interruptCh := make(chan bool, 1)
	signal.Notify(sigs, syscall.SIGINT, syscall.SIGTERM)
	go func() {
		<-sigs
		interruptCh <- true
	}()
	var blockNum uint64 = 1
	generateTxLookups2(db, blockNum, interruptCh)
	log.Info("All done", "duration", time.Since(startTime))
}

type LookupFile struct {
	reader io.Reader
	file   *os.File
	buffer []byte
	pos    uint64
}

type Entries []byte

type HeapElem struct {
	val   []byte
	index int
}

type Heap []HeapElem

func (h Heap) Len() int {
	return len(h)
}

func (h Heap) Less(i, j int) bool {
	return bytes.Compare(h[i].val, h[j].val) < 0
}
func (h Heap) Swap(i, j int) {
	h[i], h[j] = h[j], h[i]
}

func (h *Heap) Push(x interface{}) {
	// Push and Pop use pointer receivers because they modify the slice's length,
	// not just its contents.
	*h = append(*h, x.(HeapElem))
}

func (h *Heap) Pop() interface{} {
	old := *h
	n := len(old)
	x := old[n-1]
	*h = old[0 : n-1]
	return x
}

func (a Entries) Len() int {
	return len(a) / 35
}

func (a Entries) Less(i, j int) bool {
	return bytes.Compare(a[35*i:35*i+35], a[35*j:35*j+35]) < 0
}

func (a Entries) Swap(i, j int) {
	tmp := common.CopyBytes(a[35*i : 35*i+35])
	copy(a[35*i:35*i+35], a[35*j:35*j+35])
	copy(a[35*j:35*j+35], tmp)
}

func insertInFileForLookups2(file *os.File, entries Entries, it uint64) {
	sorted := entries[:35*it]
	sort.Sort(sorted)
	_, err := file.Write(sorted)
	check(err)
	log.Info("File Insertion Occured")
}

func generateTxLookups2(db *ethdb.BoltDatabase, startBlock uint64, interruptCh chan bool) {
	var bufferLen int = 143360 // 35 * 4096
	var count uint64 = 5000000
	var entries Entries = make([]byte, count*35)
	bn := make([]byte, 3)
	var lookups []LookupFile
	var iterations uint64
	var blockNum = startBlock
	var interrupt bool
	filename := fmt.Sprintf(".lookups_%d.tmp", len(lookups))
	fileTmp, _ := os.OpenFile(filename, os.O_APPEND|os.O_CREATE|os.O_RDWR, 0644)
	for !interrupt {
		blockHash := rawdb.ReadCanonicalHash(db, blockNum)
		body := rawdb.ReadBody(db, blockHash, blockNum)

		if body == nil {
			log.Info("Now Inserting to file")
			insertInFileForLookups2(fileTmp, entries, iterations)
			lookups = append(lookups, LookupFile{nil, nil, nil, 35})
			iterations = 0
			entries = nil
			fileTmp.Close()
			break
		}

		select {
		case interrupt = <-interruptCh:
			log.Info("interrupted, please wait for cleanup...")
		default:
		}
		bn[0] = byte(blockNum >> 16)
		bn[1] = byte(blockNum >> 8)
		bn[2] = byte(blockNum)

		for _, tx := range body.Transactions {
			copy(entries[35*iterations:], tx.Hash().Bytes())
			copy(entries[35*iterations+32:], bn)
			iterations++
			if iterations == count {
				log.Info("Now Inserting to file")
				insertInFileForLookups2(fileTmp, entries, iterations)
				lookups = append(lookups, LookupFile{nil, nil, nil, 35})
				iterations = 0
				fileTmp.Close()
				filename = fmt.Sprintf(".lookups_%d.tmp", len(lookups))
				fileTmp, _ = os.OpenFile(filename, os.O_APPEND|os.O_CREATE|os.O_RDWR, 0644)
			}
		}
		blockNum++
		if blockNum%100000 == 0 {
			log.Info("Processed", "blocks", blockNum, "iterations", iterations)
			var m runtime.MemStats
			runtime.ReadMemStats(&m)
			log.Info("Memory", "alloc", int(m.Alloc/1024), "sys", int(m.Sys/1024), "numGC", int(m.NumGC))
		}
	}
	batch := db.NewBatch()
	h := &Heap{}
	heap.Init(h)
	for i := range lookups {
		file, err := os.Open(fmt.Sprintf(".lookups_%d.tmp", i))
		check(err)
		lookups[i].file = file
		lookups[i].reader = bufio.NewReader(file)
		lookups[i].buffer = make([]byte, bufferLen)
		check(err)
		n, err := lookups[i].file.Read(lookups[i].buffer)
		if n != bufferLen {
			lookups[i].buffer = lookups[i].buffer[:n]
		}
		heap.Push(h, HeapElem{lookups[i].buffer[:35], i})
	}

	for !interrupt && len(*h) != 0 {
		val := (heap.Pop(h)).(HeapElem)
		if lookups[val.index].pos == uint64(bufferLen) {
			if val.val[32] != 0 {
				err := batch.Put(dbutils.TxLookupPrefix, val.val[:32], common.CopyBytes(val.val[32:]))
				check(err)
			} else {
				err := batch.Put(dbutils.TxLookupPrefix, val.val[:32], common.CopyBytes(val.val[33:]))
				check(err)
			}
			n, _ := lookups[val.index].reader.Read(lookups[val.index].buffer)
			iterations++
			if n == 0 {
				err := lookups[val.index].file.Close()
				check(err)
				os.Remove(fmt.Sprintf(".lookups_%d.tmp", val.index))
			} else {
				if n != bufferLen {
					lookups[val.index].buffer = lookups[val.index].buffer[:n]
				}
				lookups[val.index].pos = 35
				heap.Push(h, HeapElem{lookups[val.index].buffer[:35], val.index})
			}
			continue
		}

		heap.Push(h, HeapElem{lookups[val.index].buffer[lookups[val.index].pos : lookups[val.index].pos+35], val.index})
		lookups[val.index].pos += 35
		iterations++
		if val.val[32] != 0 {
			err := batch.Put(dbutils.TxLookupPrefix, val.val[:32], common.CopyBytes(val.val[32:]))
			check(err)
		} else {
			err := batch.Put(dbutils.TxLookupPrefix, val.val[:32], common.CopyBytes(val.val[33:]))
			check(err)
		}

		if iterations%1000000 == 0 {
			batch.Commit()
			log.Info("Commit Occured", "progress", iterations)
		}
		select {
		case interrupt = <-interruptCh:
			log.Info("interrupted, please wait for cleanup...")
		default:
		}
	}
	batch.Commit()
	batch.Close()
}

func ValidateTxLookups2(chaindata string) {
	startTime := time.Now()
	db, err := ethdb.NewBoltDatabase(chaindata)
	check(err)
	//nolint: errcheck
	startTime = time.Now()
	sigs := make(chan os.Signal, 1)
	interruptCh := make(chan bool, 1)
	signal.Notify(sigs, syscall.SIGINT, syscall.SIGTERM)
	go func() {
		<-sigs
		interruptCh <- true
	}()
	var blockNum uint64 = 1
	validateTxLookups2(db, blockNum, interruptCh)
	log.Info("All done", "duration", time.Since(startTime))
}

func validateTxLookups2(db *ethdb.BoltDatabase, startBlock uint64, interruptCh chan bool) {
	blockNum := startBlock
	iterations := 0
	var interrupt bool
	// Validation Process
	blockBytes := big.NewInt(0)
	for !interrupt {
		blockHash := rawdb.ReadCanonicalHash(db, blockNum)
		body := rawdb.ReadBody(db, blockHash, blockNum)

		if body == nil {
			break
		}

		select {
		case interrupt = <-interruptCh:
			log.Info("interrupted, please wait for cleanup...")
		default:
		}
		blockBytes.SetUint64(blockNum)
		bn := blockBytes.Bytes()

		for _, tx := range body.Transactions {
			val, err := db.Get(dbutils.TxLookupPrefix, tx.Hash().Bytes())
			iterations++
			if iterations%100000 == 0 {
				log.Info("Validated", "entries", iterations, "number", blockNum)
			}
			if bytes.Compare(val, bn) != 0 {
				check(err)
				panic(fmt.Sprintf("Validation process failed(%d). Expected %b, got %b", iterations, bn, val))
			}
		}
		blockNum++
	}
}

func indexSize(chaindata string) {
	db, err := ethdb.NewBoltDatabase(chaindata)
	check(err)
	fStorage, err := os.Create("index_sizes_storage.csv")
	check(err)
	fAcc, err := os.Create("index_sizes_acc.csv")
	check(err)
	csvAcc := csv.NewWriter(fAcc)
	err = csvAcc.Write([]string{"key", "ln"})
	check(err)
	csvStorage := csv.NewWriter(fStorage)
	err = csvStorage.Write([]string{"key", "ln"})
<<<<<<< HEAD
	i:=0
	j:=0
	maxLenAcc:=0
	maxLenSt:=0
	accountsOver4096 := 0
=======
	i := 0
	j := 0
	maxLenAcc := 0
	maxLenSt := 0
>>>>>>> 64a335bb
	db.Walk(dbutils.AccountsHistoryBucket, []byte{}, 0, func(k, v []byte) (b bool, e error) {
		if i > 10000 {
			fmt.Println(j)
			i = 0
		}
		i++
		j++
		if len(v) > maxLenAcc {
			maxLenAcc = len(v)
		}
		if len(v) > 4096 {
			accountsOver4096++
		}
		err = csvAcc.Write([]string{common.Bytes2Hex(k), strconv.Itoa(len(v))})
		if err != nil {
			panic(err)
		}

		return true, nil
	})
<<<<<<< HEAD
	i=0
	j=0
	storageOver4096 := 0
=======
	i = 0
	j = 0
>>>>>>> 64a335bb
	db.Walk(dbutils.StorageHistoryBucket, []byte{}, 0, func(k, v []byte) (b bool, e error) {
		if i > 10000 {
			fmt.Println(j)
			i = 0
		}
		i++
		j++
		if len(v) > maxLenSt {
			maxLenSt = len(v)
		}
		if len(v) > 4096 {
			storageOver4096++
		}
		err = csvStorage.Write([]string{common.Bytes2Hex(k), strconv.Itoa(len(v))})
		if err != nil {
			panic(err)
		}

		return true, nil
	})

	fmt.Println("Results:")
	fmt.Println("maxLenAcc:", maxLenAcc)
	fmt.Println("maxLenSt:", maxLenSt)
	fmt.Println("account over 4096 index:", accountsOver4096)
	fmt.Println("storage over 4096 index:", storageOver4096)
}

func main() {
	var (
		ostream log.Handler
		glogger *log.GlogHandler
	)

	usecolor := (isatty.IsTerminal(os.Stderr.Fd()) || isatty.IsCygwinTerminal(os.Stderr.Fd())) && os.Getenv("TERM") != "dumb"
	output := io.Writer(os.Stderr)
	if usecolor {
		output = colorable.NewColorableStderr()
	}
	ostream = log.StreamHandler(output, log.TerminalFormat(usecolor))
	glogger = log.NewGlogHandler(ostream)
	log.Root().SetHandler(glogger)
	glogger.Verbosity(log.LvlInfo)

	flag.Parse()
	if *cpuprofile != "" {
		f, err := os.Create(*cpuprofile)
		if err != nil {
			log.Error("could not create CPU profile", "error", err)
			return
		}
		if err := pprof.StartCPUProfile(f); err != nil {
			log.Error("could not start CPU profile", "error", err)
			return
		}
		defer pprof.StopCPUProfile()
	}
	//db, err := bolt.Open("/home/akhounov/.ethereum/geth/chaindata", 0600, &bolt.Options{ReadOnly: true})
	//db, err := bolt.Open(node.DefaultDataDir() + "/geth/chaindata", 0600, &bolt.Options{ReadOnly: true})
	//check(err)
	//defer db.Close()
	if *action == "bucketStats" {
		bucketStats(*chaindata)
	}
	if *action == "syncChart" {
		mychart()
	}
	//testRebuild()
	if *action == "testRewind" {
		testRewind(*chaindata, *block, *rewind)
	}
	//hashFile()
	//buildHashFromFile()
	if *action == "testResolve" {
		testResolve(*chaindata)
	}
	if *action == "testResolveCached" {
		testResolveCached()
	}
	//rlpIndices()
	//printFullNodeRLPs()
	//testStartup()
	//testDifficulty()
	//testRewindTests()
	//if *reset != -1 {
	//	testReset(uint64(*reset))
	//}
	if *action == "testBlockHashes" {
		testBlockHashes(*chaindata, *block, common.HexToHash(*hash))
	}
	//printBuckets(db)
	//printTxHashes()
	//relayoutKeys()
	//testRedis()
	//upgradeBlocks()
	//compareTries()
	if *action == "invTree" {
		invTree("root", "right", "diff", *name)
	}
	//invTree("iw", "ir", "id", *block, true)
	//loadAccount()
	if *action == "preimage" {
		preimage(*chaindata, common.HexToHash(*hash))
	}
	if *action == "addPreimage" {
		addPreimage(*chaindata, common.HexToHash(*hash), common.FromHex(*preImage))
	}
	//printBranches(uint64(*block))
	if *action == "execToBlock" {
		execToBlock(*chaindata, uint64(*block), true)
	}
	//extractTrie(*block)
	//repair()
	if *action == "readAccount" {
		readAccount(*chaindata, common.HexToAddress(*account), uint64(*block), uint64(*rewind))
	}
	if *action == "fixAccount" {
		fixAccount(*chaindata, common.HexToHash(*account), common.HexToHash(*hash))
	}
	if *action == "nextIncarnation" {
		nextIncarnation(*chaindata, common.HexToHash(*account))
	}
	//repairCurrent()
	//testMemBolt()
	//fmt.Printf("\u00b3\n")
	if *action == "dumpStorage" {
		dumpStorage()
	}
	if *action == "current" {
		printCurrentBlockNumber(*chaindata)
	}
	if *action == "bucket" {
		printBucket(*chaindata)
	}
	if *action == "gen-tx-lookup" {
		GenerateTxLookups(*chaindata)
	}
	if *action == "gen-tx-lookup-1" {
		GenerateTxLookups1(*chaindata, *block)
	}

	if *action == "gen-tx-lookup-2" {
		GenerateTxLookups2(*chaindata)
	}

	if *action == "val-tx-lookup-2" {
		ValidateTxLookups2(*chaindata)
	}
	if *action == "indexSize" {
		indexSize(*chaindata)
	}
}<|MERGE_RESOLUTION|>--- conflicted
+++ resolved
@@ -1947,18 +1947,11 @@
 	check(err)
 	csvStorage := csv.NewWriter(fStorage)
 	err = csvStorage.Write([]string{"key", "ln"})
-<<<<<<< HEAD
-	i:=0
-	j:=0
-	maxLenAcc:=0
-	maxLenSt:=0
-	accountsOver4096 := 0
-=======
 	i := 0
 	j := 0
 	maxLenAcc := 0
 	maxLenSt := 0
->>>>>>> 64a335bb
+	accountsOver4096 := 0
 	db.Walk(dbutils.AccountsHistoryBucket, []byte{}, 0, func(k, v []byte) (b bool, e error) {
 		if i > 10000 {
 			fmt.Println(j)
@@ -1979,14 +1972,10 @@
 
 		return true, nil
 	})
-<<<<<<< HEAD
-	i=0
-	j=0
-	storageOver4096 := 0
-=======
+
 	i = 0
 	j = 0
->>>>>>> 64a335bb
+	storageOver4096 := 0
 	db.Walk(dbutils.StorageHistoryBucket, []byte{}, 0, func(k, v []byte) (b bool, e error) {
 		if i > 10000 {
 			fmt.Println(j)
