package commands

import (
	"bytes"
	"context"
	"encoding/json"
	"fmt"
	"sort"
	"strings"

	"github.com/ledgerwatch/turbo-geth/common"
	"github.com/ledgerwatch/turbo-geth/common/dbutils"
	"github.com/ledgerwatch/turbo-geth/common/hexutil"
	"github.com/ledgerwatch/turbo-geth/consensus/ethash"
	"github.com/ledgerwatch/turbo-geth/core/rawdb"
	"github.com/ledgerwatch/turbo-geth/eth"
	"github.com/ledgerwatch/turbo-geth/ethdb"
	"github.com/ledgerwatch/turbo-geth/rpc"
	"github.com/ledgerwatch/turbo-geth/turbo/adapter"
	"github.com/ledgerwatch/turbo-geth/turbo/transactions"
)

// Transaction Implements trace_transaction
// TODO(tjayrush): I think this should return an []interface{}, so we can return both Parity and Geth traces
func (api *TraceAPIImpl) Transaction(ctx context.Context, txHash common.Hash) (ParityTraces, error) {
	traces, err := api.getTransactionTraces(ctx, txHash)
	if err != nil {
		return nil, err
	}
	return traces, err
}

// Get Implements trace_get
// TODO(tjayrush): This command should take an rpc.BlockNumber .This would allow blockNumbers and 'latest',
// TODO(tjayrush): 'pending', etc. Parity only accepts block hash.
// TODO(tjayrush): Also, for some reason, Parity definesthe second parameter as an array of indexes, but
// TODO(tjayrush): only accepts a single one
// TODO(tjayrush): I think this should return an interface{}, so we can return both Parity and Geth traces
func (api *TraceAPIImpl) Get(ctx context.Context, txHash common.Hash, indicies []hexutil.Uint64) (*ParityTrace, error) {
	// TODO(tjayrush): Parity fails if it gets more than a single index. Returns nothing in this case.
	if len(indicies) > 1 {
		return nil, nil
	}

	traces, err := api.getTransactionTraces(ctx, txHash)
	if err != nil {
		return nil, err
	}

	// TODO(tjayrush): For some reason, the 'get' index is one-based
	firstIndex := int(indicies[0]) + 1
	for i, trace := range traces {
		if i == firstIndex {
			return &trace, nil
		}
	}
	return nil, err
}

// Block Implements trace_block
func (api *TraceAPIImpl) Block(ctx context.Context, blockNr rpc.BlockNumber) (ParityTraces, error) {
	blockNum, err := getBlockNumber(blockNr, api.dbReader)
	if err != nil {
		return nil, err
	}
	bn := hexutil.Uint64(blockNum)
	var req TraceFilterRequest
	req.FromBlock = &bn
	req.ToBlock = &bn
	req.FromAddress = nil
	req.ToAddress = nil
	req.After = nil
	req.Count = nil

	traces, err := api.Filter(ctx, req)
	if err != nil {
		return nil, err
	}
	return traces, err
}

// Filter Implements trace_filter
// TODO(tjayrush): Eventually, we will need to protect ourselves from 'large' queries. Parity crashes when a range query of a very large size
// is sent. We need to protect ourselves with maxTraces. It may already be done
func (api *TraceAPIImpl) Filter(ctx context.Context, req TraceFilterRequest) (ParityTraces, error) {
	var filteredHashes []common.Hash
	// TODO(tjayrush): Parity intersperses block/uncle reward traces with transaction call traces. We need to be able to tell the
	// difference. I do that with this boolean array. This will be re-written shortly. For now, we use this simple boolean flag.
	// Eventually, we will fill the ParityTrace array directly as we go (and we can probably even do better than that)
	var traceTypes []bool
	var maxTracesCount uint64
	var offset uint64
	var skipped uint64

	sort.Slice(req.FromAddress, func(i int, j int) bool {
		return bytes.Compare(req.FromAddress[i].Bytes(), req.FromAddress[j].Bytes()) == -1
	})

	sort.Slice(req.ToAddress, func(i int, j int) bool {
		return bytes.Compare(req.ToAddress[i].Bytes(), req.ToAddress[j].Bytes()) == -1
	})

	var fromBlock uint64
	var toBlock uint64
	if req.FromBlock == nil {
		fromBlock = 0
	} else {
		fromBlock = uint64(*req.FromBlock)
	}

	if req.ToBlock == nil {
		headNumber := rawdb.ReadHeaderNumber(api.dbReader, rawdb.ReadHeadHeaderHash(api.dbReader))
		toBlock = *headNumber
	} else {
		toBlock = uint64(*req.ToBlock)
	}

	if fromBlock > toBlock {
		// TODO(tjayrush): Parity reports no error in this case it simply returns an empty response
		return nil, nil //fmt.Errorf("invalid parameters: toBlock must be greater than fromBlock")
	}

	if req.Count == nil {
		maxTracesCount = api.maxTraces
	} else {
		maxTracesCount = *req.Count
	}

	if req.After == nil {
		offset = 0
	} else {
		offset = *req.After
	}

	if err := api.db.View(ctx, func(tx ethdb.Tx) error {
		if req.FromAddress != nil || req.ToAddress != nil { // use address history index to retrieve matching transactions
			var historyFilter []*common.Address
			isFromAddress := req.FromAddress != nil
			if isFromAddress {
				historyFilter = req.FromAddress
			} else {
				historyFilter = req.ToAddress
			}

			for _, addr := range historyFilter {

				addrBytes := addr.Bytes()
				blockNumbers, err := retrieveHistory(tx, addr, fromBlock, toBlock)
				if err != nil {
					return err
				}

				for _, num := range blockNumbers {

					block := rawdb.ReadBlockByNumber(api.dbReader, num)
					senders := rawdb.ReadSenders(api.dbReader, block.Hash(), num)
					txs := block.Transactions()
					for i, tx := range txs {
						if uint64(len(filteredHashes)) == maxTracesCount {
							if uint64(len(filteredHashes)) == api.maxTraces {
								return fmt.Errorf("too many traces found")
							}
							return nil
						}

						var to *common.Address
						if tx.To() == nil {
							to = &common.Address{}
						} else {
							to = tx.To()
						}

						if isFromAddress {
							if !isAddressInFilter(to, req.ToAddress) {
								continue
							}
							if bytes.Equal(senders[i].Bytes(), addrBytes) {
								filteredHashes = append(filteredHashes, tx.Hash())
								traceTypes = append(traceTypes, false)
							}
						} else if bytes.Equal(to.Bytes(), addrBytes) {
							if skipped < offset {
								skipped++
								continue
							}
							filteredHashes = append(filteredHashes, tx.Hash())
							traceTypes = append(traceTypes, false)
						}
					}
					// TODO(tjayrush): Parity does not (for some unknown reason) include blockReward traces here
				}
			}
		} else if req.FromBlock != nil || req.ToBlock != nil { // iterate over blocks

			for blockNum := fromBlock; blockNum < toBlock+1; blockNum++ {
				block := rawdb.ReadBlockByNumber(api.dbReader, blockNum)
				blockTransactions := block.Transactions()
				for _, tx := range blockTransactions {
					if uint64(len(filteredHashes)) == maxTracesCount {
						if uint64(len(filteredHashes)) == api.maxTraces {
							return fmt.Errorf("too many traces found")
						}
						return nil
					}
					if skipped < offset {
						skipped++
						continue
					}
					filteredHashes = append(filteredHashes, tx.Hash())
					traceTypes = append(traceTypes, false)
				}
				// TODO(tjayrush): Need much, much better testing surrounding offset and count especially when including block rewards
				if skipped < offset {
					skipped++
					continue
				}
				// We need to intersperse block reward traces to match Parity
				filteredHashes = append(filteredHashes, block.Hash())
				traceTypes = append(traceTypes, true)
			}
		} else {
			return fmt.Errorf("invalid parameters")
		}
		return nil
	}); err != nil {
		return nil, err
	}
	getter := adapter.NewBlockGetter(api.dbReader)
	chainContext := adapter.NewChainContext(api.dbReader)
	genesisHash := rawdb.ReadBlockByNumber(api.dbReader, 0).Hash()
	chainConfig := rawdb.ReadChainConfig(api.dbReader, genesisHash)
	traceType := "callTracer" // nolint: goconst
	traces := ParityTraces{}
	dbtx, err1 := api.db.Begin(ctx, nil, false)
	if err1 != nil {
		return nil, fmt.Errorf("traceFilter cannot open tx: %v", err1)
	}
	defer dbtx.Rollback()
	for i, txOrBlockHash := range filteredHashes {
		if traceTypes[i] {
			// In this case, we're processing a block (or uncle) reward trace. The hash is a block hash
			// Because Geth does not return blockReward or uncleReward traces, we must create them here
			block := rawdb.ReadBlockByHash(api.dbReader, txOrBlockHash)
			minerReward, uncleRewards := ethash.AccumulateRewards(chainConfig, block.Header(), block.Uncles())
			var tr ParityTrace
			tr.Action.Author = strings.ToLower(block.Coinbase().String())
			tr.Action.RewardType = "block" // goconst
			tr.Action.Value = minerReward.String()
			tr.BlockHash = block.Hash()
			tr.BlockNumber = block.NumberU64()
			tr.Type = "reward" // nolint: goconst
			traces = append(traces, tr)
			for i, uncle := range block.Uncles() {
				if i < len(uncleRewards) {
					var tr ParityTrace
					tr.Action.Author = strings.ToLower(uncle.Coinbase.String())
					tr.Action.RewardType = "uncle" // goconst
					tr.Action.Value = uncleRewards[i].String()
					tr.BlockHash = block.Hash()
					tr.BlockNumber = block.NumberU64()
					tr.Type = "reward" // nolint: goconst
					traces = append(traces, tr)
				}
			}
		} else {
			// In this case, we're processing a transaction hash
			tx, blockHash, blockNumber, txIndex := rawdb.ReadTransaction(api.dbReader, txOrBlockHash)
<<<<<<< HEAD
			msg, vmctx, ibs, _, err := transactions.ComputeTxEnv(ctx, getter, api.chainConfig, chainContext, dbtx, blockHash, txIndex)
=======
			msg, vmctx, ibs, _, err := transactions.ComputeTxEnv(ctx, getter, chainConfig, chainContext, api.db, blockHash, txIndex)
>>>>>>> b8c38802
			if err != nil {
				return nil, err
			}
			trace, err := transactions.TraceTx(ctx, msg, vmctx, ibs, &eth.TraceConfig{Tracer: &traceType})
			if err != nil {
				return nil, err
			}
			traceJSON, ok := trace.(json.RawMessage)
			if !ok {
				return nil, fmt.Errorf("unknown type in trace_filter")
			}
			var gethTrace GethTrace
			jsonStr, _ := traceJSON.MarshalJSON()
			json.Unmarshal(jsonStr, &gethTrace) // nolint errcheck
			converted := api.convertToParityTrace(gethTrace, blockHash, blockNumber, tx, txIndex, []int{})
			traces = append(traces, converted...)
		}
	}
	return traces, nil
}

func retrieveHistory(tx ethdb.Tx, addr *common.Address, fromBlock uint64, toBlock uint64) ([]uint64, error) {
	addrBytes := addr.Bytes()
	ca := tx.Cursor(dbutils.AccountsHistoryBucket).Prefix(addrBytes)
	var blockNumbers []uint64

	for k, v, err := ca.First(); k != nil; k, v, err = ca.Next() {
		if err != nil {
			return nil, err
		}

		numbers, _, err := dbutils.WrapHistoryIndex(v).Decode()
		if err != nil {
			return nil, err
		}

		blockNumbers = append(blockNumbers, numbers...)
	}

	// cleanup for invalid blocks
	start := -1
	end := -1
	for i, b := range blockNumbers {
		if b >= fromBlock && b <= toBlock && start == -1 {
			start = i
			continue
		}

		if b > toBlock {
			end = i
			break
		}
	}

	if start == -1 {
		return []uint64{}, nil
	}

	if end == -1 {
		return blockNumbers[start:], nil
	}
	// Remove dublicates
	return blockNumbers[start:end], nil
}

func isAddressInFilter(addr *common.Address, filter []*common.Address) bool {
	if filter == nil {
		return true
	}
	i := sort.Search(len(filter), func(i int) bool {
		return bytes.Equal(filter[i].Bytes(), addr.Bytes())
	})

	return i != len(filter)
}

// getTransactionTraces - returns the traces for a single transaction. Used by trace_get and trace_transaction.
// TODO(tjayrush):
// Implementation Notes:
// -- For convienience, we return both Parity and Geth traces for now. In the future we will either separate
//    these functions or eliminate Geth traces
// -- The function convertToParityTraces takes a hierarchical Geth trace and returns a flattened Parity trace
func (api *TraceAPIImpl) getTransactionTraces(ctx context.Context, txHash common.Hash) (ParityTraces, error) {
	getter := adapter.NewBlockGetter(api.dbReader)
	chainContext := adapter.NewChainContext(api.dbReader)
	genesisHash := rawdb.ReadBlockByNumber(api.dbReader, 0).Hash()
	chainConfig := rawdb.ReadChainConfig(api.dbReader, genesisHash)
	traceType := "callTracer" // nolint: goconst

	dbtx, err1 := api.db.Begin(ctx, nil, false)
	if err1 != nil {
		return nil, fmt.Errorf("getTransactionTraces cannot open tx: %v", err1)
	}
	defer dbtx.Rollback()
	tx, blockHash, blockNumber, txIndex := rawdb.ReadTransaction(api.dbReader, txHash)
<<<<<<< HEAD
	msg, vmctx, ibs, _, err := transactions.ComputeTxEnv(ctx, getter, api.chainConfig, chainContext, dbtx, blockHash, txIndex)
=======
	msg, vmctx, ibs, _, err := transactions.ComputeTxEnv(ctx, getter, chainConfig, chainContext, api.db, blockHash, txIndex)
>>>>>>> b8c38802
	if err != nil {
		return nil, err
	}

	// Time spent 176 out of 205
	trace, err := transactions.TraceTx(ctx, msg, vmctx, ibs, &eth.TraceConfig{Tracer: &traceType})
	if err != nil {
		return nil, err
	}

	traceJSON, ok := trace.(json.RawMessage)
	if !ok {
		return nil, fmt.Errorf("unknown type in trace_filter")
	}

	var gethTrace GethTrace
	jsonStr, _ := traceJSON.MarshalJSON()
	// Time spent 26 out of 205
	json.Unmarshal(jsonStr, &gethTrace) // nolint errcheck

	traces := ParityTraces{}
	// Time spent 3 out of 205
	converted := api.convertToParityTrace(gethTrace, blockHash, blockNumber, tx, txIndex, []int{})
	traces = append(traces, converted...)

	return traces, nil
}

// TraceFilterRequest represents the arguments for trace_filter
type TraceFilterRequest struct {
	FromBlock   *hexutil.Uint64   `json:"fromBlock"`
	ToBlock     *hexutil.Uint64   `json:"toBlock"`
	FromAddress []*common.Address `json:"fromAddress"`
	ToAddress   []*common.Address `json:"toAddress"`
	After       *uint64           `json:"after"`
	Count       *uint64           `json:"count"`
}<|MERGE_RESOLUTION|>--- conflicted
+++ resolved
@@ -265,11 +265,7 @@
 		} else {
 			// In this case, we're processing a transaction hash
 			tx, blockHash, blockNumber, txIndex := rawdb.ReadTransaction(api.dbReader, txOrBlockHash)
-<<<<<<< HEAD
-			msg, vmctx, ibs, _, err := transactions.ComputeTxEnv(ctx, getter, api.chainConfig, chainContext, dbtx, blockHash, txIndex)
-=======
-			msg, vmctx, ibs, _, err := transactions.ComputeTxEnv(ctx, getter, chainConfig, chainContext, api.db, blockHash, txIndex)
->>>>>>> b8c38802
+			msg, vmctx, ibs, _, err := transactions.ComputeTxEnv(ctx, getter, chainConfig, chainContext, dbtx, blockHash, txIndex)
 			if err != nil {
 				return nil, err
 			}
@@ -365,11 +361,7 @@
 	}
 	defer dbtx.Rollback()
 	tx, blockHash, blockNumber, txIndex := rawdb.ReadTransaction(api.dbReader, txHash)
-<<<<<<< HEAD
-	msg, vmctx, ibs, _, err := transactions.ComputeTxEnv(ctx, getter, api.chainConfig, chainContext, dbtx, blockHash, txIndex)
-=======
-	msg, vmctx, ibs, _, err := transactions.ComputeTxEnv(ctx, getter, chainConfig, chainContext, api.db, blockHash, txIndex)
->>>>>>> b8c38802
+	msg, vmctx, ibs, _, err := transactions.ComputeTxEnv(ctx, getter, chainConfig, chainContext, dbtx, blockHash, txIndex)
 	if err != nil {
 		return nil, err
 	}
