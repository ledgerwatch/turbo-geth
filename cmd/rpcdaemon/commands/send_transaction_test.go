--- conflicted
+++ resolved
@@ -20,13 +20,7 @@
 
 func TestSendRawTransaction(t *testing.T) {
 	t.Skip("Flaky test")
-<<<<<<< HEAD
-	db, err := createTestKV(t)
-	require.NoError(t, err)
-	defer db.Close()
-=======
 	db := createTestKV(t)
->>>>>>> 5ba3ea16
 	conn := createTestGrpcConn()
 	defer conn.Close()
 	txPool := txpool.NewTxpoolClient(conn)
