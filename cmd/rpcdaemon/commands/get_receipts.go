package commands

import (
	"context"
	"fmt"
	"math/big"

	"github.com/RoaringBitmap/roaring"
	"github.com/ledgerwatch/turbo-geth/common"
	"github.com/ledgerwatch/turbo-geth/common/dbutils"
	"github.com/ledgerwatch/turbo-geth/common/hexutil"
	"github.com/ledgerwatch/turbo-geth/core"
	"github.com/ledgerwatch/turbo-geth/core/rawdb"
	"github.com/ledgerwatch/turbo-geth/core/types"
	"github.com/ledgerwatch/turbo-geth/core/vm"
	"github.com/ledgerwatch/turbo-geth/eth/filters"
	"github.com/ledgerwatch/turbo-geth/ethdb"
	"github.com/ledgerwatch/turbo-geth/ethdb/bitmapdb"
	"github.com/ledgerwatch/turbo-geth/turbo/adapter"
	"github.com/ledgerwatch/turbo-geth/turbo/transactions"
)

<<<<<<< HEAD
func getReceipts(ctx context.Context, db rawdb.DatabaseReader, tx ethdb.Tx, number uint64, hash common.Hash, chainConfig *params.ChainConfig) (types.Receipts, error) {
	if cached := rawdb.ReadReceipts(db, hash, number); cached != nil {
=======
func getReceipts(ctx context.Context, tx rawdb.DatabaseReader, kv ethdb.KV, number uint64, hash common.Hash) (types.Receipts, error) {
	if cached := rawdb.ReadReceipts(tx, hash, number); cached != nil {
>>>>>>> b8c38802
		return cached, nil
	}

	block := rawdb.ReadBlock(db, hash, number)

<<<<<<< HEAD
	cc := adapter.NewChainContext(db)
	bc := adapter.NewBlockGetter(db)
	_, _, ibs, dbstate, err := transactions.ComputeTxEnv(ctx, bc, chainConfig, cc, tx, hash, 0)
=======
	cc := adapter.NewChainContext(tx)
	bc := adapter.NewBlockGetter(tx)
	chainConfig := getChainConfig(tx)
	_, _, ibs, dbstate, err := transactions.ComputeTxEnv(ctx, bc, chainConfig, cc, kv, hash, 0)
>>>>>>> b8c38802
	if err != nil {
		return nil, err
	}

	var receipts types.Receipts
	gp := new(core.GasPool).AddGas(block.GasLimit())
	var usedGas = new(uint64)
	for i, txn := range block.Transactions() {
		ibs.Prepare(txn.Hash(), block.Hash(), i)

		header := rawdb.ReadHeader(db, hash, number)
		receipt, err := core.ApplyTransaction(chainConfig, cc, nil, gp, ibs, dbstate, header, txn, usedGas, vm.Config{})
		if err != nil {
			return nil, err
		}
		receipts = append(receipts, receipt)
	}

	return receipts, nil
}

// GetLogsByHash non-standard RPC that returns all logs in a block
// TODO(tjayrush): Since this is non-standard we could rename it to GetLogsByBlockHash to be more consistent and avoid confusion
func (api *APIImpl) GetLogsByHash(ctx context.Context, hash common.Hash) ([][]*types.Log, error) {
	number := rawdb.ReadHeaderNumber(api.dbReader, hash)
	if number == nil {
		return nil, fmt.Errorf("block not found: %x", hash)
	}

<<<<<<< HEAD
	tx, beginErr := api.db.Begin(ctx, nil, false)
	if beginErr != nil {
		return nil, beginErr
	}
	defer tx.Rollback()
	receipts, err := getReceipts(ctx, api.dbReader, tx, *number, hash, api.chainConfig)
=======
	receipts, err := getReceipts(ctx, api.dbReader, api.db, *number, hash)
>>>>>>> b8c38802
	if err != nil {
		return nil, fmt.Errorf("getReceipts error: %v", err)
	}
	logs := make([][]*types.Log, len(receipts))
	for i, receipt := range receipts {
		logs[i] = receipt.Logs
	}
	return logs, nil
}

// GetLogs returns logs matching the given argument that are stored within the state.
func (api *APIImpl) GetLogs(ctx context.Context, crit filters.FilterCriteria) ([]*types.Log, error) {
	var begin, end uint64
	var logs []*types.Log //nolint:prealloc

	tx, beginErr := api.db.Begin(ctx, nil, false)
	if beginErr != nil {
		return returnLogs(logs), beginErr
	}
	defer tx.Rollback()

	if crit.BlockHash != nil {
		number := rawdb.ReadHeaderNumber(api.dbReader, *crit.BlockHash)
		if number == nil {
			return nil, fmt.Errorf("block not found: %x", *crit.BlockHash)
		}
		begin = *number
		end = *number
	} else {
		// Convert the RPC block numbers into internal representations
		latest, err := getLatestBlockNumber(api.dbReader)
		if err != nil {
			return nil, err
		}

		begin = latest
		if crit.FromBlock != nil {
			begin = crit.FromBlock.Uint64()
		}
		end = latest
		if crit.ToBlock != nil {
			end = crit.ToBlock.Uint64()
		}
	}

	blockNumbers := roaring.New()
	blockNumbers.AddRange(begin, end+1) // [min,max)

	topicsBitmap, err := getTopicsBitmap(tx.Cursor(dbutils.LogTopicIndex).Prefetch(1), crit.Topics, uint32(begin), uint32(end))
	if err != nil {
		return nil, err
	}
	if topicsBitmap != nil {
		if blockNumbers == nil {
			blockNumbers = topicsBitmap
		} else {
			blockNumbers.And(topicsBitmap)
		}
	}

	logAddrIndex := tx.Cursor(dbutils.LogAddressIndex).Prefetch(1)
	var addrBitmap *roaring.Bitmap
	for _, addr := range crit.Addresses {
		m, err := bitmapdb.Get(logAddrIndex, addr[:], uint32(begin), uint32(end))
		if err != nil {
			return nil, err
		}
		if addrBitmap == nil {
			addrBitmap = m
		} else {
			addrBitmap = roaring.Or(addrBitmap, m)
		}
	}

	if addrBitmap != nil {
		if blockNumbers == nil {
			blockNumbers = addrBitmap
		} else {
			blockNumbers.And(addrBitmap)
		}
	}

	if blockNumbers.GetCardinality() == 0 {
		return returnLogs(logs), nil
	}

	for _, blockNToMatch := range blockNumbers.ToArray() {
		blockHash := rawdb.ReadCanonicalHash(api.dbReader, uint64(blockNToMatch))
		if blockHash == (common.Hash{}) {
			return returnLogs(logs), fmt.Errorf("block not found %d", uint64(blockNToMatch))
		}
<<<<<<< HEAD
		receipts, err := getReceipts(ctx, api.dbReader, tx, uint64(blockNToMatch), blockHash, api.chainConfig)
=======
		receipts, err := getReceipts(ctx, tx, api.db, uint64(blockNToMatch), blockHash)
>>>>>>> b8c38802
		if err != nil {
			return returnLogs(logs), err
		}
		unfiltered := make([]*types.Log, 0, len(receipts))
		for _, receipt := range receipts {
			unfiltered = append(unfiltered, receipt.Logs...)
		}
		unfiltered = filterLogs(unfiltered, nil, nil, crit.Addresses, crit.Topics)
		logs = append(logs, unfiltered...)
	}

	return returnLogs(logs), nil
}

// The Topic list restricts matches to particular event topics. Each event has a list
// of topics. Topics matches a prefix of that list. An empty element slice matches any
// topic. Non-empty elements represent an alternative that matches any of the
// contained topics.
//
// Examples:
// {} or nil          matches any topic list
// {{A}}              matches topic A in first position
// {{}, {B}}          matches any topic in first position AND B in second position
// {{A}, {B}}         matches topic A in first position AND B in second position
// {{A, B}, {C, D}}   matches topic (A OR B) in first position AND (C OR D) in second position
func getTopicsBitmap(c ethdb.Cursor, topics [][]common.Hash, from, to uint32) (*roaring.Bitmap, error) {
	var result *roaring.Bitmap
	for _, sub := range topics {
		var bitmapForORing *roaring.Bitmap
		for _, topic := range sub {
			m, err := bitmapdb.Get(c, topic[:], from, to)
			if err != nil {
				return nil, err
			}
			if bitmapForORing == nil {
				bitmapForORing = m
			} else {
				bitmapForORing = roaring.FastOr(bitmapForORing, m)
			}
		}

		if bitmapForORing != nil {
			if result == nil {
				result = bitmapForORing
			} else {
				result = roaring.And(bitmapForORing, result)
			}
		}
	}
	return result, nil
}

func (api *APIImpl) GetTransactionReceipt(ctx context.Context, hash common.Hash) (map[string]interface{}, error) {
	// Retrieve the transaction and assemble its EVM context
	tx, blockHash, blockNumber, txIndex := rawdb.ReadTransaction(api.dbReader, hash)
	if tx == nil {
		return nil, fmt.Errorf("transaction %#x not found", hash)
	}

<<<<<<< HEAD
	dbtx, beginErr := api.db.Begin(ctx, nil, false)
	if beginErr != nil {
		return nil, beginErr
	}
	defer dbtx.Rollback()
	receipts, err := getReceipts(ctx, api.dbReader, dbtx, blockNumber, blockHash, api.chainConfig)
=======
	receipts, err := getReceipts(ctx, api.dbReader, api.db, blockNumber, blockHash)
>>>>>>> b8c38802
	if err != nil {
		return nil, fmt.Errorf("getReceipts error: %v", err)
	}
	if len(receipts) <= int(txIndex) {
		return nil, fmt.Errorf("block has less receipts than expected: %d <= %d, block: %d", len(receipts), int(txIndex), blockNumber)
	}
	receipt := receipts[txIndex]

	var signer types.Signer = types.FrontierSigner{}
	if tx.Protected() {
		signer = types.NewEIP155Signer(tx.ChainID().ToBig())
	}
	from, _ := types.Sender(signer, tx)

	// Fill in the derived information in the logs
	if receipt.Logs != nil {
		for _, log := range receipt.Logs {
			log.BlockNumber = blockNumber
			log.TxHash = hash
			log.TxIndex = uint(txIndex)
			log.BlockHash = blockHash
		}
	}

	// Now reconstruct the bloom filter
	fields := map[string]interface{}{
		"blockHash":         blockHash,
		"blockNumber":       hexutil.Uint64(blockNumber),
		"transactionHash":   hash,
		"transactionIndex":  hexutil.Uint64(txIndex),
		"from":              from,
		"to":                tx.To(),
		"gasUsed":           hexutil.Uint64(receipt.GasUsed),
		"cumulativeGasUsed": hexutil.Uint64(receipt.CumulativeGasUsed),
		"contractAddress":   nil,
		"logs":              receipt.Logs,
		"logsBloom":         types.CreateBloom(types.Receipts{receipt}),
	}

	// Assign receipt status or post state.
	if len(receipt.PostState) > 0 {
		fields["root"] = hexutil.Bytes(receipt.PostState)
	} else {
		fields["status"] = hexutil.Uint(receipt.Status)
	}
	if receipt.Logs == nil {
		fields["logs"] = [][]*types.Log{}
	}
	// If the ContractAddress is 20 0x0 bytes, assume it is not a contract creation
	if receipt.ContractAddress != (common.Address{}) {
		fields["contractAddress"] = receipt.ContractAddress
	}
	return fields, nil
}

func includes(addresses []common.Address, a common.Address) bool {
	for _, addr := range addresses {
		if addr == a {
			return true
		}
	}

	return false
}

// filterLogs creates a slice of logs matching the given criteria.
func filterLogs(logs []*types.Log, fromBlock, toBlock *big.Int, addresses []common.Address, topics [][]common.Hash) []*types.Log {
	var ret []*types.Log
Logs:
	for _, log := range logs {
		if fromBlock != nil && fromBlock.Int64() >= 0 && fromBlock.Uint64() > log.BlockNumber {
			continue
		}
		if toBlock != nil && toBlock.Int64() >= 0 && toBlock.Uint64() < log.BlockNumber {
			continue
		}

		if len(addresses) > 0 && !includes(addresses, log.Address) {
			continue
		}
		// If the to filtered topics is greater than the amount of topics in logs, skip.
		if len(topics) > len(log.Topics) {
			continue Logs
		}
		for i, sub := range topics {
			match := len(sub) == 0 // empty rule set == wildcard
			for _, topic := range sub {
				if log.Topics[i] == topic {
					match = true
					break
				}
			}
			if !match {
				continue Logs
			}
		}
		ret = append(ret, log)
	}
	return ret
}

func returnLogs(logs []*types.Log) []*types.Log {
	if logs == nil {
		return []*types.Log{}
	}
	return logs
}<|MERGE_RESOLUTION|>--- conflicted
+++ resolved
@@ -20,28 +20,17 @@
 	"github.com/ledgerwatch/turbo-geth/turbo/transactions"
 )
 
-<<<<<<< HEAD
-func getReceipts(ctx context.Context, db rawdb.DatabaseReader, tx ethdb.Tx, number uint64, hash common.Hash, chainConfig *params.ChainConfig) (types.Receipts, error) {
+func getReceipts(ctx context.Context, db rawdb.DatabaseReader, tx ethdb.Tx, number uint64, hash common.Hash) (types.Receipts, error) {
 	if cached := rawdb.ReadReceipts(db, hash, number); cached != nil {
-=======
-func getReceipts(ctx context.Context, tx rawdb.DatabaseReader, kv ethdb.KV, number uint64, hash common.Hash) (types.Receipts, error) {
-	if cached := rawdb.ReadReceipts(tx, hash, number); cached != nil {
->>>>>>> b8c38802
 		return cached, nil
 	}
 
 	block := rawdb.ReadBlock(db, hash, number)
 
-<<<<<<< HEAD
 	cc := adapter.NewChainContext(db)
 	bc := adapter.NewBlockGetter(db)
+	chainConfig := getChainConfig(db)
 	_, _, ibs, dbstate, err := transactions.ComputeTxEnv(ctx, bc, chainConfig, cc, tx, hash, 0)
-=======
-	cc := adapter.NewChainContext(tx)
-	bc := adapter.NewBlockGetter(tx)
-	chainConfig := getChainConfig(tx)
-	_, _, ibs, dbstate, err := transactions.ComputeTxEnv(ctx, bc, chainConfig, cc, kv, hash, 0)
->>>>>>> b8c38802
 	if err != nil {
 		return nil, err
 	}
@@ -70,17 +59,12 @@
 	if number == nil {
 		return nil, fmt.Errorf("block not found: %x", hash)
 	}
-
-<<<<<<< HEAD
 	tx, beginErr := api.db.Begin(ctx, nil, false)
 	if beginErr != nil {
 		return nil, beginErr
 	}
 	defer tx.Rollback()
-	receipts, err := getReceipts(ctx, api.dbReader, tx, *number, hash, api.chainConfig)
-=======
-	receipts, err := getReceipts(ctx, api.dbReader, api.db, *number, hash)
->>>>>>> b8c38802
+	receipts, err := getReceipts(ctx, api.dbReader, tx, *number, hash)
 	if err != nil {
 		return nil, fmt.Errorf("getReceipts error: %v", err)
 	}
@@ -172,11 +156,7 @@
 		if blockHash == (common.Hash{}) {
 			return returnLogs(logs), fmt.Errorf("block not found %d", uint64(blockNToMatch))
 		}
-<<<<<<< HEAD
-		receipts, err := getReceipts(ctx, api.dbReader, tx, uint64(blockNToMatch), blockHash, api.chainConfig)
-=======
-		receipts, err := getReceipts(ctx, tx, api.db, uint64(blockNToMatch), blockHash)
->>>>>>> b8c38802
+		receipts, err := getReceipts(ctx, api.dbReader, tx, uint64(blockNToMatch), blockHash)
 		if err != nil {
 			return returnLogs(logs), err
 		}
@@ -236,16 +216,12 @@
 		return nil, fmt.Errorf("transaction %#x not found", hash)
 	}
 
-<<<<<<< HEAD
 	dbtx, beginErr := api.db.Begin(ctx, nil, false)
 	if beginErr != nil {
 		return nil, beginErr
 	}
 	defer dbtx.Rollback()
-	receipts, err := getReceipts(ctx, api.dbReader, dbtx, blockNumber, blockHash, api.chainConfig)
-=======
-	receipts, err := getReceipts(ctx, api.dbReader, api.db, blockNumber, blockHash)
->>>>>>> b8c38802
+	receipts, err := getReceipts(ctx, api.dbReader, dbtx, blockNumber, blockHash)
 	if err != nil {
 		return nil, fmt.Errorf("getReceipts error: %v", err)
 	}
