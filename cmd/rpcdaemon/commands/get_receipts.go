--- conflicted
+++ resolved
@@ -20,16 +20,16 @@
 	"github.com/ledgerwatch/turbo-geth/turbo/transactions"
 )
 
-func getReceipts(ctx context.Context, db rawdb.DatabaseReader, tx ethdb.Tx, number uint64, hash common.Hash) (types.Receipts, error) {
-	if cached := rawdb.ReadReceipts(db, hash, number); cached != nil {
+func getReceipts(ctx context.Context, tx ethdb.Tx, number uint64, hash common.Hash) (types.Receipts, error) {
+	if cached := rawdb.ReadReceipts(tx, hash, number); cached != nil {
 		return cached, nil
 	}
 
-	block := rawdb.ReadBlock(db, hash, number)
-
-	cc := adapter.NewChainContext(db)
-	bc := adapter.NewBlockGetter(db)
-	chainConfig := getChainConfig(db)
+	block := rawdb.ReadBlock(tx, hash, number)
+
+	cc := adapter.NewChainContext(tx)
+	bc := adapter.NewBlockGetter(tx)
+	chainConfig := getChainConfig(tx)
 	_, _, ibs, dbstate, err := transactions.ComputeTxEnv(ctx, bc, chainConfig, cc, tx, hash, 0)
 	if err != nil {
 		return nil, err
@@ -41,7 +41,7 @@
 	for i, txn := range block.Transactions() {
 		ibs.Prepare(txn.Hash(), block.Hash(), i)
 
-		header := rawdb.ReadHeader(db, hash, number)
+		header := rawdb.ReadHeader(tx, hash, number)
 		receipt, err := core.ApplyTransaction(chainConfig, cc, nil, gp, ibs, dbstate, header, txn, usedGas, vm.Config{})
 		if err != nil {
 			return nil, err
@@ -55,7 +55,7 @@
 // GetLogsByHash non-standard RPC that returns all logs in a block
 // TODO(tjayrush): Since this is non-standard we could rename it to GetLogsByBlockHash to be more consistent and avoid confusion
 func (api *APIImpl) GetLogsByHash(ctx context.Context, hash common.Hash) ([][]*types.Log, error) {
-	tx, err := api.dbReader.Begin(ctx)
+	tx, err := api.db.Begin(ctx, nil, false)
 	if err != nil {
 		return nil, err
 	}
@@ -65,17 +65,7 @@
 	if number == nil {
 		return nil, fmt.Errorf("block not found: %x", hash)
 	}
-<<<<<<< HEAD
-	tx, beginErr := api.db.Begin(ctx, nil, false)
-	if beginErr != nil {
-		return nil, beginErr
-	}
-	defer tx.Rollback()
-	receipts, err := getReceipts(ctx, api.dbReader, tx, *number, hash)
-=======
-
-	receipts, err := getReceipts(ctx, tx, api.db, *number, hash)
->>>>>>> fc3cd4d5
+	receipts, err := getReceipts(ctx, tx, *number, hash)
 	if err != nil {
 		return nil, fmt.Errorf("getReceipts error: %v", err)
 	}
@@ -124,11 +114,7 @@
 	blockNumbers := roaring.New()
 	blockNumbers.AddRange(begin, end+1) // [min,max)
 
-<<<<<<< HEAD
-	topicsBitmap, err := getTopicsBitmap(tx.Cursor(dbutils.LogTopicIndex).Prefetch(1), crit.Topics, uint32(begin), uint32(end))
-=======
-	topicsBitmap, err := getTopicsBitmap(tx.(ethdb.HasTx).Tx().Cursor(dbutils.LogTopicIndex), crit.Topics, uint32(begin), uint32(end))
->>>>>>> fc3cd4d5
+	topicsBitmap, err := getTopicsBitmap(tx.Cursor(dbutils.LogTopicIndex), crit.Topics, uint32(begin), uint32(end))
 	if err != nil {
 		return nil, err
 	}
@@ -140,11 +126,7 @@
 		}
 	}
 
-<<<<<<< HEAD
-	logAddrIndex := tx.Cursor(dbutils.LogAddressIndex).Prefetch(1)
-=======
-	logAddrIndex := tx.(ethdb.HasTx).Tx().Cursor(dbutils.LogAddressIndex)
->>>>>>> fc3cd4d5
+	logAddrIndex := tx.Cursor(dbutils.LogAddressIndex)
 	var addrBitmap *roaring.Bitmap
 	for _, addr := range crit.Addresses {
 		m, err := bitmapdb.Get(logAddrIndex, addr[:], uint32(begin), uint32(end))
@@ -171,18 +153,14 @@
 	}
 
 	for _, blockNToMatch := range blockNumbers.ToArray() {
-<<<<<<< HEAD
-		blockHash := rawdb.ReadCanonicalHash(api.dbReader, uint64(blockNToMatch))
-=======
 		blockHash, err := rawdb.ReadCanonicalHash(tx, uint64(blockNToMatch))
 		if err != nil {
 			return returnLogs(logs), err
 		}
->>>>>>> fc3cd4d5
 		if blockHash == (common.Hash{}) {
 			return returnLogs(logs), fmt.Errorf("block not found %d", uint64(blockNToMatch))
 		}
-		receipts, err := getReceipts(ctx, api.dbReader, tx, uint64(blockNToMatch), blockHash)
+		receipts, err := getReceipts(ctx, tx, uint64(blockNToMatch), blockHash)
 		if err != nil {
 			return returnLogs(logs), err
 		}
@@ -236,7 +214,7 @@
 }
 
 func (api *APIImpl) GetTransactionReceipt(ctx context.Context, hash common.Hash) (map[string]interface{}, error) {
-	tx, err := api.dbReader.Begin(ctx)
+	tx, err := api.db.Begin(ctx, nil, false)
 	if err != nil {
 		return nil, err
 	}
@@ -248,16 +226,7 @@
 		return nil, fmt.Errorf("transaction %#x not found", hash)
 	}
 
-<<<<<<< HEAD
-	dbtx, beginErr := api.db.Begin(ctx, nil, false)
-	if beginErr != nil {
-		return nil, beginErr
-	}
-	defer dbtx.Rollback()
-	receipts, err := getReceipts(ctx, api.dbReader, dbtx, blockNumber, blockHash)
-=======
-	receipts, err := getReceipts(ctx, tx, api.db, blockNumber, blockHash)
->>>>>>> fc3cd4d5
+	receipts, err := getReceipts(ctx, tx, blockNumber, blockHash)
 	if err != nil {
 		return nil, fmt.Errorf("getReceipts error: %v", err)
 	}
