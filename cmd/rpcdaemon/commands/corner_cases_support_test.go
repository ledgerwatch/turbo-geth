package commands

import (
	"context"
	"testing"

	"github.com/ledgerwatch/erigon/common"
	"github.com/ledgerwatch/erigon/rpc"
	"github.com/stretchr/testify/require"
)

// TestNotFoundMustReturnNil - next methods - when record not found in db - must return nil instead of error
// see https://github.com/ledgerwatch/erigon/issues/1645
func TestNotFoundMustReturnNil(t *testing.T) {
	require := require.New(t)
<<<<<<< HEAD
	db, err := createTestKV(t)
	if err != nil {
		t.Fatalf("create test db: %v", err)
	}
=======
	db := createTestKV(t)
>>>>>>> 5ba3ea16
	defer db.Close()
	api := NewEthAPI(NewBaseApi(nil), db, nil, nil, nil, 5000000)
	ctx := context.Background()

	a, err := api.GetTransactionByBlockNumberAndIndex(ctx, 10_000, 1)
	require.Nil(a)
	require.Nil(err)

	b, err := api.GetTransactionByBlockHashAndIndex(ctx, common.Hash{}, 1)
	require.Nil(b)
	require.Nil(err)

	c, err := api.GetTransactionByBlockNumberAndIndex(ctx, 10_000, 1)
	require.Nil(c)
	require.Nil(err)

	d, err := api.GetTransactionReceipt(ctx, common.Hash{})
	require.Nil(d)
	require.Nil(err)

	e, err := api.GetBlockByHash(ctx, rpc.BlockNumberOrHashWithHash(common.Hash{}, true), false)
	require.Nil(e)
	require.Nil(err)

	f, err := api.GetBlockByNumber(ctx, 10_000, false)
	require.Nil(f)
	require.Nil(err)

	g, err := api.GetUncleByBlockHashAndIndex(ctx, common.Hash{}, 1)
	require.Nil(g)
	require.Nil(err)

	h, err := api.GetUncleByBlockNumberAndIndex(ctx, 10_000, 1)
	require.Nil(h)
	require.Nil(err)

	j, err := api.GetBlockTransactionCountByNumber(ctx, 10_000)
	require.Nil(j)
	require.Nil(err)
}<|MERGE_RESOLUTION|>--- conflicted
+++ resolved
@@ -13,14 +13,7 @@
 // see https://github.com/ledgerwatch/erigon/issues/1645
 func TestNotFoundMustReturnNil(t *testing.T) {
 	require := require.New(t)
-<<<<<<< HEAD
-	db, err := createTestKV(t)
-	if err != nil {
-		t.Fatalf("create test db: %v", err)
-	}
-=======
 	db := createTestKV(t)
->>>>>>> 5ba3ea16
 	defer db.Close()
 	api := NewEthAPI(NewBaseApi(nil), db, nil, nil, nil, 5000000)
 	ctx := context.Background()
