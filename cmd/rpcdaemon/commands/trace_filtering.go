--- conflicted
+++ resolved
@@ -349,34 +349,19 @@
 func (api *TraceAPIImpl) callManyTransactions(ctx context.Context, dbtx ethdb.Tx, txs []TransactionWithSender, blockHash common.Hash, blockNo rpc.BlockNumber) ([]ParityTrace, error) {
 	toExecute := []interface{}{}
 
-<<<<<<< HEAD
-	for _, tx := range txs {
-		gas := hexutil.Uint64(tx.tx.GetGas())
-		gasPrice := hexutil.Big(*tx.tx.GetPrice().ToBig())
-		value := hexutil.Big(*tx.tx.GetValue().ToBig())
+	for _, txWithSender := range txs {
+		tx := txWithSender.tx
+		sender := txWithSender.sender
+		gas := hexutil.Uint64(tx.GetGas())
+		gasPrice := hexutil.Big(*tx.GetPrice().ToBig())
+		value := hexutil.Big(*tx.GetValue().ToBig())
 		toExecute = append(toExecute, []interface{}{TraceCallParam{
-			From:     &tx.sender,
-			To:       tx.tx.GetTo(),
+			From:     &sender,
+			To:       tx.GetTo(),
 			Gas:      &gas,
 			GasPrice: &gasPrice,
 			Value:    &value,
-			Data:     tx.tx.GetData(),
-=======
-	for _, txWithSender := range txs {
-		tx := txWithSender.tx
-		sender := txWithSender.sender
-
-		gas := hexutil.Uint64(tx.Gas())
-		gasPrice := hexutil.Big(*tx.GasPrice().ToBig())
-		value := hexutil.Big(*tx.Value().ToBig())
-		toExecute = append(toExecute, []interface{}{TraceCallParam{
-			From:     &sender,
-			To:       tx.To(),
-			Gas:      &gas,
-			GasPrice: &gasPrice,
-			Value:    &value,
-			Data:     tx.Data(),
->>>>>>> c935f7a9
+			Data:     tx.GetData(),
 		}, []string{TraceTypeTrace, TraceTypeStateDiff}})
 	}
 
