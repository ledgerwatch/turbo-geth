--- conflicted
+++ resolved
@@ -111,7 +111,6 @@
 	}
 
 	tgTx, err := resultsKV.BeginRo(context.Background())
-<<<<<<< HEAD
 	if err != nil {
 		log.Fatal(err)
 	}
@@ -128,24 +127,6 @@
 	if err != nil {
 		log.Fatal(err)
 	}
-=======
-	if err != nil {
-		log.Fatal(err)
-	}
-	gethTx, err := gethKV.BeginRo(context.Background())
-	if err != nil {
-		log.Fatal(err)
-	}
-	tgCursor, err := tgTx.Cursor(dbutils.AccountsHistoryBucket)
-	if err != nil {
-		log.Fatal(err)
-	}
-	defer tgCursor.Close()
-	gethCursor, err := gethTx.Cursor(dbutils.AccountsHistoryBucket)
-	if err != nil {
-		log.Fatal(err)
-	}
->>>>>>> f8b4eac4
 	defer gethCursor.Close()
 
 	tgKey, tgVal, err1 := tgCursor.Next()
