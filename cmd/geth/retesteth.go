// Copyright 2019 The go-ethereum Authors
// This file is part of go-ethereum.
//
// go-ethereum is free software: you can redistribute it and/or modify
// it under the terms of the GNU General Public License as published by
// the Free Software Foundation, either version 3 of the License, or
// (at your option) any later version.
//
// go-ethereum is distributed in the hope that it will be useful,
// but WITHOUT ANY WARRANTY; without even the implied warranty of
// MERCHANTABILITY or FITNESS FOR A PARTICULAR PURPOSE. See the
// GNU General Public License for more details.
//
// You should have received a copy of the GNU General Public License
// along with go-ethereum. If not, see <http://www.gnu.org/licenses/>.

package main

import (
	"bytes"
	"context"
	"fmt"
	"io"
	"math/big"
	"os"
	"os/signal"
	"strings"
	"time"

	"github.com/ledgerwatch/turbo-geth/cmd/utils"
	"github.com/ledgerwatch/turbo-geth/common"
	"github.com/ledgerwatch/turbo-geth/common/hexutil"
	"github.com/ledgerwatch/turbo-geth/common/math"
	"github.com/ledgerwatch/turbo-geth/consensus"
	"github.com/ledgerwatch/turbo-geth/consensus/ethash"
	"github.com/ledgerwatch/turbo-geth/consensus/misc"
	"github.com/ledgerwatch/turbo-geth/core"
	"github.com/ledgerwatch/turbo-geth/core/rawdb"
	"github.com/ledgerwatch/turbo-geth/core/state"
	"github.com/ledgerwatch/turbo-geth/core/types"
	"github.com/ledgerwatch/turbo-geth/core/vm"
	"github.com/ledgerwatch/turbo-geth/crypto"
	"github.com/ledgerwatch/turbo-geth/eth"
	"github.com/ledgerwatch/turbo-geth/ethdb"
	"github.com/ledgerwatch/turbo-geth/log"
	"github.com/ledgerwatch/turbo-geth/miner"
	"github.com/ledgerwatch/turbo-geth/node"
	"github.com/ledgerwatch/turbo-geth/params"
	"github.com/ledgerwatch/turbo-geth/rlp"
	"github.com/ledgerwatch/turbo-geth/rpc"
	"github.com/mattn/go-colorable"
	"github.com/mattn/go-isatty"
	"github.com/urfave/cli"
)

var (
	rpcPortFlag = cli.IntFlag{
		Name:  "rpcport",
		Usage: "HTTP-RPC server listening port",
		Value: node.DefaultHTTPPort,
	}
	retestethCommand = cli.Command{
		Action:      utils.MigrateFlags(retesteth),
		Name:        "retesteth",
		Usage:       "Launches geth in retesteth mode",
		ArgsUsage:   "",
		Flags:       []cli.Flag{rpcPortFlag},
		Category:    "MISCELLANEOUS COMMANDS",
		Description: `Launches geth in retesteth mode (no database, no network, only retesteth RPC interface)`,
	}
)

type RetestethTestAPI interface {
	SetChainParams(ctx context.Context, chainParams ChainParams) (bool, error)
	MineBlocks(ctx context.Context, number uint64) (bool, error)
	ModifyTimestamp(ctx context.Context, interval uint64) (bool, error)
	ImportRawBlock(ctx context.Context, rawBlock hexutil.Bytes) (common.Hash, error)
	RewindToBlock(ctx context.Context, number uint64) (bool, error)
	GetLogHash(ctx context.Context, txHash common.Hash) (common.Hash, error)
}

type RetestethEthAPI interface {
	SendRawTransaction(ctx context.Context, rawTx hexutil.Bytes) (common.Hash, error)
	BlockNumber(ctx context.Context) (uint64, error)
	GetBlockByNumber(ctx context.Context, blockNr math.HexOrDecimal64, fullTx bool) (map[string]interface{}, error)
	GetBalance(ctx context.Context, address common.Address, blockNr math.HexOrDecimal64) (*math.HexOrDecimal256, error)
	GetCode(ctx context.Context, address common.Address, blockNr math.HexOrDecimal64) (hexutil.Bytes, error)
	GetTransactionCount(ctx context.Context, address common.Address, blockNr math.HexOrDecimal64) (uint64, error)
}

type RetestethDebugAPI interface {
	AccountRange(ctx context.Context,
		blockHashOrNumber *math.HexOrDecimal256, txIndex uint64,
		addressHash *math.HexOrDecimal256, maxResults uint64,
	) (AccountRangeResult, error)
	StorageRangeAt(ctx context.Context,
		blockHashOrNumber *math.HexOrDecimal256, txIndex uint64,
		address common.Address,
		begin *math.HexOrDecimal256, maxResults uint64,
	) (StorageRangeResult, error)
}

type RetestWeb3API interface {
	ClientVersion(ctx context.Context) (string, error)
}

type RetestethAPI struct {
	ethDb ethdb.Database
	//db            state.Database
	chainConfig   *params.ChainConfig
	author        common.Address
	extraData     []byte
	genesisHash   common.Hash
	engine        *NoRewardEngine
	blockchain    *core.BlockChain
	blockNumber   uint64
	txMap         map[common.Address]map[uint64]*types.Transaction // Sender -> Nonce -> Transaction
	txSenders     map[common.Address]struct{}                      // Set of transaction senders
	blockInterval uint64
}

type ChainParams struct {
	SealEngine string                            `json:"sealEngine"`
	Params     CParamsParams                     `json:"params"`
	Genesis    CParamsGenesis                    `json:"genesis"`
	Accounts   map[common.Address]CParamsAccount `json:"accounts"`
}

type CParamsParams struct {
	AccountStartNonce          math.HexOrDecimal64   `json:"accountStartNonce"`
	HomesteadForkBlock         *math.HexOrDecimal64  `json:"homesteadForkBlock"`
	EIP150ForkBlock            *math.HexOrDecimal64  `json:"EIP150ForkBlock"`
	EIP158ForkBlock            *math.HexOrDecimal64  `json:"EIP158ForkBlock"`
	DaoHardforkBlock           *math.HexOrDecimal64  `json:"daoHardforkBlock"`
	ByzantiumForkBlock         *math.HexOrDecimal64  `json:"byzantiumForkBlock"`
	ConstantinopleForkBlock    *math.HexOrDecimal64  `json:"constantinopleForkBlock"`
	ConstantinopleFixForkBlock *math.HexOrDecimal64  `json:"constantinopleFixForkBlock"`
	IstanbulBlock              *math.HexOrDecimal64  `json:"istanbulForkBlock"`
	ChainID                    *math.HexOrDecimal256 `json:"chainID"`
	MaximumExtraDataSize       math.HexOrDecimal64   `json:"maximumExtraDataSize"`
	TieBreakingGas             bool                  `json:"tieBreakingGas"`
	MinGasLimit                math.HexOrDecimal64   `json:"minGasLimit"`
	MaxGasLimit                math.HexOrDecimal64   `json:"maxGasLimit"`
	GasLimitBoundDivisor       math.HexOrDecimal64   `json:"gasLimitBoundDivisor"`
	MinimumDifficulty          math.HexOrDecimal256  `json:"minimumDifficulty"`
	DifficultyBoundDivisor     math.HexOrDecimal256  `json:"difficultyBoundDivisor"`
	DurationLimit              math.HexOrDecimal256  `json:"durationLimit"`
	BlockReward                math.HexOrDecimal256  `json:"blockReward"`
	NetworkID                  math.HexOrDecimal256  `json:"networkID"`
}

type CParamsGenesis struct {
	Nonce      math.HexOrDecimal64   `json:"nonce"`
	Difficulty *math.HexOrDecimal256 `json:"difficulty"`
	MixHash    *math.HexOrDecimal256 `json:"mixHash"`
	Author     common.Address        `json:"author"`
	Timestamp  math.HexOrDecimal64   `json:"timestamp"`
	ParentHash common.Hash           `json:"parentHash"`
	ExtraData  hexutil.Bytes         `json:"extraData"`
	GasLimit   math.HexOrDecimal64   `json:"gasLimit"`
}

type CParamsAccount struct {
	Balance     *math.HexOrDecimal256 `json:"balance"`
	Precompiled *CPAccountPrecompiled `json:"precompiled"`
	Code        hexutil.Bytes         `json:"code"`
	Storage     map[string]string     `json:"storage"`
	Nonce       *math.HexOrDecimal64  `json:"nonce"`
}

type CPAccountPrecompiled struct {
	Name          string                `json:"name"`
	StartingBlock math.HexOrDecimal64   `json:"startingBlock"`
	Linear        *CPAPrecompiledLinear `json:"linear"`
}

type CPAPrecompiledLinear struct {
	Base uint64 `json:"base"`
	Word uint64 `json:"word"`
}

type AccountRangeResult struct {
	AddressMap map[common.Hash]common.Address `json:"addressMap"`
	NextKey    common.Hash                    `json:"nextKey"`
}

type StorageRangeResult struct {
	Complete bool                   `json:"complete"`
	Storage  map[common.Hash]SRItem `json:"storage"`
}

type SRItem struct {
	Key   string `json:"key"`
	Value string `json:"value"`
}

type NoRewardEngine struct {
	inner     consensus.Engine
	rewardsOn bool
}

func (e *NoRewardEngine) Author(header *types.Header) (common.Address, error) {
	return e.inner.Author(header)
}

func (e *NoRewardEngine) VerifyHeader(chain consensus.ChainReader, header *types.Header, seal bool) error {
	return e.inner.VerifyHeader(chain, header, seal)
}

func (e *NoRewardEngine) VerifyHeaders(chain consensus.ChainReader, headers []*types.Header, seals []bool) (chan<- struct{}, <-chan error) {
	return e.inner.VerifyHeaders(chain, headers, seals)
}

func (e *NoRewardEngine) VerifyUncles(chain consensus.ChainReader, block *types.Block) error {
	return e.inner.VerifyUncles(chain, block)
}

func (e *NoRewardEngine) VerifySeal(chain consensus.ChainReader, header *types.Header) error {
	return e.inner.VerifySeal(chain, header)
}

func (e *NoRewardEngine) Prepare(chain consensus.ChainReader, header *types.Header) error {
	return e.inner.Prepare(chain, header)
}

func (e *NoRewardEngine) accumulateRewards(config *params.ChainConfig, state *state.IntraBlockState, header *types.Header, uncles []*types.Header) {
	// Simply touch miner and uncle coinbase accounts
	reward := big.NewInt(0)
	for _, uncle := range uncles {
		state.AddBalance(uncle.Coinbase, reward)
	}
	state.AddBalance(header.Coinbase, reward)
}

func (e *NoRewardEngine) Finalize(chainConfig *params.ChainConfig, header *types.Header, statedb *state.IntraBlockState, txs []*types.Transaction,
	uncles []*types.Header) {
	if e.rewardsOn {
		e.inner.Finalize(chainConfig, header, statedb, txs, uncles)
	} else {
		e.accumulateRewards(chainConfig, statedb, header, uncles)
		//header.Root = statedb.IntermediateRoot(chainConfig.IsEIP158(header.Number))
	}
}

func (e *NoRewardEngine) FinalizeAndAssemble(chainConfig *params.ChainConfig, header *types.Header, statedb *state.IntraBlockState, txs []*types.Transaction,
	uncles []*types.Header, receipts []*types.Receipt) (*types.Block, error) {
	if e.rewardsOn {
		return e.inner.FinalizeAndAssemble(chainConfig, header, statedb, txs, uncles, receipts)
	} else {
		e.accumulateRewards(chainConfig, statedb, header, uncles)
		//header.Root = statedb.IntermediateRoot(chain.Config().IsEIP158(header.Number))

		// Header seems complete, assemble into a block and return
		return types.NewBlock(header, txs, uncles, receipts), nil
	}
}

func (e *NoRewardEngine) Seal(chain consensus.ChainReader, block *types.Block, results chan<- *types.Block, stop <-chan struct{}) error {
	return e.inner.Seal(chain, block, results, stop)
}

func (e *NoRewardEngine) SealHash(header *types.Header) common.Hash {
	return e.inner.SealHash(header)
}

func (e *NoRewardEngine) CalcDifficulty(chain consensus.ChainReader, time uint64, parent *types.Header) *big.Int {
	return e.inner.CalcDifficulty(chain, time, parent)
}

func (e *NoRewardEngine) APIs(chain consensus.ChainReader) []rpc.API {
	return e.inner.APIs(chain)
}

func (e *NoRewardEngine) Close() error {
	return e.inner.Close()
}

func (api *RetestethAPI) SetChainParams(_ context.Context, chainParams ChainParams) (bool, error) {
	// Clean up
	if api.blockchain != nil {
		api.blockchain.Stop()
	}
	if api.engine != nil {
		api.engine.Close()
	}
	if api.ethDb != nil {
		api.ethDb.Close()
	}
	ethDb := ethdb.NewMemDatabase()
	accounts := make(core.GenesisAlloc)
	for address, account := range chainParams.Accounts {
		balance := big.NewInt(0)
		if account.Balance != nil {
			balance.Set((*big.Int)(account.Balance))
		}
		var nonce uint64
		if account.Nonce != nil {
			nonce = uint64(*account.Nonce)
		}
		if account.Precompiled == nil || account.Balance != nil {
			storage := make(map[common.Hash]common.Hash)
			for k, v := range account.Storage {
				storage[common.HexToHash(k)] = common.HexToHash(v)
			}
			accounts[address] = core.GenesisAccount{
				Balance: balance,
				Code:    account.Code,
				Nonce:   nonce,
				Storage: storage,
			}
		}
	}
	chainId := big.NewInt(1)
	if chainParams.Params.ChainID != nil {
		chainId.Set((*big.Int)(chainParams.Params.ChainID))
	}
	var (
		homesteadBlock      *big.Int
		daoForkBlock        *big.Int
		eip150Block         *big.Int
		eip155Block         *big.Int
		eip158Block         *big.Int
		byzantiumBlock      *big.Int
		constantinopleBlock *big.Int
		petersburgBlock     *big.Int
		istanbulBlock       *big.Int
	)
	if chainParams.Params.HomesteadForkBlock != nil {
		homesteadBlock = big.NewInt(int64(*chainParams.Params.HomesteadForkBlock))
	}
	if chainParams.Params.DaoHardforkBlock != nil {
		daoForkBlock = big.NewInt(int64(*chainParams.Params.DaoHardforkBlock))
	}
	if chainParams.Params.EIP150ForkBlock != nil {
		eip150Block = big.NewInt(int64(*chainParams.Params.EIP150ForkBlock))
	}
	if chainParams.Params.EIP158ForkBlock != nil {
		eip158Block = big.NewInt(int64(*chainParams.Params.EIP158ForkBlock))
		eip155Block = eip158Block
	}
	if chainParams.Params.ByzantiumForkBlock != nil {
		byzantiumBlock = big.NewInt(int64(*chainParams.Params.ByzantiumForkBlock))
	}
	if chainParams.Params.ConstantinopleForkBlock != nil {
		constantinopleBlock = big.NewInt(int64(*chainParams.Params.ConstantinopleForkBlock))
	}
	if chainParams.Params.ConstantinopleFixForkBlock != nil {
		petersburgBlock = big.NewInt(int64(*chainParams.Params.ConstantinopleFixForkBlock))
	}
	if constantinopleBlock != nil && petersburgBlock == nil {
		petersburgBlock = big.NewInt(100000000000)
	}
	if chainParams.Params.IstanbulBlock != nil {
		istanbulBlock = big.NewInt(int64(*chainParams.Params.IstanbulBlock))
	}

	genesis := &core.Genesis{
		Config: &params.ChainConfig{
			ChainID:             chainId,
			HomesteadBlock:      homesteadBlock,
			DAOForkBlock:        daoForkBlock,
			DAOForkSupport:      false,
			EIP150Block:         eip150Block,
			EIP155Block:         eip155Block,
			EIP158Block:         eip158Block,
			ByzantiumBlock:      byzantiumBlock,
			ConstantinopleBlock: constantinopleBlock,
			PetersburgBlock:     petersburgBlock,
			IstanbulBlock:       istanbulBlock,
		},
		Nonce:      uint64(chainParams.Genesis.Nonce),
		Timestamp:  uint64(chainParams.Genesis.Timestamp),
		ExtraData:  chainParams.Genesis.ExtraData,
		GasLimit:   uint64(chainParams.Genesis.GasLimit),
		Difficulty: big.NewInt(0).Set((*big.Int)(chainParams.Genesis.Difficulty)),
		Mixhash:    common.BigToHash((*big.Int)(chainParams.Genesis.MixHash)),
		Coinbase:   chainParams.Genesis.Author,
		ParentHash: chainParams.Genesis.ParentHash,
		Alloc:      accounts,
	}
	chainConfig, genesisHash, _, err := core.SetupGenesisBlock(ethDb, genesis)
	if err != nil {
		return false, err
	}
	log.Debug("Chain config", "cfg", chainConfig)

	var inner consensus.Engine
	switch chainParams.SealEngine {
	case "NoProof", "NoReward":
		inner = ethash.NewFaker()
	case "Ethash":
		inner = ethash.New(ethash.Config{
			CacheDir:       "ethash",
			CachesInMem:    2,
			CachesOnDisk:   3,
			DatasetsInMem:  1,
			DatasetsOnDisk: 2,
		}, nil, false)
	default:
		return false, fmt.Errorf("unrecognised seal engine: %s", chainParams.SealEngine)
	}
	engine := &NoRewardEngine{inner: inner, rewardsOn: chainParams.SealEngine != "NoReward"}

	blockchain, err := core.NewBlockChain(ethDb, nil, chainConfig, engine, vm.Config{}, nil)
	if err != nil {
		return false, err
	}

	api.chainConfig = chainConfig
	api.genesisHash = genesisHash
	api.author = chainParams.Genesis.Author
	api.extraData = chainParams.Genesis.ExtraData
	api.ethDb = ethDb
	api.engine = engine
	api.blockchain = blockchain
	//api.db = state.NewDatabase(api.ethDb)
	api.blockNumber = 0
	api.txMap = make(map[common.Address]map[uint64]*types.Transaction)
	api.txSenders = make(map[common.Address]struct{})
	api.blockInterval = 0
	return true, nil
}

func (api *RetestethAPI) SendRawTransaction(_ context.Context, rawTx hexutil.Bytes) (common.Hash, error) {
	tx := new(types.Transaction)
	if err := rlp.DecodeBytes(rawTx, tx); err != nil {
		// Return nil is not by mistake - some tests include sending transaction where gasLimit overflows uint64
		return common.Hash{}, nil
	}
	signer := types.MakeSigner(api.chainConfig, big.NewInt(int64(api.blockNumber)))
	sender, err := types.Sender(signer, tx)
	if err != nil {
		return common.Hash{}, err
	}
	if nonceMap, ok := api.txMap[sender]; ok {
		nonceMap[tx.Nonce()] = tx
	} else {
		nonceMap = make(map[uint64]*types.Transaction)
		nonceMap[tx.Nonce()] = tx
		api.txMap[sender] = nonceMap
	}
	api.txSenders[sender] = struct{}{}
	return tx.Hash(), nil
}

func (api *RetestethAPI) MineBlocks(_ context.Context, number uint64) (bool, error) {
	for i := 0; i < int(number); i++ {
		if err := api.mineBlock(); err != nil {
			return false, err
		}
	}
	fmt.Printf("Mined %d blocks\n____________________________________________________________\n\n\n", number)
	return true, nil
}

func (api *RetestethAPI) mineBlock() error {
	parentHash := rawdb.ReadCanonicalHash(api.ethDb, api.blockNumber)
	parent := rawdb.ReadBlock(api.ethDb, parentHash, api.blockNumber)
	var timestamp uint64
	if api.blockInterval == 0 {
		timestamp = uint64(time.Now().Unix())
	} else {
		timestamp = parent.Time() + api.blockInterval
	}
	gasLimit := core.CalcGasLimit(parent, 9223372036854775807, 9223372036854775807)
	header := &types.Header{
		ParentHash: parent.Hash(),
		Number:     big.NewInt(int64(api.blockNumber + 1)),
		GasLimit:   gasLimit,
		Extra:      api.extraData,
		Time:       timestamp,
	}
	header.Coinbase = api.author
	if api.engine != nil {
		api.engine.Prepare(api.blockchain, header)
	}
	// If we are care about TheDAO hard-fork check whether to override the extra-data or not
	if daoBlock := api.chainConfig.DAOForkBlock; daoBlock != nil {
		// Check whether the block is among the fork extra-override range
		limit := new(big.Int).Add(daoBlock, params.DAOForkExtraRange)
		if header.Number.Cmp(daoBlock) >= 0 && header.Number.Cmp(limit) < 0 {
			// Depending whether we support or oppose the fork, override differently
			if api.chainConfig.DAOForkSupport {
				header.Extra = common.CopyBytes(params.DAOForkBlockExtra)
			} else if bytes.Equal(header.Extra, params.DAOForkBlockExtra) {
				header.Extra = []byte{} // If miner opposes, don't let it use the reserved extra-data
			}
		}
	}

	statedb, tds, err := miner.GetState(api.blockchain, parent)
	if err != nil {
		return err
	}

	if api.chainConfig.DAOForkSupport && api.chainConfig.DAOForkBlock != nil && api.chainConfig.DAOForkBlock.Cmp(header.Number) == 0 {
		misc.ApplyDAOHardFork(statedb)
	}
	gasPool := new(core.GasPool).AddGas(header.GasLimit)
	txCount := 0
	var txs []*types.Transaction
	var receipts []*types.Receipt
	var blockFull = gasPool.Gas() < params.TxGas

	for address := range api.txSenders {
		if blockFull {
			break
		}
		m := api.txMap[address]
		for nonce := statedb.GetNonce(address); ; nonce++ {
			if tx, ok := m[nonce]; ok {
				// Try to apply transactions to the state
				statedb.Prepare(tx.Hash(), common.Hash{}, txCount)
				snap := statedb.Snapshot()

				receipt, err := core.ApplyTransaction(
					api.chainConfig,
					api.blockchain,
					&api.author,
					gasPool,
					statedb,
					tds.TrieStateWriter(),
					header, tx, &header.GasUsed, *api.blockchain.GetVMConfig(),
				)
				if err != nil {
					statedb.RevertToSnapshot(snap)
					break
				}
				txs = append(txs, tx)
				receipts = append(receipts, receipt)
				delete(m, nonce)
				if len(m) == 0 {
					// Last tx for the sender
					delete(api.txMap, address)
					delete(api.txSenders, address)
				}
				txCount++
				if gasPool.Gas() < params.TxGas {
					blockFull = true
					break
				}
			} else {
				break // Gap in the nonces
			}
		}
	}

	block, err := miner.NewBlock(api.engine, statedb, tds, api.blockchain.Config(), header, txs, []*types.Header{}, receipts)
	if err != nil {
		return err
	}

	return api.importBlock(block)
}

func (api *RetestethAPI) importBlock(block *types.Block) error {
	if _, err := api.blockchain.InsertChain([]*types.Block{block}); err != nil {
		return err
	}
	api.blockNumber = block.NumberU64()
	fmt.Printf("Imported block %d\n", block.NumberU64())
	return nil
}

func (api *RetestethAPI) ModifyTimestamp(_ context.Context, interval uint64) (bool, error) {
	api.blockInterval = interval
	return true, nil
}

func (api *RetestethAPI) ImportRawBlock(_ context.Context, rawBlock hexutil.Bytes) (common.Hash, error) {
	block := new(types.Block)
	if err := rlp.DecodeBytes(rawBlock, block); err != nil {
		return common.Hash{}, err
	}
	fmt.Printf("Importing block %d with parent hash: %x, genesisHash: %x\n", block.NumberU64(), block.ParentHash(), api.genesisHash)
	if err := api.importBlock(block); err != nil {
		return common.Hash{}, err
	}
	return block.Hash(), nil
}

func (api *RetestethAPI) RewindToBlock(_ context.Context, newHead uint64) (bool, error) {
	if err := api.blockchain.SetHead(newHead); err != nil {
		return false, err
	}
	api.blockNumber = newHead
	return true, nil
}

var emptyListHash = common.HexToHash("0x1dcc4de8dec75d7aab85b567b6ccd41ad312451b948a7413f0a142fd40d49347")

func (api *RetestethAPI) GetLogHash(_ context.Context, txHash common.Hash) (common.Hash, error) {
	receipt, _, _, _ := rawdb.ReadReceipt(api.ethDb, txHash, api.chainConfig)
	if receipt == nil {
		return emptyListHash, nil
	} else {
		if logListRlp, err := rlp.EncodeToBytes(receipt.Logs); err != nil {
			return common.Hash{}, err
		} else {
			return common.BytesToHash(crypto.Keccak256(logListRlp)), nil
		}
	}
}

func (api *RetestethAPI) BlockNumber(_ context.Context) (uint64, error) {
	//fmt.Printf("BlockNumber, response: %d\n", api.blockNumber)
	return api.blockNumber, nil
}

func (api *RetestethAPI) GetBlockByNumber(_ context.Context, blockNr math.HexOrDecimal64, fullTx bool) (map[string]interface{}, error) {
	block := api.blockchain.GetBlockByNumber(uint64(blockNr))
	if block != nil {
		response, err := RPCMarshalBlock(block, true, fullTx)
		if err != nil {
			return nil, err
		}
		response["author"] = response["miner"]
		response["totalDifficulty"] = (*hexutil.Big)(api.blockchain.GetTd(block.Hash(), uint64(blockNr)))
		return response, err
	}
	return nil, fmt.Errorf("block %d not found", blockNr)
}

func (api *RetestethAPI) AccountRange(ctx context.Context,
	blockHashOrNumber *math.HexOrDecimal256, txIndex uint64,
	addressHash *math.HexOrDecimal256, maxResults uint64,
) (AccountRangeResult, error) {
	var (
		header *types.Header
		block  *types.Block
	)
	if (*big.Int)(blockHashOrNumber).Cmp(big.NewInt(math.MaxInt64)) > 0 {
		blockHash := common.BigToHash((*big.Int)(blockHashOrNumber))
		header = api.blockchain.GetHeaderByHash(blockHash)
		block = api.blockchain.GetBlockByHash(blockHash)
		//fmt.Printf("Account range: %x, txIndex %d, start: %x, maxResults: %d\n", blockHash, txIndex, common.BigToHash((*big.Int)(addressHash)), maxResults)
	} else {
		blockNumber := (*big.Int)(blockHashOrNumber).Uint64()
		header = api.blockchain.GetHeaderByNumber(blockNumber)
		block = api.blockchain.GetBlockByNumber(blockNumber)
		//fmt.Printf("Account range: %d, txIndex %d, start: %x, maxResults: %d\n", blockNumber, txIndex, common.BigToHash((*big.Int)(addressHash)), maxResults)
	}

	if api.chainConfig != nil {
		ctx = api.chainConfig.WithEIPsFlags(ctx, block.Number())
	}

	parentHeader := api.blockchain.GetHeaderByHash(header.ParentHash)
	var root common.Hash
	var dbState *state.DbState
	var err error
	if parentHeader == nil || int(txIndex) >= len(block.Transactions()) {
		root = header.Root
		_, dbState, err = api.blockchain.StateAt(root, header.Number.Uint64())
		if err != nil {
			return AccountRangeResult{}, err
		}
	} else {
		var statedb *state.IntraBlockState
		root = parentHeader.Root
		statedb, dbState, err = api.blockchain.StateAt(root, parentHeader.Number.Uint64())
		if err != nil {
			return AccountRangeResult{}, err
		}
		// Recompute transactions up to the target index.
		signer := types.MakeSigner(api.blockchain.Config(), block.Number())
		for idx, tx := range block.Transactions() {
			// Assemble the transaction call message and return if the requested offset
			msg, _ := tx.AsMessage(signer)
			context := core.NewEVMContext(msg, block.Header(), api.blockchain, nil)
			// Not yet the searched for transaction, execute on top of the current state
			vmenv := vm.NewEVM(context, statedb, api.blockchain.Config(), vm.Config{})
			if _, _, _, err := core.ApplyMessage(vmenv, msg, new(core.GasPool).AddGas(tx.Gas())); err != nil {
				return AccountRangeResult{}, fmt.Errorf("transaction %#x failed: %v", tx.Hash(), err)
			}
			// Ensure any modifications are committed to the state
			// Only delete empty objects if EIP158/161 (a.k.a Spurious Dragon) is in effect
			//root = statedb.IntermediateRoot(vmenv.ChainConfig().IsEIP158(block.Number()))
			if idx == int(txIndex) {
				// This is to make sure root can be opened by OpenTrie
				err = statedb.CommitBlock(ctx, dbState)
				if err != nil {
					return AccountRangeResult{}, err
				}
				break
			}
		}
	}
	/*
		accountTrie, err := statedb.Database().OpenTrie(root)
		if err != nil {
			return AccountRangeResult{}, err
		}
		it := trie.NewIterator(accountTrie.NodeIterator(common.BigToHash((*big.Int)(addressHash)).Bytes()))
	*/

	result := AccountRangeResult{AddressMap: make(map[common.Hash]common.Address)}

	/*
		for i := 0; i < int(maxResults) && it.Next(); i++ {
			if preimage := accountTrie.GetKey(it.Key); preimage != nil {
				result.AddressMap[common.BytesToHash(it.Key)] = common.BytesToAddress(preimage)
				//fmt.Printf("%x: %x\n", it.Key, preimage)
			} else {
				//fmt.Printf("could not find preimage for %x\n", it.Key)
			}
		}
		//fmt.Printf("Number of entries returned: %d\n", len(result.AddressMap))
		// Add the 'next key' so clients can continue downloading.
		if it.Next() {
			next := common.BytesToHash(it.Key)
			result.NextKey = next
		}
	*/

	acchash := common.BigToHash((*big.Int)(addressHash))
	rangeResult, err := eth.AccountRange(dbState, &acchash, int(maxResults))
	if err != nil {
		return result, err
	}

	result.NextKey = rangeResult.Next

	for k, v := range rangeResult.Accounts {
		if v == nil {
			result.AddressMap[k] = common.Address{}
		} else {
			result.AddressMap[k] = *v
		}
	}

	return result, nil
}

func (api *RetestethAPI) GetBalance(_ context.Context, address common.Address, blockNr math.HexOrDecimal64) (*math.HexOrDecimal256, error) {
	//fmt.Printf("GetBalance %x, block %d\n", address, blockNr)
	header := api.blockchain.GetHeaderByNumber(uint64(blockNr))
	statedb, _, err := api.blockchain.StateAt(header.Root, header.Number.Uint64())
	if err != nil {
		return nil, err
	}
	return (*math.HexOrDecimal256)(statedb.GetBalance(address)), nil
}

func (api *RetestethAPI) GetCode(_ context.Context, address common.Address, blockNr math.HexOrDecimal64) (hexutil.Bytes, error) {
	header := api.blockchain.GetHeaderByNumber(uint64(blockNr))
	statedb, _, err := api.blockchain.StateAt(header.Root, header.Number.Uint64())
	if err != nil {
		return nil, err
	}
	return statedb.GetCode(address), nil
}

func (api *RetestethAPI) GetTransactionCount(_ context.Context, address common.Address, blockNr math.HexOrDecimal64) (uint64, error) {
	header := api.blockchain.GetHeaderByNumber(uint64(blockNr))
	statedb, _, err := api.blockchain.StateAt(header.Root, header.Number.Uint64())
	if err != nil {
		return 0, err
	}
	return statedb.GetNonce(address), nil
}

func (api *RetestethAPI) StorageRangeAt(ctx context.Context,
	blockHashOrNumber *math.HexOrDecimal256, txIndex uint64,
	address common.Address,
	begin *math.HexOrDecimal256, maxResults uint64,
) (StorageRangeResult, error) {
	var (
		header *types.Header
		block  *types.Block
	)
	if (*big.Int)(blockHashOrNumber).Cmp(big.NewInt(math.MaxInt64)) > 0 {
		blockHash := common.BigToHash((*big.Int)(blockHashOrNumber))
		header = api.blockchain.GetHeaderByHash(blockHash)
		block = api.blockchain.GetBlockByHash(blockHash)
		//fmt.Printf("Storage range: %x, txIndex %d, addr: %x, start: %x, maxResults: %d\n",
		//	blockHash, txIndex, address, common.BigToHash((*big.Int)(begin)), maxResults)
	} else {
		blockNumber := (*big.Int)(blockHashOrNumber).Uint64()
		header = api.blockchain.GetHeaderByNumber(blockNumber)
		block = api.blockchain.GetBlockByNumber(blockNumber)
		//fmt.Printf("Storage range: %d, txIndex %d, addr: %x, start: %x, maxResults: %d\n",
		//	blockNumber, txIndex, address, common.BigToHash((*big.Int)(begin)), maxResults)
	}

	if api.chainConfig != nil {
		ctx = api.chainConfig.WithEIPsFlags(ctx, block.Number())
	}

	parentHeader := api.blockchain.GetHeaderByHash(header.ParentHash)
	var root common.Hash
	var dbstate *state.DbState
	var err error
	if parentHeader == nil || int(txIndex) >= len(block.Transactions()) {
		root = header.Root
		_, dbstate, err = api.blockchain.StateAt(root, header.Number.Uint64())
		if err != nil {
			return StorageRangeResult{}, err
		}
	} else {
		_, _, _, dbstate, err = eth.ComputeTxEnv(ctx, api.blockchain, api.blockchain.Config(), api.blockchain, api.blockchain.ChainDb(), block.Hash(), txIndex)
		if err != nil {
			return StorageRangeResult{}, err
		}
<<<<<<< HEAD
		// Recompute transactions up to the target index.
		signer := types.MakeSigner(api.blockchain.Config(), block.Number())
		for idx, tx := range block.Transactions() {
			// Assemble the transaction call message and return if the requested offset
			msg, _ := tx.AsMessage(signer)
			context := core.NewEVMContext(msg, block.Header(), api.blockchain, nil)
			// Not yet the searched for transaction, execute on top of the current state
			vmenv := vm.NewEVM(context, statedb, api.blockchain.Config(), vm.Config{})
			if _, _, _, err = core.ApplyMessage(vmenv, msg, new(core.GasPool).AddGas(tx.Gas())); err != nil {
				return StorageRangeResult{}, fmt.Errorf("transaction %#x failed: %v", tx.Hash(), err)
			}
			// Ensure any modifications are committed to the state
			// Only delete empty objects if EIP158/161 (a.k.a Spurious Dragon) is in effect
			//_ = statedb.IntermediateRoot(vmenv.ChainConfig().IsEIP158(block.Number()))
			if idx == int(txIndex) {
				// This is to make sure root can be opened by OpenTrie
				err = statedb.CommitBlock(ctx, dbstate)
				if err != nil {
					return StorageRangeResult{}, err
				}
			}
		}
=======
>>>>>>> d8f0bb16
	}
	/*
		storageTrie := statedb.StorageTrie(address)
		it := trie.NewIterator(storageTrie.NodeIterator(common.BigToHash((*big.Int)(begin)).Bytes()))
	*/

	result := StorageRangeResult{Storage: make(map[common.Hash]SRItem)}

	/*
		for i := 0; i < int(maxResults) && it.Next(); i++ {
			if preimage := storageTrie.GetKey(it.Key); preimage != nil {
				key := (*math.HexOrDecimal256)(big.NewInt(0).SetBytes(preimage))
				v, _, err := rlp.SplitString(it.Value)
				if err != nil {
					return StorageRangeResult{}, err
				}
				value := (*math.HexOrDecimal256)(big.NewInt(0).SetBytes(v))
				ks, _ := key.MarshalText()
				vs, _ := value.MarshalText()
				if len(ks)%2 != 0 {
					ks = append(append(append([]byte{}, ks[:2]...), byte('0')), ks[2:]...)
				}
				if len(vs)%2 != 0 {
					vs = append(append(append([]byte{}, vs[:2]...), byte('0')), vs[2:]...)
				}
				result.Storage[common.BytesToHash(it.Key)] = SRItem{
					Key:   string(ks),
					Value: string(vs),
				}
				//fmt.Printf("Key: %s, Value: %s\n", ks, vs)
			} else {
				//fmt.Printf("Did not find preimage for %x\n", it.Key)
			}
		}
		if it.Next() {
			result.Complete = false
		} else {
			result.Complete = true
		}
	*/

	beginHash := common.BigToHash((*big.Int)(begin))

	rangeResults, err := eth.StorageRangeAt(dbstate, address, beginHash.Bytes(), int(maxResults))
	if err != nil {
		return StorageRangeResult{}, err
	}

	if rangeResults.NextKey == nil {
		result.Complete = true
	}

	for h, entry := range rangeResults.Storage {
		result.Storage[h] = SRItem{hash2CompactHex(*entry.Key), hash2CompactHex(entry.Value)}
	}

	return result, nil
}

func hash2CompactHex(h common.Hash) string {
	d := h.Big()
	if d.Uint64() < math.MaxInt32 {
		return fmt.Sprintf("0x%02x", d.Uint64())
	}
	return hexutil.EncodeBig(d)
}

func (api *RetestethAPI) ClientVersion(_ context.Context) (string, error) {
	return "Geth-" + params.VersionWithCommit(gitCommit, gitDate), nil
}

// splitAndTrim splits input separated by a comma
// and trims excessive white space from the substrings.
func splitAndTrim(input string) []string {
	result := strings.Split(input, ",")
	for i, r := range result {
		result[i] = strings.TrimSpace(r)
	}
	return result
}

func retesteth(ctx *cli.Context) error {
	var (
		ostream log.Handler
		glogger *log.GlogHandler
	)

	usecolor := (isatty.IsTerminal(os.Stderr.Fd()) || isatty.IsCygwinTerminal(os.Stderr.Fd())) && os.Getenv("TERM") != "dumb"
	output := io.Writer(os.Stderr)
	if usecolor {
		output = colorable.NewColorableStderr()
	}
	ostream = log.StreamHandler(output, log.TerminalFormat(usecolor))
	glogger = log.NewGlogHandler(ostream)
	log.Root().SetHandler(glogger)
	glogger.Verbosity(log.LvlInfo)

	log.Info("Welcome to retesteth!")
	// register signer API with server
	var (
		extapiURL string
	)
	apiImpl := &RetestethAPI{}
	var testApi RetestethTestAPI = apiImpl
	var ethApi RetestethEthAPI = apiImpl
	var debugApi RetestethDebugAPI = apiImpl
	var web3Api RetestWeb3API = apiImpl
	rpcAPI := []rpc.API{
		{
			Namespace: "test",
			Public:    true,
			Service:   testApi,
			Version:   "1.0",
		},
		{
			Namespace: "eth",
			Public:    true,
			Service:   ethApi,
			Version:   "1.0",
		},
		{
			Namespace: "debug",
			Public:    true,
			Service:   debugApi,
			Version:   "1.0",
		},
		{
			Namespace: "web3",
			Public:    true,
			Service:   web3Api,
			Version:   "1.0",
		},
	}
	vhosts := splitAndTrim(ctx.GlobalString(utils.RPCVirtualHostsFlag.Name))
	cors := splitAndTrim(ctx.GlobalString(utils.RPCCORSDomainFlag.Name))

	// start http server
	httpEndpoint := fmt.Sprintf("%s:%d", ctx.GlobalString(utils.RPCListenAddrFlag.Name), ctx.Int(rpcPortFlag.Name))
	listener, _, err := rpc.StartHTTPEndpoint(httpEndpoint, rpcAPI, []string{"test", "eth", "debug", "web3"}, cors, vhosts, rpc.DefaultHTTPTimeouts)
	if err != nil {
		utils.Fatalf("Could not start RPC api: %v", err)
	}
	extapiURL = fmt.Sprintf("http://%s", httpEndpoint)
	log.Info("HTTP endpoint opened", "url", extapiURL)

	defer func() {
		listener.Close()
		log.Info("HTTP endpoint closed", "url", httpEndpoint)
	}()

	abortChan := make(chan os.Signal, 11)
	signal.Notify(abortChan, os.Interrupt)

	sig := <-abortChan
	log.Info("Exiting...", "signal", sig)
	return nil
}<|MERGE_RESOLUTION|>--- conflicted
+++ resolved
@@ -802,31 +802,6 @@
 		if err != nil {
 			return StorageRangeResult{}, err
 		}
-<<<<<<< HEAD
-		// Recompute transactions up to the target index.
-		signer := types.MakeSigner(api.blockchain.Config(), block.Number())
-		for idx, tx := range block.Transactions() {
-			// Assemble the transaction call message and return if the requested offset
-			msg, _ := tx.AsMessage(signer)
-			context := core.NewEVMContext(msg, block.Header(), api.blockchain, nil)
-			// Not yet the searched for transaction, execute on top of the current state
-			vmenv := vm.NewEVM(context, statedb, api.blockchain.Config(), vm.Config{})
-			if _, _, _, err = core.ApplyMessage(vmenv, msg, new(core.GasPool).AddGas(tx.Gas())); err != nil {
-				return StorageRangeResult{}, fmt.Errorf("transaction %#x failed: %v", tx.Hash(), err)
-			}
-			// Ensure any modifications are committed to the state
-			// Only delete empty objects if EIP158/161 (a.k.a Spurious Dragon) is in effect
-			//_ = statedb.IntermediateRoot(vmenv.ChainConfig().IsEIP158(block.Number()))
-			if idx == int(txIndex) {
-				// This is to make sure root can be opened by OpenTrie
-				err = statedb.CommitBlock(ctx, dbstate)
-				if err != nil {
-					return StorageRangeResult{}, err
-				}
-			}
-		}
-=======
->>>>>>> d8f0bb16
 	}
 	/*
 		storageTrie := statedb.StorageTrie(address)
