package debug

import (
	"os"
	"sync/atomic"
)

<<<<<<< HEAD
var (
	compressBlocks    bool
	getCompressBlocks sync.Once
)

=======
>>>>>>> 5d6fb16a
// atomic: bit 0 is the value, bit 1 is the initialized flag
var getNodeData uint32

const (
	gndValueFlag = 1 << iota
	gndInitializedFlag
)

// IsGetNodeData indicates whether the GetNodeData functionality should be enabled.
// By default that's driven by the presence or absence of DISABLE_GET_NODE_DATA environment variable.
func IsGetNodeData() bool {
	x := atomic.LoadUint32(&getNodeData)
	if x&gndInitializedFlag != 0 { // already initialized
		return x&gndValueFlag != 0
	}

	RestoreGetNodeData()
	return IsGetNodeData()
}

// RestoreGetNodeData enables or disables the GetNodeData functionality
// according to the presence or absence of GET_NODE_DATA environment variable.
func RestoreGetNodeData() {
	_, envVarSet := os.LookupEnv("GET_NODE_DATA")
	OverrideGetNodeData(envVarSet)
}

// OverrideGetNodeData allows to explicitly enable or disable the GetNodeData functionality.
func OverrideGetNodeData(val bool) {
	if val {
		atomic.StoreUint32(&getNodeData, gndInitializedFlag|gndValueFlag)
	} else {
		atomic.StoreUint32(&getNodeData, gndInitializedFlag)
	}
}

func IsBlockCompressionEnabled() bool {
	getCompressBlocks.Do(func() {
		_, compressBlocks = os.LookupEnv("COMPRESS_BLOCKS")
	})
	return compressBlocks
}<|MERGE_RESOLUTION|>--- conflicted
+++ resolved
@@ -2,17 +2,15 @@
 
 import (
 	"os"
+	"sync"
 	"sync/atomic"
 )
 
-<<<<<<< HEAD
 var (
 	compressBlocks    bool
 	getCompressBlocks sync.Once
 )
 
-=======
->>>>>>> 5d6fb16a
 // atomic: bit 0 is the value, bit 1 is the initialized flag
 var getNodeData uint32
 
