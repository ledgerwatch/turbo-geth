package ethdb

import (
	"context"
	"errors"
	"unsafe"

	"github.com/ledgerwatch/turbo-geth/common/dbutils"
	"github.com/ledgerwatch/turbo-geth/metrics"
)

const ReadersLimit = 2000 // MDBX_READERS_LIMIT on 64bit system

var (
	ErrAttemptToDeleteNonDeprecatedBucket = errors.New("only buckets from dbutils.DeprecatedBuckets can be deleted")
	ErrUnknownBucket                      = errors.New("unknown bucket. add it to dbutils.Buckets")

	dbSize             = metrics.GetOrRegisterGauge("db/size", metrics.DefaultRegistry)
	tableScsLeaf       = metrics.GetOrRegisterGauge("table/scs/leaf", metrics.DefaultRegistry)       //nolint
	tableScsBranch     = metrics.GetOrRegisterGauge("table/scs/branch", metrics.DefaultRegistry)     //nolint
	tableScsOverflow   = metrics.GetOrRegisterGauge("table/scs/overflow", metrics.DefaultRegistry)   //nolint
	tableScsEntries    = metrics.GetOrRegisterGauge("table/scs/entries", metrics.DefaultRegistry)    //nolint
	tableStateLeaf     = metrics.GetOrRegisterGauge("table/state/leaf", metrics.DefaultRegistry)     //nolint
	tableStateBranch   = metrics.GetOrRegisterGauge("table/state/branch", metrics.DefaultRegistry)   //nolint
	tableStateOverflow = metrics.GetOrRegisterGauge("table/state/overflow", metrics.DefaultRegistry) //nolint
	tableStateEntries  = metrics.GetOrRegisterGauge("table/state/entries", metrics.DefaultRegistry)  //nolint
	tableLogLeaf       = metrics.GetOrRegisterGauge("table/log/leaf", metrics.DefaultRegistry)       //nolint
	tableLogBranch     = metrics.GetOrRegisterGauge("table/log/branch", metrics.DefaultRegistry)     //nolint
	tableLogOverflow   = metrics.GetOrRegisterGauge("table/log/overflow", metrics.DefaultRegistry)   //nolint
	tableLogEntries    = metrics.GetOrRegisterGauge("table/log/entries", metrics.DefaultRegistry)    //nolint
	tableTxLeaf        = metrics.GetOrRegisterGauge("table/tx/leaf", metrics.DefaultRegistry)        //nolint
	tableTxBranch      = metrics.GetOrRegisterGauge("table/tx/branch", metrics.DefaultRegistry)      //nolint
	tableTxOverflow    = metrics.GetOrRegisterGauge("table/tx/overflow", metrics.DefaultRegistry)    //nolint
	tableTxEntries     = metrics.GetOrRegisterGauge("table/tx/entries", metrics.DefaultRegistry)     //nolint
	tableGcLeaf        = metrics.GetOrRegisterGauge("table/gc/leaf", metrics.DefaultRegistry)        //nolint
	tableGcBranch      = metrics.GetOrRegisterGauge("table/gc/branch", metrics.DefaultRegistry)      //nolint
	tableGcOverflow    = metrics.GetOrRegisterGauge("table/gc/overflow", metrics.DefaultRegistry)    //nolint
	tableGcEntries     = metrics.GetOrRegisterGauge("table/gc/entries", metrics.DefaultRegistry)     //nolint
)

// KV low-level database interface - main target is - to provide common abstraction over top of LMDB and RemoteKV.
//
// Common pattern for short-living transactions:
//
//  if err := db.View(ctx, func(tx ethdb.Tx) error {
//     ... code which uses database in transaction
//  }); err != nil {
//		return err
// }
//
// Common pattern for long-living transactions:
//	tx, err := db.Begin(ethdb.RW)
//	if err != nil {
//		return err
//	}
//	defer tx.Rollback()
//
//	... code which uses database in transaction
//
//	err := tx.Commit()
//	if err != nil {
//		return err
//	}
//
type KV interface {
	View(ctx context.Context, f func(tx Tx) error) error
	Update(ctx context.Context, f func(tx RwTx) error) error
	Close()

	// Begin - creates transaction
	// 	tx may be discarded by .Rollback() method
	//
	// A transaction and its cursors must only be used by a single
	// 	thread (not goroutine), and a thread may only have a single transaction at a time.
	//  It happen automatically by - because this method calls runtime.LockOSThread() inside (Rollback/Commit releases it)
	//  By this reason application code can't call runtime.UnlockOSThread() - it leads to undefined behavior.
	//
	// If this `parent` is non-NULL, the new transaction
	//	will be a nested transaction, with the transaction indicated by parent
	//	as its parent. Transactions may be nested to any level. A parent
	//	transaction and its cursors may not issue any other operations than
	//	Commit and Rollback while it has active child transactions.
	Begin(ctx context.Context) (Tx, error)
	BeginRw(ctx context.Context) (RwTx, error)
	AllBuckets() dbutils.BucketsCfg

	CollectMetrics()
}

type TxFlags uint

const (
	RW TxFlags = 0x00 // default
	RO TxFlags = 0x02
)

type Tx interface {
	// Cursor - creates cursor object on top of given bucket. Type of cursor - depends on bucket configuration.
	// If bucket was created with lmdb.DupSort flag, then cursor with interface CursorDupSort created
	// Otherwise - object of interface Cursor created
	//
	// Cursor, also provides a grain of magic - it can use a declarative configuration - and automatically break
	// long keys into DupSort key/values. See docs for `bucket.go:BucketConfigItem`
	Cursor(bucket string) Cursor
	CursorDupSort(bucket string) CursorDupSort // CursorDupSort - can be used if bucket has lmdb.DupSort flag
	GetOne(bucket string, key []byte) (val []byte, err error)
	HasOne(bucket string, key []byte) (bool, error)

	Commit(ctx context.Context) error // Commit all the operations of a transaction into the database.
	Rollback()                        // Rollback - abandon all the operations of the transaction instead of saving them.

	BucketSize(name string) (uint64, error)

	Comparator(bucket string) dbutils.CmpFunc

	// ReadSequence - allows to create a linear sequence of unique positive integers for each table.
	// Can be called for a read transaction to retrieve the current sequence value, and the increment must be zero.
	// Sequence changes become visible outside the current write transaction after it is committed, and discarded on abort.
	// Starts from 0.
	ReadSequence(bucket string) (uint64, error)

	CHandle() unsafe.Pointer // Pointer to the underlying C transaction handle (e.g. *C.MDB_txn)
}

type RwTx interface {
	Tx

	RwCursor(bucket string) RwCursor
	RwCursorDupSort(bucket string) RwCursorDupSort

	IncrementSequence(bucket string, amount uint64) (uint64, error)
}

// BucketMigrator used for buckets migration, don't use it in usual app code
type BucketMigrator interface {
	DropBucket(string) error
	CreateBucket(string) error
	ExistsBucket(string) bool
	ClearBucket(string) error
	ExistingBuckets() ([]string, error)
}

// Cursor - class for navigating through a database
// CursorDupSort are inherit this class
//
// If methods (like First/Next/Seek) return error, then returned key SHOULD not be nil (can be []byte{} for example).
// Then looping code will look as:
// c := kv.Cursor(bucketName)
// for k, v, err := c.First(); k != nil; k, v, err = c.Next() {
//    if err != nil {
//        return err
//    }
//    ... logic
// }
type Cursor interface {
	First() ([]byte, []byte, error)               // First - position at first key/data item
	Seek(seek []byte) ([]byte, []byte, error)     // Seek - position at first key greater than or equal to specified key
	SeekExact(key []byte) ([]byte, []byte, error) // SeekExact - position at first key greater than or equal to specified key
	Next() ([]byte, []byte, error)                // Next - position at next key/value (can iterate over DupSort key/values automatically)
	Prev() ([]byte, []byte, error)                // Prev - position at previous key
	Last() ([]byte, []byte, error)                // Last - position at last key and last possible value
	Current() ([]byte, []byte, error)             // Current - return key/data at current cursor position

	Count() (uint64, error) // Count - fast way to calculate amount of keys in bucket. It counts all keys even if Prefix was set.

	Close()
}

type RwCursor interface {
	Cursor

	Put(k, v []byte) error           // Put - based on order
	Append(k []byte, v []byte) error // Append - append the given key/data pair to the end of the database. This option allows fast bulk loading when keys are already known to be in the correct order.
	Delete(k, v []byte) error        // Delete - short version of SeekExact+DeleteCurrent or SeekBothExact+DeleteCurrent

	// DeleteCurrent This function deletes the key/data pair to which the cursor refers.
	// This does not invalidate the cursor, so operations such as MDB_NEXT
	// can still be used on it.
	// Both MDB_NEXT and MDB_GET_CURRENT will return the same record after
	// this operation.
	DeleteCurrent() error
}

type CursorDupSort interface {
	Cursor

	// SeekBothExact -
	// second parameter can be nil only if searched key has no duplicates, or return error
	SeekBothExact(key, value []byte) ([]byte, []byte, error)
	SeekBothRange(key, value []byte) ([]byte, error)
	FirstDup() ([]byte, error)          // FirstDup - position at first data item of current key
	NextDup() ([]byte, []byte, error)   // NextDup - position at next data item of current key
	NextNoDup() ([]byte, []byte, error) // NextNoDup - position at first data item of next key
	LastDup() ([]byte, error)           // LastDup - position at last data item of current key

	CountDuplicates() (uint64, error) // CountDuplicates - number of duplicates for the current key
}

type RwCursorDupSort interface {
	CursorDupSort
	RwCursor

	DeleteCurrentDuplicates() error    // DeleteCurrentDuplicates - deletes all of the data items for the current key
	AppendDup(key, value []byte) error // AppendDup - same as Append, but for sorted dup data
}

type HasStats interface {
	DiskSize(context.Context) (uint64, error) // db size
<<<<<<< HEAD
}

type Backend interface {
	AddLocal([]byte) ([]byte, error)
	Etherbase() (common.Address, error)
	NetVersion() (uint64, error)
	Subscribe(func(*remote.SubscribeReply)) error
}

type DbProvider uint8

const (
	Remote DbProvider = iota
	Lmdb
)

var ErrDBClosed = errors.New("db closed")
=======
}
>>>>>>> bedf092c
<|MERGE_RESOLUTION|>--- conflicted
+++ resolved
@@ -206,24 +206,6 @@
 
 type HasStats interface {
 	DiskSize(context.Context) (uint64, error) // db size
-<<<<<<< HEAD
-}
-
-type Backend interface {
-	AddLocal([]byte) ([]byte, error)
-	Etherbase() (common.Address, error)
-	NetVersion() (uint64, error)
-	Subscribe(func(*remote.SubscribeReply)) error
-}
-
-type DbProvider uint8
-
-const (
-	Remote DbProvider = iota
-	Lmdb
-)
-
-var ErrDBClosed = errors.New("db closed")
-=======
-}
->>>>>>> bedf092c
+}
+
+var ErrDBClosed = errors.New("db closed")