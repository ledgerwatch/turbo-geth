// Copyright 2018 The go-ethereum Authors
// This file is part of the go-ethereum library.
//
// The go-ethereum library is free software: you can redistribute it and/or modify
// it under the terms of the GNU Lesser General Public License as published by
// the Free Software Foundation, either version 3 of the License, or
// (at your option) any later version.
//
// The go-ethereum library is distributed in the hope that it will be useful,
// but WITHOUT ANY WARRANTY; without even the implied warranty of
// MERCHANTABILITY or FITNESS FOR A PARTICULAR PURPOSE. See the
// GNU Lesser General Public License for more details.
//
// You should have received a copy of the GNU Lesser General Public License
// along with the go-ethereum library. If not, see <http://www.gnu.org/licenses/>.

package ethdb

import (
	"bytes"
	"fmt"

	"github.com/ledgerwatch/turbo-geth/common"
	"github.com/ledgerwatch/turbo-geth/common/dbutils"
)

var EndSuffix = []byte{0xff, 0xff, 0xff, 0xff, 0xff, 0xff, 0xff, 0xff}

// Generates rewind data for all buckets between the timestamp
// timestapSrc is the current timestamp, and timestamp Dst is where we rewind
func rewindData(db Getter, timestampSrc, timestampDst uint64, df func(bucket, key, value []byte) error) error {
	// Collect list of buckets and keys that need to be considered
	m := make(map[string]map[string][]byte)
	suffixDst := dbutils.EncodeTimestamp(timestampDst + 1)
	if err := db.Walk(dbutils.ChangeSetBucket, suffixDst, 0, func(k, v []byte) (bool, error) {
		timestamp, bucket := dbutils.DecodeTimestamp(k)
		if timestamp > timestampSrc {
			return false, nil
		}

		changedAccounts, err := dbutils.DecodeChangeSet(v)
		if err != nil {
			return false, err
		}

		if changedAccounts.KeyCount() > 0 {
			bucketStr := string(bucket)
			var t map[string][]byte
			var ok bool
			if t, ok = m[bucketStr]; !ok {
				t = make(map[string][]byte)
				m[bucketStr] = t
			}

			err = changedAccounts.Walk(func(k, v []byte) error {
				if _, ok = t[string(k)]; !ok {
					t[string(k)] = v
				}

				return nil
			})
			if err != nil {
				return false, err
			}
		}
		return true, nil
	}); err != nil {
		return err
	}
	for bucketStr, t := range m {
		bucket := []byte(bucketStr)
		for keyStr, value := range t {
			key := []byte(keyStr)
			if err := df(bucket, key, value); err != nil {
				return err
			}
		}
	}
	return nil
}

<<<<<<< HEAD
func GetModifiedAccounts(db Getter, startTimestamp, endTimestamp uint64) ([]common.Address, error) {
	t := llrb.New()
	startCode := dbutils.EncodeTimestamp(startTimestamp)
=======
func GetModifiedAccounts(db Getter, starttimestamp, endtimestamp uint64) ([]common.Address, error) {
	var keys [][]byte
	startCode := dbutils.EncodeTimestamp(starttimestamp)
>>>>>>> 992e3474
	if err := db.Walk(dbutils.ChangeSetBucket, startCode, 0, func(k, v []byte) (bool, error) {
		keyTimestamp, bucket := dbutils.DecodeTimestamp(k)
		if !bytes.Equal(bucket, dbutils.AccountsHistoryBucket) {
			return true, nil
		}
		if keyTimestamp > endTimestamp {
			return false, nil
		}
		d, err := dbutils.DecodeChangeSet(v)
		if err != nil {
			return false, err
		}
		err = d.Walk(func(k, v []byte) error {
			keys = append(keys, k)
			return nil
		})
		if err != nil {
			return false, err
		}

		return true, nil
	}); err != nil {
		return nil, err
	}

	if len(keys) == 0 {
		return nil, nil
	}
	accounts := make([]common.Address, len(keys))
	idx := 0

	for _, key := range keys {
		value, err := db.Get(dbutils.PreimagePrefix, key)
		if err != nil {
			return nil, fmt.Errorf("could not get preimage for key %x", key)
		}
		copy(accounts[idx][:], value)
		idx++
	}
	return accounts, nil
}<|MERGE_RESOLUTION|>--- conflicted
+++ resolved
@@ -79,15 +79,9 @@
 	return nil
 }
 
-<<<<<<< HEAD
 func GetModifiedAccounts(db Getter, startTimestamp, endTimestamp uint64) ([]common.Address, error) {
-	t := llrb.New()
+	var keys [][]byte
 	startCode := dbutils.EncodeTimestamp(startTimestamp)
-=======
-func GetModifiedAccounts(db Getter, starttimestamp, endtimestamp uint64) ([]common.Address, error) {
-	var keys [][]byte
-	startCode := dbutils.EncodeTimestamp(starttimestamp)
->>>>>>> 992e3474
 	if err := db.Walk(dbutils.ChangeSetBucket, startCode, 0, func(k, v []byte) (bool, error) {
 		keyTimestamp, bucket := dbutils.DecodeTimestamp(k)
 		if !bytes.Equal(bucket, dbutils.AccountsHistoryBucket) {
