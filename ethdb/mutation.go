package ethdb

import (
<<<<<<< HEAD
	"errors"
	"sort"
=======
	"bytes"
>>>>>>> 244d70fb
	"sync"

	"github.com/ledgerwatch/turbo-geth/common"
	"github.com/ledgerwatch/turbo-geth/common/dbutils"
	"github.com/ledgerwatch/turbo-geth/log"
)

type puts map[string]putsBucket //map[bucket]putsBucket

func newPuts() puts {
	return make(puts)
}

func (p puts) Set(bucket, key, value []byte) {
	var bucketPuts putsBucket
	var ok bool
	if bucketPuts, ok = p[string(bucket)]; !ok {
		bucketPuts = make(putsBucket)
		p[string(bucket)] = bucketPuts
	}
	bucketPuts[string(key)] = value
}

func (p puts) Delete(bucket, key []byte) {
	p.Set(bucket, key, nil)
}

func (p puts) SetStr(bucket string, key, value []byte) {
	var bucketPuts putsBucket
	var ok bool
	if bucketPuts, ok = p[bucket]; !ok {
		bucketPuts = make(putsBucket)
		p[bucket] = bucketPuts
	}
	bucketPuts[string(key)] = value
}

func (p puts) DeleteStr(bucket string, key []byte) {
	p.SetStr(bucket, key, nil)
}

func (p puts) Size() int {
	var size int
	for _, put := range p {
		size += len(put)
	}
	return size
}

type putsBucket map[string][]byte //map[key]value

func (pb putsBucket) Get(key []byte) ([]byte, bool) {
	value, ok := pb[string(key)]
	if !ok {
		return nil, false
	}

	if value == nil {
		return nil, true
	}

	v := make([]byte, len(value))
	copy(v, value)

	return v, true
}

func (pb putsBucket) GetStr(key string) ([]byte, bool) {
	value, ok := pb[key]
	if !ok {
		return nil, false
	}

	if value == nil {
		return nil, true
	}

	v := make([]byte, len(value))
	copy(v, value)

	return v, true
}

type mutation struct {
	puts puts // Map buckets to map[key]value
	//map[timestamp]map[hBucket]listOfChangedKeys
	changeSetByBlock map[uint64]map[string][]dbutils.Change
	mu               sync.RWMutex
	db               Database
}

func (m *mutation) getMem(bucket, key []byte) ([]byte, bool) {
	m.mu.RLock()
	defer m.mu.RUnlock()
	if t, ok := m.puts[string(bucket)]; ok {
		return t.Get(key)
	}
	return nil, false
}

// Can only be called from the worker thread
func (m *mutation) Get(bucket, key []byte) ([]byte, error) {
	if value, ok := m.getMem(bucket, key); ok {
		if value == nil {
			return nil, ErrKeyNotFound
		}
		return value, nil
	}
	if m.db != nil {
		return m.db.Get(bucket, key)
	}
	return nil, ErrKeyNotFound
}

func (m *mutation) GetS(hBucket, key []byte, timestamp uint64) ([]byte, error) {
	composite, _ := dbutils.CompositeKeySuffix(key, timestamp)
	return m.Get(hBucket, composite)
}

func (m *mutation) getNoLock(bucket, key []byte) ([]byte, error) {
	if t, ok := m.puts[string(bucket)]; ok {
		value, ok := t.Get(key)
		if ok && value == nil {
			return nil, ErrKeyNotFound
		}
		return value, nil
	}
	if m.db != nil {
		return m.db.Get(bucket, key)
	}
	return nil, ErrKeyNotFound
}

func (m *mutation) hasMem(bucket, key []byte) bool {
	m.mu.RLock()
	defer m.mu.RUnlock()
	if t, ok := m.puts[string(bucket)]; ok {
		_, ok = t.Get(key)
		return ok
	}
	return false
}

func (m *mutation) Has(bucket, key []byte) (bool, error) {
	if m.hasMem(bucket, key) {
		return true, nil
	}
	if m.db != nil {
		return m.db.Has(bucket, key)
	}
	return false, nil
}

func (m *mutation) Size() int {
	if m.db == nil {
		return 0
	}
	return m.db.Size()
}

func (m *mutation) Put(bucket, key []byte, value []byte) error {
	bb := make([]byte, len(bucket))
	copy(bb, bucket)
	k := make([]byte, len(key))
	copy(k, key)
	v := make([]byte, len(value))
	copy(v, value)
	m.mu.Lock()
	defer m.mu.Unlock()

	var t putsBucket
	var ok bool
	if t, ok = m.puts[string(bb)]; !ok {
		t = make(putsBucket)
		m.puts[string(bb)] = t
	}
	t[string(k)] = v
	return nil
}

// Assumes that bucket, key, and value won't be modified
func (m *mutation) PutS(hBucket, key, value []byte, timestamp uint64, noHistory bool) error {
	//fmt.Printf("PutS bucket %x key %x value %x timestamp %d\n", bucket, key, value, timestamp)
	composite, _ := dbutils.CompositeKeySuffix(key, timestamp)
	changesByBucket, ok := m.changeSetByBlock[timestamp]
	if !ok {
		changesByBucket = make(map[string][]dbutils.Change)
		m.changeSetByBlock[timestamp] = changesByBucket
	}
	changes, ok := changesByBucket[string(hBucket)]
	if !ok {
		changes = make([]dbutils.Change, 0)
	}
	changes = append(changes, dbutils.Change{
		Key:   key,
		Value: value,
	})
	changesByBucket[string(hBucket)] = changes
	if noHistory {
		return nil
	}
	m.mu.Lock()
	defer m.mu.Unlock()
	m.puts.Set(hBucket, composite, value)
	return nil
}

func (m *mutation) MultiPut(tuples ...[]byte) (uint64, error) {
	m.mu.Lock()
	defer m.mu.Unlock()
	l := len(tuples)
	for i := 0; i < l; i += 3 {
		m.puts.Set(tuples[i], tuples[i+1], tuples[i+2])
	}
	return 0, nil
}

func (m *mutation) BatchSize() int {
	m.mu.RLock()
	defer m.mu.RUnlock()
	return m.puts.Size()
}

// IdealBatchSize defines the size of the data batches should ideally add in one write.
func (m *mutation) IdealBatchSize() int {
	return m.db.IdealBatchSize()
}

func (m *mutation) GetAsOf(bucket, hBucket, key []byte, timestamp uint64) ([]byte, error) {
	if m.db == nil {
		panic("Not implemented")
	} else {
		return m.db.GetAsOf(bucket, hBucket, key, timestamp)
	}
}

// WARNING: Merged mem/DB walk is not implemented
func (m *mutation) Walk(bucket, startkey []byte, fixedbits uint, walker func([]byte, []byte) (bool, error)) error {
	if m.db == nil {
		panic("not implemented")
	}
	return m.db.Walk(bucket, startkey, fixedbits, walker)
}

func (m *mutation) multiWalkMem(bucket []byte, startkeys [][]byte, fixedbits []uint, walker func(int, []byte, []byte) error) error {
	panic("Not implemented")
}

// WARNING: Merged mem/DB walk is not implemented
func (m *mutation) MultiWalk(bucket []byte, startkeys [][]byte, fixedbits []uint, walker func(int, []byte, []byte) error) error {
	if m.db == nil {
		return m.multiWalkMem(bucket, startkeys, fixedbits, walker)
	}
	return m.db.MultiWalk(bucket, startkeys, fixedbits, walker)
}

func (m *mutation) WalkAsOf(bucket, hBucket, startkey []byte, fixedbits uint, timestamp uint64, walker func([]byte, []byte) (bool, error)) error {
	if m.db == nil {
		panic("Not implemented")
	}

	return m.db.WalkAsOf(bucket, hBucket, startkey, fixedbits, timestamp, walker)
}

func (m *mutation) MultiWalkAsOf(bucket, hBucket []byte, startkeys [][]byte, fixedbits []uint, timestamp uint64, walker func(int, []byte, []byte) error) error {
	if m.db == nil {
		panic("Not implemented")
	}
	return m.db.MultiWalkAsOf(bucket, hBucket, startkeys, fixedbits, timestamp, walker)
}

func (m *mutation) RewindData(timestampSrc, timestampDst uint64, df func(hBucket, key, value []byte) error) error {
	return rewindData(m, timestampSrc, timestampDst, df)
}

func (m *mutation) Delete(bucket, key []byte) error {
	m.mu.Lock()
	defer m.mu.Unlock()
	m.puts.Delete(bucket, key)
	return nil
}

// Deletes all keys with specified suffix(blockNum) from all the buckets
func (m *mutation) DeleteTimestamp(timestamp uint64) error {
	encodedTS := dbutils.EncodeTimestamp(timestamp)
	m.mu.Lock()
	defer m.mu.Unlock()
	err := m.Walk(dbutils.ChangeSetBucket, encodedTS, uint(8*len(encodedTS)), func(k, v []byte) (bool, error) {
		// k = encodedTS + hBucket
		hBucketStr := string(k[len(encodedTS):])
		changedAccounts, err := dbutils.Decode(v)
		if err != nil {
			return false, err
		}

		err = changedAccounts.Walk(func(kk, _ []byte) error {
			m.puts.DeleteStr(hBucketStr, kk)
			return nil
		})
		if err != nil {
			return false, err
		}
		m.puts.DeleteStr(hBucketStr, k)
		return true, nil
	})
	return err
}

func (m *mutation) Commit() (uint64, error) {
	if m.db == nil {
		return 0, nil
	}
	m.mu.Lock()
	defer m.mu.Unlock()
	if len(m.changeSetByBlock) > 0 {
		changeSetStr := string(dbutils.ChangeSetBucket)
		for timestamp, changesByBucket := range m.changeSetByBlock {
			encodedTS := dbutils.EncodeTimestamp(timestamp)
			for bucketStr, changes := range changesByBucket {
				hBucket := []byte(bucketStr)
				changeSetKey := dbutils.CompositeChangeSetKey(encodedTS, hBucket)
				dat, err := m.getNoLock(dbutils.ChangeSetBucket, changeSetKey)
				if err != nil && err != ErrKeyNotFound {
					return 0, err
				}

				changedAccounts, err := dbutils.Decode(dat)
				if err != nil {
					log.Error("Decode changedAccounts error on commit", "err", err)
				}

				changedAccounts = changedAccounts.MultiAdd(changes)
				changedRLP, err := dbutils.Encode(changedAccounts)
				if err != nil {
					log.Error("Encode changedAccounts error on commit", "err", err)
					return 0, err
				}

				m.puts.SetStr(changeSetStr, changeSetKey, changedRLP)
			}
		}
	}

	m.changeSetByBlock = make(map[uint64]map[string][]dbutils.Change)

	tuples := common.NewTuples(m.puts.Size(), 3, 1)
	for bucketStr, bt := range m.puts {
		bucketB := []byte(bucketStr)
		for key := range bt {
			value, _ := bt.GetStr(key)
			if err := tuples.Append(bucketB, []byte(key), value); err != nil {
				return 0, err
			}
		}
	}
	sort.Sort(tuples)

	written, err := m.db.MultiPut(tuples.Values...)
	if err != nil {
		return 0, err
	}
	m.puts = make(puts)
	return written, nil
}

func (m *mutation) Rollback() {
	m.mu.Lock()
	defer m.mu.Unlock()
	m.changeSetByBlock = make(map[uint64]map[string][]dbutils.Change)
	m.puts = make(puts)
}

func (m *mutation) Keys() ([][]byte, error) {
	m.mu.RLock()
	defer m.mu.RUnlock()
	tuples := common.NewTuples(m.puts.Size(), 2, 1)
	for bucketStr, bt := range m.puts {
		bucketB := []byte(bucketStr)
		for key := range bt {
			if err := tuples.Append(bucketB, []byte(key)); err != nil {
				return nil, err
			}
		}
	}
	sort.Sort(tuples)
	return tuples.Values, nil
}

func (m *mutation) Close() {
	m.Rollback()
}

func (m *mutation) NewBatch() DbWithPendingMutations {
	mm := &mutation{
		db:               m,
		puts:             newPuts(),
		changeSetByBlock: make(map[uint64]map[string][]dbutils.Change),
	}
	return mm
}

func (m *mutation) MemCopy() Database {
	panic("Not implemented")
}

// [TURBO-GETH] Freezer support (not implemented yet)
// Ancients returns an error as we don't have a backing chain freezer.
func (m *mutation) Ancients() (uint64, error) {
	return 0, errNotSupported
}

// TruncateAncients returns an error as we don't have a backing chain freezer.
func (m *mutation) TruncateAncients(items uint64) error {
	return errNotSupported
}<|MERGE_RESOLUTION|>--- conflicted
+++ resolved
@@ -1,12 +1,7 @@
 package ethdb
 
 import (
-<<<<<<< HEAD
-	"errors"
 	"sort"
-=======
-	"bytes"
->>>>>>> 244d70fb
 	"sync"
 
 	"github.com/ledgerwatch/turbo-geth/common"
