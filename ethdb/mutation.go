--- conflicted
+++ resolved
@@ -288,34 +288,13 @@
 	m.mu.Lock()
 	defer m.mu.Unlock()
 
-	err := m.Walk(dbutils.ChangeSetBucket, encodedTS, uint(8*len(encodedTS)), func(k, v []byte) (bool, error) {
+	err := m.Walk(dbutils.ChangeSetBucket, encodedTS, uint(8*len(encodedTS)), func(k, changedAccounts []byte) (bool, error) {
 		// k = encodedTS + hBucket
 		hBucket := k[len(encodedTS):]
 		hBucketStr := string(hBucket)
-<<<<<<< HEAD
-		if !debug.IsThinHistory() || bytes.Equal(hBucket, dbutils.StorageHistoryBucket) {
-			innerErr := dbutils.Walk(v, func(kk, _ []byte) error {
-				composite, _ := dbutils.CompositeKeySuffix(kk, timestamp)
-				m.puts.DeleteStr(hBucketStr, composite)
-				return nil
-			})
-
-			if innerErr != nil {
-				return false, innerErr
-			}
-			m.puts.DeleteStr(string(dbutils.ChangeSetBucket), k)
-		} else {
-			innerErr := dbutils.Walk(v, func(kk, _ []byte) error {
-				acc, err := m.getNoLock(dbutils.AccountsHistoryBucket, kk)
-=======
-		changedAccounts, err := dbutils.DecodeChangeSet(v)
-		if err != nil {
-			return false, err
-		}
 		if debug.IsThinHistory() {
-			innerErr := changedAccounts.Walk(func(kk, _ []byte) error {
+			innerErr := dbutils.Walk(changedAccounts, func(kk, _ []byte) error {
 				indexBytes, err := m.getNoLock(hBucket, kk)
->>>>>>> 4f5c858f
 				if err != nil {
 					return nil
 				}
@@ -347,7 +326,7 @@
 			}
 			m.puts.DeleteStr(string(dbutils.ChangeSetBucket), k)
 		} else {
-			innerErr := changedAccounts.Walk(func(kk, _ []byte) error {
+			innerErr := dbutils.Walk(changedAccounts, func(kk, _ []byte) error {
 				composite, _ := dbutils.CompositeKeySuffix(kk, timestamp)
 				m.puts.DeleteStr(hBucketStr, composite)
 				return nil
@@ -376,30 +355,8 @@
 			for hBucketStr, changes := range changesByBucket {
 				hBucket := []byte(hBucketStr)
 				changeSetKey := dbutils.CompositeChangeSetKey(encodedTS, hBucket)
-<<<<<<< HEAD
-				if debug.IsThinHistory() {
+				if debug.IsThinHistory() && !bytes.Equal(hBucket, dbutils.StorageHistoryBucket) {
 					changedKeys := changes.ChangedKeys()
-=======
-				dat, err := m.getNoLock(dbutils.ChangeSetBucket, changeSetKey)
-				if err != nil && err != ErrKeyNotFound {
-					return 0, err
-				}
-
-				changeSet, err := dbutils.DecodeChangeSet(dat)
-				if err != nil {
-					log.Error("DecodeChangeSet changeSet error on commit", "err", err)
-				}
-
-				if err = changeSet.MultiAdd(changes.Changes); err != nil {
-					return 0, err
-				}
-				changedRLP, err := changeSet.Encode()
-				if err != nil {
-					log.Error("EncodeChangeSet changeSet error on commit", "err", err)
-				}
-				if debug.IsThinHistory() && !bytes.Equal(hBucket, dbutils.StorageHistoryBucket) {
-					changedKeys := changeSet.ChangedKeys()
->>>>>>> 4f5c858f
 					for k := range changedKeys {
 						var (
 							v   []byte
