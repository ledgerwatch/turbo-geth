--- conflicted
+++ resolved
@@ -16,12 +16,8 @@
 
 TODO:
 
-<<<<<<< HEAD
-- [Documentation issue](https://github.com/erthink/libmdbx/issues/177).
-=======
  - [Documentation issue](https://github.com/erthink/libmdbx/issues/177).
  - [C++ Buffer issue](https://github.com/erthink/libmdbx/issues/191).
->>>>>>> f4f88497
 
 Acknowledgements:
 
@@ -93,10 +89,7 @@
  - Fixed non-alloy build for Windows.
  - Switched to using Heap-functions instead of LocalAlloc/LocalFree on Windows.
  - Fixed `mdbx_env_stat_ex()` to returning statistics of the whole environment instead of MainDB only (https://github.com/erthink/libmdbx/issues/190).
-<<<<<<< HEAD
-=======
  - Fixed building by GCC 4.8.5 (added workaround for a preprocessor's bug).
->>>>>>> f4f88497
 
 ## v0.9.3 at 2021-02-02
 
