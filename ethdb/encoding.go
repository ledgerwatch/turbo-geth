package ethdb

// Maximum length (in bytes of encoded timestamp)
const MaxTimestampLength = 8

func encodingLen8to7(b []byte) int { //nolint
	return (len(b)*8 + 6) / 7
}

// Transforms b into encoding where only
// 7 bits of each byte are used to encode the bits of b
// The most significant bit is left empty, for other purposes
func encode8to7(b []byte) []byte {
	// Calculate number of bytes in the output
	inbytes := len(b)
	outbytes := (inbytes*8 + 6) / 7
	out := make([]byte, outbytes)
	for i := 0; i < outbytes; i++ {
		out[i] = 0x80
	}
	outidx := 0
	for inidx := 0; inidx < inbytes; inidx++ {
		bb := b[inidx]
		switch inidx % 7 {
		case 0:
			out[outidx] |= bb >> 1
			out[outidx+1] |= (bb & 0x1) << 6
		case 1:
			out[outidx+1] |= (bb >> 2) & 0x3f
			out[outidx+2] |= (bb & 0x3) << 5
		case 2:
			out[outidx+2] |= (bb >> 3) & 0x1f
			out[outidx+3] |= (bb & 0x7) << 4
		case 3:
			out[outidx+3] |= (bb >> 4) & 0xf
			out[outidx+4] |= (bb & 0xf) << 3
		case 4:
			out[outidx+4] |= (bb >> 5) & 0x7
			out[outidx+5] |= (bb & 0x1f) << 2
		case 5:
			out[outidx+5] |= (bb >> 6) & 0x3
			out[outidx+6] |= (bb & 0x3f) << 1
		case 6:
			out[outidx+6] |= bb >> 7
			out[outidx+7] |= bb & 0x7f
			outidx += 8
		}
	}
	return out
}

func decode7to8(b []byte) []byte {
	inbytes := len(b)
	outbytes := inbytes * 7 / 8
	out := make([]byte, outbytes)
	inidx := 0
	for outidx := 0; outidx < outbytes; outidx++ {
		switch outidx % 7 {
		case 0:
			out[outidx] = ((b[inidx] & 0x7f) << 1) | ((b[inidx+1] >> 6) & 0x1)
		case 1:
			out[outidx] = ((b[inidx+1] & 0x3f) << 2) | ((b[inidx+2] >> 5) & 0x3)
		case 2:
			out[outidx] = ((b[inidx+2] & 0x1f) << 3) | ((b[inidx+3] >> 4) & 0x7)
		case 3:
			out[outidx] = ((b[inidx+3] & 0xf) << 4) | ((b[inidx+4] >> 3) & 0xf)
		case 4:
			out[outidx] = ((b[inidx+4] & 0x7) << 5) | ((b[inidx+5] >> 2) & 0x1f)
		case 5:
			out[outidx] = ((b[inidx+5] & 0x3) << 6) | ((b[inidx+6] >> 1) & 0x3f)
		case 6:
			out[outidx] = ((b[inidx+6] & 0x1) << 7) | (b[inidx+7] & 0x7f)
			inidx += 8
		}
	}
	return out
<<<<<<< HEAD
}

// If highZero is true, the most significant bits of every byte is left zero
func encodeTimestamp(timestamp uint64) []byte {
	var suffix []byte
	var limit uint64 = 32

	for bytecount := 1; bytecount <= 8; bytecount++ {
		if timestamp < limit {
			suffix = make([]byte, bytecount)
			b := timestamp
			for i := bytecount - 1; i > 0; i-- {
				suffix[i] = byte(b & 0xff)
				b >>= 8
			}
			suffix[0] = byte(b) | (byte(bytecount) << 5) // 3 most significant bits of the first byte are bytecount
			break
		}
		limit <<= 8
	}
	return suffix
}

func decodeTimestamp(suffix []byte) (uint64, []byte) {
	bytecount := int(suffix[0] >> 5)
	timestamp := uint64(suffix[0] & 0x1f)
	for i := 1; i < bytecount; i++ {
		timestamp = (timestamp << 8) | uint64(suffix[i])
	}
	return timestamp, suffix[bytecount:]
=======
>>>>>>> 669c1e98
}<|MERGE_RESOLUTION|>--- conflicted
+++ resolved
@@ -74,9 +74,7 @@
 		}
 	}
 	return out
-<<<<<<< HEAD
 }
-
 // If highZero is true, the most significant bits of every byte is left zero
 func encodeTimestamp(timestamp uint64) []byte {
 	var suffix []byte
@@ -105,6 +103,4 @@
 		timestamp = (timestamp << 8) | uint64(suffix[i])
 	}
 	return timestamp, suffix[bytecount:]
-=======
->>>>>>> 669c1e98
 }