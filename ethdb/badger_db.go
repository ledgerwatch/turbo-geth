// Copyright 2019 The turbo-geth authors
// This file is part of the turbo-geth library.
//
// The turbo-geth library is free software: you can redistribute it and/or modify
// it under the terms of the GNU Lesser General Public License as published by
// the Free Software Foundation, either version 3 of the License, or
// (at your option) any later version.
//
// The turbo-geth library is distributed in the hope that it will be useful,
// but WITHOUT ANY WARRANTY; without even the implied warranty of
// MERCHANTABILITY or FITNESS FOR A PARTICULAR PURPOSE. See the
// GNU Lesser General Public License for more details.
//
// You should have received a copy of the GNU Lesser General Public License
// along with the turbo-geth library. If not, see <http://www.gnu.org/licenses/>.

package ethdb

import (
	"bytes"
	"io/ioutil"
	"os"
<<<<<<< HEAD

	"github.com/dgraph-io/badger"
	"github.com/petar/GoLLRB/llrb"
=======
>>>>>>> 992e3474

	"github.com/ledgerwatch/turbo-geth/common/dbutils"
	"github.com/ledgerwatch/turbo-geth/log"

	"github.com/dgraph-io/badger"
)

// BadgerDatabase is a wrapper over BadgerDb,
// compatible with the Database interface.
type BadgerDatabase struct {
	db     *badger.DB // BadgerDB instance
	log    log.Logger // Contextual logger tracking the database path
	tmpDir string     // Temporary data directory
}

// NewBadgerDatabase returns a BadgerDB wrapper.
func NewBadgerDatabase(dir string) (*BadgerDatabase, error) {
	logger := log.New("database", dir)

	db, err := badger.Open(badger.DefaultOptions(dir))
	if err != nil {
		return nil, err
	}

	return &BadgerDatabase{
		db:  db,
		log: logger,
	}, nil
}

// NewEphemeralBadger returns a new BadgerDB in a temporary directory.
func NewEphemeralBadger() (*BadgerDatabase, error) {
	tmpDir, err := ioutil.TempDir(os.TempDir(), "badger_db_")
	if err != nil {
		return nil, err
	}

	db, err := NewBadgerDatabase(tmpDir)
	if err != nil {
		return nil, err
	}

	db.tmpDir = tmpDir
	return db, nil
}

// Close closes the database.
func (db *BadgerDatabase) Close() {
	if err := db.db.Close(); err == nil {
		db.log.Info("Database closed")
		if len(db.tmpDir) > 0 {
			os.RemoveAll(db.tmpDir)
		}
	} else {
		db.log.Error("Failed to close database", "err", err)
	}
}

const bucketSeparator = byte(0xA6) // broken bar '¦'

func bucketKey(bucket, key []byte) []byte {
	var composite []byte
	composite = append(composite, bucket...)
	composite = append(composite, bucketSeparator)
	composite = append(composite, key...)
	return composite
}

func keyWithoutBucket(key, bucket []byte) []byte {
	if len(key) <= len(bucket) || !bytes.HasPrefix(key, bucket) || key[len(bucket)] != bucketSeparator {
		return nil
	}
	return key[len(bucket)+1:]
}

// Delete removes a single entry.
func (db *BadgerDatabase) Delete(bucket, key []byte) error {
	return db.db.Update(func(txn *badger.Txn) error {
		return txn.Delete(bucketKey(bucket, key))
	})
}

// Put inserts or updates a single entry.
func (db *BadgerDatabase) Put(bucket, key []byte, value []byte) error {
	return db.db.Update(func(txn *badger.Txn) error {
		return txn.Set(bucketKey(bucket, key), value)
	})
}

// Get returns the value for a given key if it's present.
func (db *BadgerDatabase) Get(bucket, key []byte) ([]byte, error) {
	var val []byte
	err := db.db.View(func(txn *badger.Txn) error {
		item, err := txn.Get(bucketKey(bucket, key))
		if err != nil {
			return err
		}
		val, err = item.ValueCopy(nil)
		return err
	})
	if err == badger.ErrKeyNotFound {
		return nil, ErrKeyNotFound
	}
	return val, err
}

// PutS adds a new entry to the historical buckets:
// hBucket (unless changeSetBucketOnly) and ChangeSet.
func (db *BadgerDatabase) PutS(hBucket, key, value []byte, timestamp uint64, changeSetBucketOnly bool) error {
	composite, encodedTS := dbutils.CompositeKeySuffix(key, timestamp)
	hKey := bucketKey(hBucket, composite)
	changeSetKey := bucketKey(dbutils.ChangeSetBucket, dbutils.CompositeChangeSetKey(encodedTS, hBucket))

	return db.db.Update(func(tx *badger.Txn) error {
		if !changeSetBucketOnly {
			if err := tx.Set(hKey, value); err != nil {
				return err
			}
		}

		changeSetItem, err := tx.Get(changeSetKey)
		if err != nil && err != badger.ErrKeyNotFound {
			return err
		}

		var sh dbutils.ChangeSet
		if err == nil {
			err = changeSetItem.Value(func(val []byte) error {
				var err2 error
				sh, err2 = dbutils.Decode(val)
				if err2 != nil {
					log.Error("PutS Decode suffix err", "err", err2)
					return err2
				}
				return nil
			})
			if err != nil {
				return err
			}
		}

		sh = sh.Add(key, value)
		dat, err := dbutils.Encode(sh)
		if err != nil {
			log.Error("PutS Decode suffix err", "err", err)
			return err
		}

		return tx.Set(changeSetKey, dat)
	})
}

// DeleteTimestamp removes data for a given timestamp from all historical buckets (incl. ChangeSet).
func (db *BadgerDatabase) DeleteTimestamp(timestamp uint64) error {
	encodedTS := dbutils.EncodeTimestamp(timestamp)
	prefix := bucketKey(dbutils.ChangeSetBucket, encodedTS)
	return db.db.Update(func(tx *badger.Txn) error {
		var keys [][]byte
		it := tx.NewIterator(badger.DefaultIteratorOptions)
		defer it.Close()
		for it.Seek(prefix); it.ValidForPrefix(prefix); it.Next() {
			item := it.Item()
			k := item.Key()

			var changedAccounts dbutils.ChangeSet
			err := item.Value(func(v []byte) error {
				var err2 error
				changedAccounts, err2 = dbutils.Decode(v)
				return err2
			})
			if err != nil {
				return err
			}

			bucket := k[len(prefix):]
			err = changedAccounts.Walk(func(kk, _ []byte) error {
				kk = append(kk, encodedTS...)
				return tx.Delete(bucketKey(bucket, kk))
			})
			if err != nil {
				return err
			}

			keys = append(keys, k)
		}
		for _, k := range keys {
			if err := tx.Delete(k); err != nil {
				return err
			}
		}
		return nil
	})
}

// GetS returns the value that was recorded in a given historical bucket for an exact timestamp.
func (db *BadgerDatabase) GetS(hBucket, key []byte, timestamp uint64) ([]byte, error) {
	composite, _ := dbutils.CompositeKeySuffix(key, timestamp)
	return db.Get(hBucket, composite)
}

// GetAsOf returns the value valid as of a given timestamp.
func (db *BadgerDatabase) GetAsOf(bucket, hBucket, key []byte, timestamp uint64) ([]byte, error) {
	composite, _ := dbutils.CompositeKeySuffix(key, timestamp)
	var dat []byte
	err := db.db.View(func(tx *badger.Txn) error {
		{ // first look in the historical bucket
			it := tx.NewIterator(badger.DefaultIteratorOptions)
			defer it.Close()
			it.Seek(bucketKey(hBucket, composite))

			if it.ValidForPrefix(bucketKey(hBucket, key)) {
				var err2 error
				dat, err2 = it.Item().ValueCopy(nil)
				return err2
			}
		}

		{ // fall back to the current bucket
			item, err2 := tx.Get(bucketKey(bucket, key))
			if err2 != nil {
				return err2
			}
			dat, err2 = item.ValueCopy(nil)
			return err2
		}
	})

	if err == badger.ErrKeyNotFound {
		return dat, ErrKeyNotFound
	}
	return dat, err
}

// Has indicates whether a key exists in the database.
func (db *BadgerDatabase) Has(bucket, key []byte) (bool, error) {
	_, err := db.Get(bucket, key)
	if err == ErrKeyNotFound {
		return false, nil
	}
	return err == nil, err
}

// Walk iterates over entries with keys greater or equals to startkey.
// Only the keys whose first fixedbits match those of startkey are iterated over.
// walker is called for each eligible entry.
// If walker returns false or an error, the walk stops.
func (db *BadgerDatabase) Walk(bucket, startkey []byte, fixedbits uint, walker func(k, v []byte) (bool, error)) error {
	fixedbytes, mask := bytesmask(fixedbits)
	prefix := bucketKey(bucket, startkey)
	err := db.db.View(func(tx *badger.Txn) error {
		it := tx.NewIterator(badger.DefaultIteratorOptions)
		defer it.Close()
		for it.Seek(prefix); it.Valid(); it.Next() {
			item := it.Item()
			k := keyWithoutBucket(item.Key(), bucket)
			if k == nil {
				break
			}

			goOn := fixedbits == 0 || bytes.Equal(k[:fixedbytes-1], startkey[:fixedbytes-1]) && (k[fixedbytes-1]&mask) == (startkey[fixedbytes-1]&mask)
			if !goOn {
				break
			}

			err := item.Value(func(v []byte) error {
				var err2 error
				goOn, err2 = walker(k, v)
				return err2
			})
			if err != nil {
				return err
			}
			if !goOn {
				break
			}
		}
		return nil
	})
	return err
}

// MultiWalk is similar to multiple Walk calls folded into one.
func (db *BadgerDatabase) MultiWalk(bucket []byte, startkeys [][]byte, fixedbits []uint, walker func(int, []byte, []byte) error) error {
	if len(startkeys) == 0 {
		return nil
	}

	rangeIdx := 0 // What is the current range we are extracting
	fixedbytes, mask := bytesmask(fixedbits[rangeIdx])
	startkey := startkeys[rangeIdx]

	err := db.db.View(func(tx *badger.Txn) error {
		it := tx.NewIterator(badger.DefaultIteratorOptions)
		defer it.Close()
		for it.Seek(bucketKey(bucket, startkey)); it.Valid(); it.Next() {
			item := it.Item()
			k := keyWithoutBucket(item.Key(), bucket)
			if k == nil {
				return nil
			}

			// Adjust rangeIdx if needed
			if fixedbytes > 0 {
				cmp := int(-1)
				for cmp != 0 {
					cmp = bytes.Compare(k[:fixedbytes-1], startkey[:fixedbytes-1])
					if cmp == 0 {
						k1 := k[fixedbytes-1] & mask
						k2 := startkey[fixedbytes-1] & mask
						if k1 < k2 {
							cmp = -1
						} else if k1 > k2 {
							cmp = 1
						}
					}
					if cmp < 0 {
						it.Seek(bucketKey(bucket, startkey))
						if !it.Valid() {
							return nil
						}
						item = it.Item()
						k = keyWithoutBucket(item.Key(), bucket)
						if k == nil {
							return nil
						}
					} else if cmp > 0 {
						rangeIdx++
						if rangeIdx == len(startkeys) {
							return nil
						}
						fixedbytes, mask = bytesmask(fixedbits[rangeIdx])
						startkey = startkeys[rangeIdx]
					}
				}
			}

			err := item.Value(func(v []byte) error {
				if len(v) == 0 {
					return nil
				}
				return walker(rangeIdx, k, v)
			})
			if err != nil {
				return err
			}
		}
		return nil
	})

	return err
}

// TODO [Andrew] implement the full Database interface

func (db *BadgerDatabase) WalkAsOf(bucket, hBucket, startkey []byte, fixedbits uint, timestamp uint64, walker func([]byte, []byte) (bool, error)) error {
	panic("Not implemented")
}

func (db *BadgerDatabase) MultiWalkAsOf(bucket, hBucket []byte, startkeys [][]byte, fixedbits []uint, timestamp uint64, walker func(int, []byte, []byte) error) error {
	panic("Not implemented")
}

// MultiPut inserts or updates multiple entries.
// Entries are passed as an array:
// bucket0, key0, val0, bucket1, key1, val1, ...
func (db *BadgerDatabase) MultiPut(triplets ...[]byte) (uint64, error) {
	l := len(triplets)
	err := db.db.Update(func(tx *badger.Txn) error {
		for i := 0; i < l; i += 3 {
			bucket := triplets[i]
			key := triplets[i+1]
			val := triplets[i+2]
			if err := tx.Set(bucketKey(bucket, key), val); err != nil {
				return err
			}
		}
		return nil
	})
	if err != nil {
		return 0, err
	}
	return uint64(l / 3), err
}

func (db *BadgerDatabase) RewindData(timestampSrc, timestampDst uint64, df func(bucket, key, value []byte) error) error {
	panic("Not implemented")
}

func (db *BadgerDatabase) NewBatch() DbWithPendingMutations {
	m := &mutation{
		db:               db,
<<<<<<< HEAD
		puts:             make(map[string]*llrb.LLRB),
=======
		puts:             newPuts(),
>>>>>>> 992e3474
		changeSetByBlock: make(map[uint64]map[string][]dbutils.Change),
	}
	return m
}

// IdealBatchSize defines the size of the data batches should ideally add in one write.
func (db *BadgerDatabase) IdealBatchSize() int {
	return 10 * 1024
}

func (db *BadgerDatabase) Size() int {
	// TODO [Andrew] implement
	return 0
}

func (db *BadgerDatabase) Keys() ([][]byte, error) {
	panic("Not implemented")
}

// MemCopy creates a copy of the database in a temporary directory.
// We don't do it in memory because BadgerDB doesn't support that.
func (db *BadgerDatabase) MemCopy() Database {
	newDb, err := NewEphemeralBadger()
	if err != nil {
		panic("failed to create tmp database: " + err.Error())
	}

	err = db.db.View(func(readTx *badger.Txn) error {
		return newDb.db.Update(func(writeTx *badger.Txn) error {
			it := readTx.NewIterator(badger.DefaultIteratorOptions)
			defer it.Close()

			for it.Rewind(); it.Valid(); it.Next() {
				item := it.Item()
				k := item.Key()
				err2 := item.Value(func(v []byte) error {
					return writeTx.Set(k, v)
				})
				if err2 != nil {
					return err2
				}
			}
			return nil
		})
	})

	if err != nil {
		panic(err)
	}

	return newDb
}

func (db *BadgerDatabase) Ancients() (uint64, error) {
	return 0, errNotSupported
}

func (db *BadgerDatabase) TruncateAncients(items uint64) error {
	return errNotSupported
}<|MERGE_RESOLUTION|>--- conflicted
+++ resolved
@@ -20,12 +20,6 @@
 	"bytes"
 	"io/ioutil"
 	"os"
-<<<<<<< HEAD
-
-	"github.com/dgraph-io/badger"
-	"github.com/petar/GoLLRB/llrb"
-=======
->>>>>>> 992e3474
 
 	"github.com/ledgerwatch/turbo-geth/common/dbutils"
 	"github.com/ledgerwatch/turbo-geth/log"
@@ -417,11 +411,7 @@
 func (db *BadgerDatabase) NewBatch() DbWithPendingMutations {
 	m := &mutation{
 		db:               db,
-<<<<<<< HEAD
-		puts:             make(map[string]*llrb.LLRB),
-=======
 		puts:             newPuts(),
->>>>>>> 992e3474
 		changeSetByBlock: make(map[uint64]map[string][]dbutils.Change),
 	}
 	return m
