package ethdb

import (
	"fmt"

	"github.com/ledgerwatch/erigon/common/dbutils"
)

type StorageMode struct {
	Initialised bool // Set when the values are initialised (not default)
	History     bool
	Receipts    bool
	TxIndex     bool
	CallTraces  bool
	TEVM        bool
}

<<<<<<< HEAD
var DefaultStorageMode = StorageMode{
	Initialised: true,
	Pruning:     false,
	History:     true,
	Receipts:    true,
	TxIndex:     true,
	CallTraces:  false,
	TEVM:        false,
}
=======
var DefaultStorageMode = StorageMode{Initialised: true, History: true, Receipts: true, TxIndex: true, CallTraces: false}
>>>>>>> 70e3a1f6

func (m StorageMode) ToString() string {
	if !m.Initialised {
		return "default"
	}
	modeString := ""
	if m.History {
		modeString += "h"
	}
	if m.Receipts {
		modeString += "r"
	}
	if m.TxIndex {
		modeString += "t"
	}
	if m.CallTraces {
		modeString += "c"
	}
	if m.TEVM {
		modeString += "e"
	}
	return modeString
}

func StorageModeFromString(flags string) (StorageMode, error) {
	mode := StorageMode{}
	if flags == "default" {
		return mode, nil
	}
	mode.Initialised = true
	for _, flag := range flags {
		switch flag {
		case 'h':
			mode.History = true
		case 'r':
			mode.Receipts = true
		case 't':
			mode.TxIndex = true
		case 'c':
			mode.CallTraces = true
		case 'e':
			mode.TEVM = true
		default:
			return mode, fmt.Errorf("unexpected flag found: %c", flag)
		}
	}

	return mode, nil
}

func GetStorageModeFromDB(db KVGetter) (StorageMode, error) {
	var (
		sm  StorageMode
		v   []byte
		err error
	)
	sm.Initialised = true

	v, err = db.GetOne(dbutils.DatabaseInfoBucket, dbutils.StorageModeHistory)
	if err != nil {
		return StorageMode{}, err
	}
	sm.History = len(v) == 1 && v[0] == 1

	v, err = db.GetOne(dbutils.DatabaseInfoBucket, dbutils.StorageModeReceipts)
	if err != nil {
		return StorageMode{}, err
	}
	sm.Receipts = len(v) == 1 && v[0] == 1

	v, err = db.GetOne(dbutils.DatabaseInfoBucket, dbutils.StorageModeTxIndex)
	if err != nil {
		return StorageMode{}, err
	}
	sm.TxIndex = len(v) == 1 && v[0] == 1

	v, err = db.GetOne(dbutils.DatabaseInfoBucket, dbutils.StorageModeCallTraces)
	if err != nil {
		return StorageMode{}, err
	}
	sm.CallTraces = len(v) == 1 && v[0] == 1

	v, err = db.GetOne(dbutils.DatabaseInfoBucket, dbutils.StorageModeTEVM)
	if err != nil {
		return StorageMode{}, err
	}
	sm.TEVM = len(v) == 1 && v[0] == 1
	return sm, nil
}

func OverrideStorageMode(db RwTx, sm StorageMode) error {
	var (
		err error
	)

	err = setMode(db, dbutils.StorageModeHistory, sm.History)
	if err != nil {
		return err
	}

	err = setMode(db, dbutils.StorageModeReceipts, sm.Receipts)
	if err != nil {
		return err
	}

	err = setMode(db, dbutils.StorageModeTxIndex, sm.TxIndex)
	if err != nil {
		return err
	}

	err = setMode(db, dbutils.StorageModeCallTraces, sm.CallTraces)
	if err != nil {
		return err
	}

	err = setMode(db, dbutils.StorageModeTEVM, sm.TEVM)
	if err != nil {
		return err
	}

	return nil
}

func SetStorageModeIfNotExist(db RwTx, sm StorageMode) error {
	var (
		err error
	)
	if !sm.Initialised {
		sm = DefaultStorageMode
	}

	err = setModeOnEmpty(db, dbutils.StorageModeHistory, sm.History)
	if err != nil {
		return err
	}

	err = setModeOnEmpty(db, dbutils.StorageModeReceipts, sm.Receipts)
	if err != nil {
		return err
	}

	err = setModeOnEmpty(db, dbutils.StorageModeTxIndex, sm.TxIndex)
	if err != nil {
		return err
	}

	err = setModeOnEmpty(db, dbutils.StorageModeCallTraces, sm.CallTraces)
	if err != nil {
		return err
	}

	err = setModeOnEmpty(db, dbutils.StorageModeTEVM, sm.TEVM)
	if err != nil {
		return err
	}

	return nil
}

func setMode(db RwTx, key []byte, currentValue bool) error {
	val := []byte{2}
	if currentValue {
		val = []byte{1}
	}
	if err := db.Put(dbutils.DatabaseInfoBucket, key, val); err != nil {
		return err
	}
	return nil
}

func setModeOnEmpty(db RwTx, key []byte, currentValue bool) error {
	mode, err := db.GetOne(dbutils.DatabaseInfoBucket, key)
	if err != nil {
		return err
	}
	if len(mode) == 0 {
		val := []byte{2}
		if currentValue {
			val = []byte{1}
		}
		if err = db.Put(dbutils.DatabaseInfoBucket, key, val); err != nil {
			return err
		}
	}

	return nil
}<|MERGE_RESOLUTION|>--- conflicted
+++ resolved
@@ -15,19 +15,14 @@
 	TEVM        bool
 }
 
-<<<<<<< HEAD
 var DefaultStorageMode = StorageMode{
 	Initialised: true,
-	Pruning:     false,
 	History:     true,
 	Receipts:    true,
 	TxIndex:     true,
 	CallTraces:  false,
 	TEVM:        false,
 }
-=======
-var DefaultStorageMode = StorageMode{Initialised: true, History: true, Receipts: true, TxIndex: true, CallTraces: false}
->>>>>>> 70e3a1f6
 
 func (m StorageMode) ToString() string {
 	if !m.Initialised {
