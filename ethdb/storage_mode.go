--- conflicted
+++ resolved
@@ -15,18 +15,14 @@
 	TEVM        bool
 }
 
-<<<<<<< HEAD
 var DefaultStorageMode = StorageMode{
 	Initialised: true,
 	History:     true,
 	Receipts:    true,
 	TxIndex:     true,
-	CallTraces:  false,
+	CallTraces:  true,
 	TEVM:        false,
 }
-=======
-var DefaultStorageMode = StorageMode{Initialised: true, History: true, Receipts: true, TxIndex: true, CallTraces: true}
->>>>>>> c15735d7
 
 func (m StorageMode) ToString() string {
 	if !m.Initialised {
