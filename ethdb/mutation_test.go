--- conflicted
+++ resolved
@@ -346,18 +346,11 @@
 
 	}
 
-<<<<<<< HEAD
 	expectedData, err := expectedChangeSet.Encode()
 	assert.NoError(t, err)
 	if !bytes.Equal(csData, expectedData) {
 		spew.Dump("res", csData)
 		spew.Dump("expected", expectedData)
-=======
-	sort.Sort(expectedChangeSet)
-	if !reflect.DeepEqual(cs, expectedChangeSet) {
-		spew.Dump("res", cs)
-		spew.Dump("expected", expectedChangeSet)
->>>>>>> 4f5c858f
 		t.Fatal("incorrect changeset")
 	}
 
@@ -386,18 +379,11 @@
 		}
 	}
 
-<<<<<<< HEAD
 	expectedData, err = expectedChangeSet.Encode()
 	assert.NoError(t, err)
 	if !bytes.Equal(csData, expectedData) {
 		spew.Dump("res", csData)
 		spew.Dump("expected", expectedData)
-=======
-	sort.Sort(expectedChangeSet)
-	if !reflect.DeepEqual(cs, expectedChangeSet) {
-		spew.Dump("res", cs)
-		spew.Dump("expected", expectedChangeSet)
->>>>>>> 4f5c858f
 		t.Fatal("incorrect changeset")
 	}
 }
