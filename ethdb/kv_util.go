--- conflicted
+++ resolved
@@ -131,7 +131,14 @@
 	return nil
 }
 
-<<<<<<< HEAD
+func testKVPath() string {
+	dir, err := ioutil.TempDir(os.TempDir(), "tg-test-db")
+	if err != nil {
+		panic(err)
+	}
+	return dir
+}
+
 func GetCheckTEVMStatus(db KVGetter) func(codeHash common.Hash) (bool, error) {
 	return func(codeHash common.Hash) (bool, error) {
 		ok, err := db.Has(dbutils.ContractTEVMCodeStatusBucket, codeHash.Bytes())
@@ -152,12 +159,4 @@
 		// todo return TEVM code and use it
 		return ok, nil
 	}
-=======
-func testKVPath() string {
-	dir, err := ioutil.TempDir(os.TempDir(), "tg-test-db")
-	if err != nil {
-		panic(err)
-	}
-	return dir
->>>>>>> 369b41df
 }