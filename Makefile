# This Makefile is meant to be used by people that do not usually work
# with Go source code. If you know what GOPATH is then you probably
# don't need to bother with make.

.PHONY: geth android ios geth-cross evm all test clean
.PHONY: geth-linux geth-linux-386 geth-linux-amd64 geth-linux-mips64 geth-linux-mips64le
.PHONY: geth-linux-arm geth-linux-arm-5 geth-linux-arm-6 geth-linux-arm-7 geth-linux-arm64
.PHONY: geth-darwin geth-darwin-386 geth-darwin-amd64
.PHONY: geth-windows geth-windows-386 geth-windows-amd64

GOBIN = ./build/bin
GO ?= latest
GORUN = env GO111MODULE=on go run

LATEST_COMMIT ?= $(shell git log -n 1 origin/master --pretty=format:"%H")
ifeq ($(LATEST_COMMIT),)
LATEST_COMMIT := $(shell git log -n 1 HEAD~1 --pretty=format:"%H")
endif


geth:
	$(GORUN) build/ci.go install ./cmd/geth
	@echo "Done building."
	@echo "Run \"$(GOBIN)/geth\" to launch geth."

hack:
	$(GORUN) build/ci.go install ./cmd/hack
	@echo "Done building."
	@echo "Run \"$(GOBIN)/hack\" to launch hack."

migrate:
	$(GORUN) build/ci.go install ./cmd/migrate
	@echo "Done building."
	@echo "Run \"$(GOBIN)/migrate\" to launch migrate."

tester:
	$(GORUN) build/ci.go install ./cmd/tester
	@echo "Done building."
	@echo "Run \"$(GOBIN)/tester\" to launch tester."

rpctest:
	$(GORUN) build/ci.go install ./cmd/rpctest
	@echo "Done building."
	@echo "Run \"$(GOBIN)/rpctest\" to launch rpctest."

state:
	$(GORUN) build/ci.go install ./cmd/state
	@echo "Done building."
	@echo "Run \"$(GOBIN)/state\" to launch state."

restapi:
	$(GORUN) build/ci.go install ./cmd/restapi
	@echo "Done building."
	@echo "Run \"$(GOBIN)/restapi\" to launch restapi."

run-web-ui:
	@echo 'Web: Turbo-Geth Debug Utility is launching...'
	@cd debug-web-ui && yarn start
	
pics:
	$(GORUN) build/ci.go install ./cmd/pics
	@echo "Done building."
	@echo "Run \"$(GOBIN)/pics\" to launch pics."

rpcdaemon:
	$(GORUN) build/ci.go install ./cmd/rpcdaemon
	@echo "Done building."
	@echo "Run \"$(GOBIN)/rpcdaemon\" to launch rpcdaemon."

semantics: semantics/z3/build/libz3.a
	build/env.sh go run build/ci.go install ./cmd/semantics
	@echo "Done building."
	@echo "Run \"$(GOBIN)/semantics\" to launch semantics."

semantics/z3/build/libz3.a:
	cd semantics/z3 && python scripts/mk_make.py --staticlib
	cd semantics/z3/build && ${MAKE} -j8
	cp semantics/z3/build/libz3.a .	

all:
	$(GORUN) build/ci.go install -procs=1

android:
	$(GORUN) build/ci.go aar --local
	@echo "Done building."
	@echo "Import \"$(GOBIN)/geth.aar\" to use the library."

ios:
	$(GORUN) build/ci.go xcode --local
	@echo "Done building."
	@echo "Import \"$(GOBIN)/Geth.framework\" to use the library."

<<<<<<< HEAD
test: semantics/z3/build/libz3.a all
	build/env.sh go run build/ci.go test
=======
test: all
	$(GORUN) build/ci.go test
>>>>>>> fdbba520

lint: lintci

lintci:
	@echo "--> Running linter for code diff versus commit $(LATEST_COMMIT)"
	@./build/bin/golangci-lint run \
	    --new-from-rev=$(LATEST_COMMIT) \
	    --config ./.golangci/step1.yml \
	    --exclude "which can be annoying to use"

	@./build/bin/golangci-lint run \
	    --new-from-rev=$(LATEST_COMMIT) \
	    --config ./.golangci/step2.yml

	@./build/bin/golangci-lint run \
	    --new-from-rev=$(LATEST_COMMIT) \
	    --config ./.golangci/step3.yml

	@./build/bin/golangci-lint run \
	    --new-from-rev=$(LATEST_COMMIT) \
	    --config ./.golangci/step4.yml

lintci-deps:
	rm -f ./build/bin/golangci-lint
	curl -sfL https://install.goreleaser.com/github.com/golangci/golangci-lint.sh | sh -s -- -b ./build/bin v1.21.0

clean:
	env GO111MODULE=on go clean -cache
	rm -fr build/_workspace/pkg/ $(GOBIN)/*

# The devtools target installs tools required for 'go generate'.
# You need to put $GOBIN (or $GOPATH/bin) in your PATH to use 'go generate'.

devtools:
	env GOBIN= go get -u golang.org/x/tools/cmd/stringer
	env GOBIN= go get -u github.com/kevinburke/go-bindata/go-bindata
	env GOBIN= go get -u github.com/fjl/gencodec
	env GOBIN= go get -u github.com/golang/protobuf/protoc-gen-go
	env GOBIN= go install ./cmd/abigen
	@type "npm" 2> /dev/null || echo 'Please install node.js and npm'
	@type "solc" 2> /dev/null || echo 'Please install solc'
	@type "protoc" 2> /dev/null || echo 'Please install protoc'

# Cross Compilation Targets (xgo)

geth-cross: geth-linux geth-darwin geth-windows geth-android geth-ios
	@echo "Full cross compilation done:"
	@ls -ld $(GOBIN)/geth-*

geth-linux: geth-linux-386 geth-linux-amd64 geth-linux-arm geth-linux-mips64 geth-linux-mips64le
	@echo "Linux cross compilation done:"
	@ls -ld $(GOBIN)/geth-linux-*

geth-linux-386:
	$(GORUN) build/ci.go xgo -- --go=$(GO) --targets=linux/386 -v ./cmd/geth
	@echo "Linux 386 cross compilation done:"
	@ls -ld $(GOBIN)/geth-linux-* | grep 386

geth-linux-amd64:
	$(GORUN) build/ci.go xgo -- --go=$(GO) --targets=linux/amd64 -v ./cmd/geth
	@echo "Linux amd64 cross compilation done:"
	@ls -ld $(GOBIN)/geth-linux-* | grep amd64

geth-linux-arm: geth-linux-arm-5 geth-linux-arm-6 geth-linux-arm-7 geth-linux-arm64
	@echo "Linux ARM cross compilation done:"
	@ls -ld $(GOBIN)/geth-linux-* | grep arm

geth-linux-arm-5:
	$(GORUN) build/ci.go xgo -- --go=$(GO) --targets=linux/arm-5 -v ./cmd/geth
	@echo "Linux ARMv5 cross compilation done:"
	@ls -ld $(GOBIN)/geth-linux-* | grep arm-5

geth-linux-arm-6:
	$(GORUN) build/ci.go xgo -- --go=$(GO) --targets=linux/arm-6 -v ./cmd/geth
	@echo "Linux ARMv6 cross compilation done:"
	@ls -ld $(GOBIN)/geth-linux-* | grep arm-6

geth-linux-arm-7:
	$(GORUN) build/ci.go xgo -- --go=$(GO) --targets=linux/arm-7 -v ./cmd/geth
	@echo "Linux ARMv7 cross compilation done:"
	@ls -ld $(GOBIN)/geth-linux-* | grep arm-7

geth-linux-arm64:
	$(GORUN) build/ci.go xgo -- --go=$(GO) --targets=linux/arm64 -v ./cmd/geth
	@echo "Linux ARM64 cross compilation done:"
	@ls -ld $(GOBIN)/geth-linux-* | grep arm64

geth-linux-mips:
	$(GORUN) build/ci.go xgo -- --go=$(GO) --targets=linux/mips --ldflags '-extldflags "-static"' -v ./cmd/geth
	@echo "Linux MIPS cross compilation done:"
	@ls -ld $(GOBIN)/geth-linux-* | grep mips

geth-linux-mipsle:
	$(GORUN) build/ci.go xgo -- --go=$(GO) --targets=linux/mipsle --ldflags '-extldflags "-static"' -v ./cmd/geth
	@echo "Linux MIPSle cross compilation done:"
	@ls -ld $(GOBIN)/geth-linux-* | grep mipsle

geth-linux-mips64:
	$(GORUN) build/ci.go xgo -- --go=$(GO) --targets=linux/mips64 --ldflags '-extldflags "-static"' -v ./cmd/geth
	@echo "Linux MIPS64 cross compilation done:"
	@ls -ld $(GOBIN)/geth-linux-* | grep mips64

geth-linux-mips64le:
	$(GORUN) build/ci.go xgo -- --go=$(GO) --targets=linux/mips64le --ldflags '-extldflags "-static"' -v ./cmd/geth
	@echo "Linux MIPS64le cross compilation done:"
	@ls -ld $(GOBIN)/geth-linux-* | grep mips64le

geth-darwin: geth-darwin-386 geth-darwin-amd64
	@echo "Darwin cross compilation done:"
	@ls -ld $(GOBIN)/geth-darwin-*

geth-darwin-386:
	$(GORUN) build/ci.go xgo -- --go=$(GO) --targets=darwin/386 -v ./cmd/geth
	@echo "Darwin 386 cross compilation done:"
	@ls -ld $(GOBIN)/geth-darwin-* | grep 386

geth-darwin-amd64:
	$(GORUN) build/ci.go xgo -- --go=$(GO) --targets=darwin/amd64 -v ./cmd/geth
	@echo "Darwin amd64 cross compilation done:"
	@ls -ld $(GOBIN)/geth-darwin-* | grep amd64

geth-windows: geth-windows-386 geth-windows-amd64
	@echo "Windows cross compilation done:"
	@ls -ld $(GOBIN)/geth-windows-*

geth-windows-386:
	$(GORUN) build/ci.go xgo -- --go=$(GO) --targets=windows/386 -v ./cmd/geth
	@echo "Windows 386 cross compilation done:"
	@ls -ld $(GOBIN)/geth-windows-* | grep 386

geth-windows-amd64:
	$(GORUN) build/ci.go xgo -- --go=$(GO) --targets=windows/amd64 -v ./cmd/geth
	@echo "Windows amd64 cross compilation done:"
	@ls -ld $(GOBIN)/geth-windows-* | grep amd64

bindings:
	go generate ./tests/contracts/<|MERGE_RESOLUTION|>--- conflicted
+++ resolved
@@ -90,13 +90,8 @@
 	@echo "Done building."
 	@echo "Import \"$(GOBIN)/Geth.framework\" to use the library."
 
-<<<<<<< HEAD
 test: semantics/z3/build/libz3.a all
-	build/env.sh go run build/ci.go test
-=======
-test: all
 	$(GORUN) build/ci.go test
->>>>>>> fdbba520
 
 lint: lintci
 
