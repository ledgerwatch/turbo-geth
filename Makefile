--- conflicted
+++ resolved
@@ -33,15 +33,11 @@
 docker-compose:
 	docker-compose up
 
-<<<<<<< HEAD
-geth: mdbx
-=======
 # debug build allows see C stack traces, run it with GOTRACEBACK=crash. You don't need debug build for C pit for profiling. To profile C code use SETCGOTRCKEBACK=1
 dbg: mdbx-dbg
 	$(GO_DBG_BUILD) -o $(GOBIN)/ ./cmd/...
 
-geth:
->>>>>>> 66b683a6
+geth: mdbx
 	$(GOBUILD) -o $(GOBIN)/tg ./cmd/tg
 	@echo "Done building."
 	@echo "Run \"$(GOBIN)/tg\" to launch turbo-geth."
@@ -88,7 +84,11 @@
 	@echo "Done building."
 	@echo "Run \"$(GOBIN)/headers\" to run headers download PoC."
 
-<<<<<<< HEAD
+cons:
+	$(GOBUILD) -o $(GOBIN)/cons ./cmd/cons
+	@echo "Done building."
+	@echo "Run \"$(GOBIN)/cons\" to run consensus engine PoC."
+
 seeder:
 	$(GOBUILD) -o $(GOBIN)/seeder ./cmd/snapshots/seeder
 	@echo "Done building."
@@ -103,12 +103,6 @@
 	$(GOBUILD) -o $(GOBIN)/tracker ./cmd/snapshots/tracker
 	@echo "Done building."
 	@echo "Run \"$(GOBIN)/tracker\" to run snapshots tracker."
-=======
-cons:
-	$(GOBUILD) -o $(GOBIN)/cons ./cmd/cons
-	@echo "Done building."
-	@echo "Run \"$(GOBIN)/cons\" to run consensus engine PoC."
->>>>>>> 66b683a6
 
 db-tools: mdbx
 	@echo "Building bb-tools"
