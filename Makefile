--- conflicted
+++ resolved
@@ -28,25 +28,13 @@
 docker-compose:
 	docker-compose up
 
-<<<<<<< HEAD
-geth: ethdb/mdbx/dist/mdbx-static.o
-	$(GOBUILD) -o $(GOBIN)/tg -tags "mdbx" -ldflags "-X main.gitCommit=${GIT_COMMIT}" ./cmd/tg
-	@echo "Done building."
-	@echo "Run \"$(GOBIN)/tg\" to launch turbo-geth."
-
-tg: ethdb/mdbx/dist/mdbx-static.o
-	@echo "Building mdbx"
-	cd ethdb/mdbx/dist/ && make clean && make mdbx-static.o && cat config.h
-	$(GOBUILD) -o $(GOBIN)/tg -tags "mdbx" -ldflags "-X main.gitCommit=${GIT_COMMIT}" ./cmd/tg
-=======
-geth:
+geth: mdbx
 	$(GOBUILD) -o $(GOBIN)/tg ./cmd/tg
 	@echo "Done building."
 	@echo "Run \"$(GOBIN)/tg\" to launch turbo-geth."
 
 tg: mdbx
 	$(GOBUILD) -o $(GOBIN)/tg ./cmd/tg
->>>>>>> 175828aa
 	@echo "Done building."
 	@echo "Run \"$(GOBIN)/tg\" to launch turbo-geth."
 
@@ -91,7 +79,6 @@
 	@echo "Done building."
 	@echo "Run \"$(GOBIN)/headers\" to run headers download PoC."
 
-<<<<<<< HEAD
 seeder:
 	$(GOBUILD) -o $(GOBIN)/seeder ./cmd/snapshots/seeder
 	@echo "Done building."
@@ -107,10 +94,7 @@
 	@echo "Done building."
 	@echo "Run \"$(GOBIN)/tracker\" to run snapshots tracker."
 
-db-tools:
-=======
 db-tools: mdbx
->>>>>>> 175828aa
 	go mod vendor; cd vendor/github.com/ledgerwatch/lmdb-go/dist; make clean mdb_stat mdb_copy mdb_dump mdb_load; cp mdb_stat $(GOBIN); cp mdb_copy $(GOBIN); cp mdb_dump $(GOBIN); cp mdb_load $(GOBIN); cd ../../../../..; rm -rf vendor
 	$(GOBUILD) -o $(GOBIN)/lmdbgo_copy github.com/ledgerwatch/lmdb-go/cmd/lmdb_copy
 	$(GOBUILD) -o $(GOBIN)/lmdbgo_stat github.com/ledgerwatch/lmdb-go/cmd/lmdb_stat
