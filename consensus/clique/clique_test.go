--- conflicted
+++ resolved
@@ -98,11 +98,7 @@
 	genspec.MustCommit(db)
 
 	exit := make(chan struct{})
-<<<<<<< HEAD
-	eng := process.NewConsensusProcess(NewCliqueVerifier(engine), params.AllEthashProtocolChanges, exit)
-=======
 	eng := process.NewConsensusProcess(NewCliqueVerifier(engine), params.AllEthashProtocolChanges, exit, 1)
->>>>>>> f8b4eac4
 	defer common.SafeClose(exit)
 	if _, err := stagedsync.InsertBlocksInStages(db, ethdb.DefaultStorageMode, params.AllCliqueProtocolChanges, &vm.Config{}, engine, eng, blocks[:2], true /* checkRoot */); err != nil {
 		t.Fatalf("failed to insert initial blocks: %v", err)
