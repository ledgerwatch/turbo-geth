package trie

import (
	"bytes"
	"fmt"
	"math/big"
	"runtime/debug"
	"sort"
	"strings"

	"github.com/ledgerwatch/turbo-geth/common"
	"github.com/ledgerwatch/turbo-geth/common/dbutils"
	"github.com/ledgerwatch/turbo-geth/core/types/accounts"
	"github.com/ledgerwatch/turbo-geth/ethdb"
	"github.com/ledgerwatch/turbo-geth/log"
)

var emptyHash [32]byte

func (t *Trie) Rebuild(db ethdb.Database, blockNr uint64) error {
	if t.root == nil {
		return nil
	}
	n, ok := t.root.(hashNode)
	if !ok {
		return fmt.Errorf("Rebuild: Expected hashNode, got %T", t.root)
	}
	if err := t.rebuildHashes(db, nil, 0, blockNr, true, n); err != nil {
		return err
	}
	log.Info("Rebuilt top of account trie and verified", "root hash", n)
	return nil
}

<<<<<<< HEAD
// OneBytesTape implements BytesTape and can only contain one binary string at the time
type OneBytesTape struct {
	bytes.Buffer
}

// Next belongs to the BytesTape interface, and for this type it always returns the
// content of the buffer
func (obt *OneBytesTape) Next() ([]byte, error) {
	return obt.Bytes(), nil
}

// OneUint64Tape implements Uint64Tape and can only contain one number at a time
type OneUint64Tape uint64

// Next belongs to the Uint64Tape interface, and for this type it always returns
// the currently set nonce
func (out *OneUint64Tape) Next() (uint64, error) {
	return uint64(*out), nil
}

// OneBalanceTape implements BigIntTape and can only contain one balance at a time
type OneBalanceTape big.Int

// Next belongs to the BigIntTape interface, and for this type it always returns
// the currently set balance
func (obt *OneBalanceTape) Next() (*big.Int, error) {
	return (*big.Int)(obt), nil
}

// TwoHashTape implements HashTape and can only contain two hashes at a time
type TwoHashTape struct {
	hashes [2]common.Hash
	idx    int
}

// Next belongs to the HashTape interface, and for this type it returns
// the first hash on the first invocation, and the second hash on all
// subsequent invocations
func (tht *TwoHashTape) Next() (common.Hash, error) {
	h := tht.hashes[tht.idx]
	if tht.idx == 0 {
		tht.idx = 1
	}
	return h, nil
}

/* One resolver per trie (prefix) */
type TrieResolver struct {
=======
// Resolver looks up (resolves) some keys and corresponding values from a database.
// One resolver per trie (prefix).
// See also ResolveRequest in trie.go
type Resolver struct {
>>>>>>> 20963c5a
	accounts   bool // Is this a resolver for accounts or for storage
	topLevels  int  // How many top levels of the trie to keep (not roll into hashes)
	requests   []*ResolveRequest
	reqIndices []int // Indices pointing back to request slice from slices returned by PrepareResolveParams
	keyIdx     int
	currentReq *ResolveRequest // Request currently being handled
	currentRs  *ResolveSet     // ResolveSet currently being used
	historical bool
	blockNr    uint64
	hb         *HashBuilder
	fieldSet   uint32 // fieldSet for the next invocation of step2
	rss        []*ResolveSet
	prec       bytes.Buffer
	curr       OneBytesTape // Current key for the structure generation algorithm, as well as the input tape for the hash builder
	succ       bytes.Buffer
<<<<<<< HEAD
	value      OneBytesTape // Current value to be used as the value tape for the hash builder
	hashes     TwoHashTape  // Current code hash and storage hash as the hash tape for the hash builder
	groups     []uint32
	a          accounts.Account
}

func NewResolver(topLevels int, forAccounts bool, blockNr uint64) *TrieResolver {
	tr := TrieResolver{
=======
	groups     []uint16
	a          accounts.Account
}

func NewResolver(topLevels int, forAccounts bool, blockNr uint64) *Resolver {
	var leafFunc func(b []byte) (node, error)
	if forAccounts {
		leafFunc = func(b []byte) (node, error) {
			var acc accounts.Account
			if err := acc.DecodeForHashing(b); err != nil {
				return nil, err
			}
			if acc.Root == EmptyRoot {
				return &accountNode{acc, nil, true}, nil
			}
			return &accountNode{acc, hashNode(acc.Root[:]), true}, nil
		}
	} else {
		leafFunc = func(b []byte) (node, error) { return valueNode(common.CopyBytes(b)), nil }
	}
	tr := Resolver{
>>>>>>> 20963c5a
		accounts:   forAccounts,
		topLevels:  topLevels,
		requests:   []*ResolveRequest{},
		reqIndices: []int{},
		blockNr:    blockNr,
		hb:         NewHashBuilder(),
	}
	tr.hb.SetKeyTape(&tr.curr)
	tr.hb.SetValueTape(&tr.value)
	tr.hb.SetNonceTape((*OneUint64Tape)(&tr.a.Nonce))
	tr.hb.SetBalanceTape((*OneBalanceTape)(&tr.a.Balance))
	tr.hb.SetHashTape(&tr.hashes)
	tr.hb.SetSSizeTape((*OneUint64Tape)(&tr.a.StorageSize))
	return &tr
}

func (tr *Resolver) SetHistorical(h bool) {
	tr.historical = h
}

// Resolver implements sort.Interface
// and sorts by resolve requests
// (more general requests come first)
func (tr *Resolver) Len() int {
	return len(tr.requests)
}

func min(a, b int) int {
	if a < b {
		return a
	}
	return b
}

func (tr *Resolver) Less(i, j int) bool {
	ci := tr.requests[i]
	cj := tr.requests[j]
	m := min(ci.resolvePos, cj.resolvePos)
	c := bytes.Compare(ci.contract, cj.contract)
	if c != 0 {
		return c < 0
	}
	c = bytes.Compare(ci.resolveHex[:m], cj.resolveHex[:m])
	if c != 0 {
		return c < 0
	}
	return ci.resolvePos < cj.resolvePos
}

func (tr *Resolver) Swap(i, j int) {
	tr.requests[i], tr.requests[j] = tr.requests[j], tr.requests[i]
}

func (tr *Resolver) AddRequest(req *ResolveRequest) {
	tr.requests = append(tr.requests, req)
}

func (tr *Resolver) Print() {
	for _, req := range tr.requests {
		fmt.Printf("%s\n", req.String())
	}
}

// PrepareResolveParams prepares information for the MultiWalk
func (tr *Resolver) PrepareResolveParams() ([][]byte, []uint) {
	// Remove requests strictly contained in the preceding ones
	startkeys := [][]byte{}
	fixedbits := []uint{}
	tr.rss = nil
	if len(tr.requests) == 0 {
		return startkeys, fixedbits
	}
	sort.Stable(tr)
	var prevReq *ResolveRequest
	for i, req := range tr.requests {
		if prevReq == nil ||
			!bytes.Equal(req.contract, prevReq.contract) ||
			!bytes.Equal(req.resolveHex[:req.resolvePos], prevReq.resolveHex[:prevReq.resolvePos]) {

			tr.reqIndices = append(tr.reqIndices, i)
			pLen := len(req.contract)
			key := make([]byte, pLen+32)
			copy(key[:], req.contract)
			decodeNibbles(req.resolveHex[:req.resolvePos], key[pLen:])
			startkeys = append(startkeys, key)
			req.extResolvePos = req.resolvePos + 2*pLen
			fixedbits = append(fixedbits, uint(4*req.extResolvePos))
			prevReq = req
			var minLength int
			if req.resolvePos >= tr.topLevels {
				minLength = 0
			} else {
				minLength = tr.topLevels - req.resolvePos
			}
			rs := NewResolveSet(minLength)
			tr.rss = append(tr.rss, rs)
			rs.AddHex(req.resolveHex[req.resolvePos:])
		} else {
			rs := tr.rss[len(tr.rss)-1]
			rs.AddHex(req.resolveHex[req.resolvePos:])
		}
	}
	tr.currentReq = tr.requests[tr.reqIndices[0]]
	tr.currentRs = tr.rss[0]
	return startkeys, fixedbits
}

func (tr *Resolver) finaliseRoot() error {
	tr.prec.Reset()
	tr.prec.Write(tr.curr.Bytes())
	tr.curr.Reset()
	tr.curr.Write(tr.succ.Bytes())
	tr.succ.Reset()
	if tr.curr.Len() > 0 {
		var err error
		tr.groups, err = genStructStep(tr.fieldSet, tr.currentRs.HashOnly, false, tr.prec.Bytes(), tr.curr.Bytes(), tr.succ.Bytes(), tr.hb, tr.groups)
		if err != nil {
			return err
		}
	}
	if tr.hb.hasRoot() {
		hbRoot := tr.hb.root()
		hbHash := tr.hb.rootHash()

		if tr.currentReq.RequiresRLP {
			hasher := newHasher(false)
			defer returnHasherToPool(hasher)
			tr.currentReq.NodeRLP = hasher.hashChildren(hbRoot, 0)
		}
		var hookKey []byte
		if tr.currentReq.contract == nil {
			hookKey = tr.currentReq.resolveHex[:tr.currentReq.resolvePos]
		} else {
			contractHex := keybytesToHex(tr.currentReq.contract)
			contractHex = contractHex[:len(contractHex)-1-16] // Remove terminal nibble and incarnation bytes
			hookKey = append(contractHex, tr.currentReq.resolveHex[:tr.currentReq.resolvePos]...)
		}
		//fmt.Printf("hookKey: %x, %s\n", hookKey, hbRoot.fstring(""))
		tr.currentReq.t.hook(hookKey, hbRoot)
		if len(tr.currentReq.resolveHash) > 0 && !bytes.Equal(tr.currentReq.resolveHash, hbHash[:]) {
			return fmt.Errorf("mismatching hash: %s %x for prefix %x, resolveHex %x, resolvePos %d",
				tr.currentReq.resolveHash, hbHash, tr.currentReq.contract, tr.currentReq.resolveHex, tr.currentReq.resolvePos)
		}
	}
	return nil
}

// Walker - k, v - shouldn't be reused in the caller's code
func (tr *Resolver) Walker(keyIdx int, k []byte, v []byte) (bool, error) {
	//fmt.Printf("keyIdx: %d key:%x  value:%x, accounts: %t\n", keyIdx, k, v, tr.accounts)
	if keyIdx != tr.keyIdx {
		if err := tr.finaliseRoot(); err != nil {
			return false, err
		}
		tr.hb.Reset()
		tr.groups = nil
		tr.keyIdx = keyIdx
		tr.currentReq = tr.requests[tr.reqIndices[keyIdx]]
		tr.currentRs = tr.rss[keyIdx]
		tr.curr.Reset()
		tr.prec.Reset()
	}
	if len(v) > 0 {
		tr.prec.Reset()
		tr.prec.Write(tr.curr.Bytes())
		tr.curr.Reset()
		tr.curr.Write(tr.succ.Bytes())
		tr.succ.Reset()
		skip := tr.currentReq.extResolvePos // how many first nibbles to skip
		i := 0
		for _, b := range k {
			if i >= skip {
				tr.succ.WriteByte(b / 16)
			}
			i++
			if i >= skip {
				tr.succ.WriteByte(b % 16)
			}
			i++
		}
		tr.succ.WriteByte(16)
		if tr.curr.Len() > 0 {
			var err error
			tr.groups, err = genStructStep(tr.fieldSet, tr.currentRs.HashOnly, false, tr.prec.Bytes(), tr.curr.Bytes(), tr.succ.Bytes(), tr.hb, tr.groups)
			if err != nil {
				return false, err
			}
		}
		// Remember the current key and value
		if tr.accounts {
			if err := tr.a.DecodeForStorage(v); err != nil {
				return false, err
			}
			if tr.a.IsEmptyCodeHash() && tr.a.IsEmptyRoot() {
				tr.fieldSet = 3
			} else {
				if tr.a.HasStorageSize {
					tr.fieldSet = 31
				} else {
					tr.fieldSet = 15
				}
				// Load hashes onto the stack of the hashbuilder
				tr.hashes.hashes[0] = tr.a.CodeHash // this will be just beneath the top of the stack
				tr.hashes.hashes[1] = tr.a.Root     // this will end up on top of the stack
				tr.hashes.idx = 0                   // Reset the counter
				// the first item ends up deepest on the stack, the seccond item - on the top
				if err := tr.hb.hash(2); err != nil {
					return false, err
				}
			}
		} else {
			tr.value.Buffer.Reset()
			if len(v) > 1 || v[0] >= 128 {
				tr.value.Buffer.WriteByte(byte(128 + len(v)))
			}
			tr.value.Buffer.Write(v)
			tr.fieldSet = 0
		}
	}
	return true, nil
}

func (tr *Resolver) ResolveWithDb(db ethdb.Database, blockNr uint64) error {
	startkeys, fixedbits := tr.PrepareResolveParams()
	var err error
	if db == nil {
		var b strings.Builder
		fmt.Fprintf(&b, "ResolveWithDb(db=nil), tr.accounts: %t\n", tr.accounts)
		for i, sk := range startkeys {
			fmt.Fprintf(&b, "sk %x, bits: %d\n", sk, fixedbits[i])
		}
		return fmt.Errorf("Unexpected resolution: %s at %s", b.String(), debug.Stack())
	}
	if tr.accounts {
		if tr.historical {
			err = db.MultiWalkAsOf(dbutils.AccountsBucket, dbutils.AccountsHistoryBucket, startkeys, fixedbits, blockNr+1, tr.Walker)
		} else {
			err = db.MultiWalk(dbutils.AccountsBucket, startkeys, fixedbits, tr.Walker)
		}
	} else {
		if tr.historical {
			err = db.MultiWalkAsOf(dbutils.StorageBucket, dbutils.StorageHistoryBucket, startkeys, fixedbits, blockNr+1, tr.Walker)
		} else {
			err = db.MultiWalk(dbutils.StorageBucket, startkeys, fixedbits, tr.Walker)
		}
	}
	if err != nil {
		return err
	}
	return tr.finaliseRoot()
}

func (t *Trie) rebuildHashes(db ethdb.Database, key []byte, pos int, blockNr uint64, accounts bool, expected hashNode) error {
	req := t.NewResolveRequest(nil, key, pos, expected)
	r := NewResolver(5, accounts, blockNr)
	r.AddRequest(req)
	return r.ResolveWithDb(db, blockNr)
}<|MERGE_RESOLUTION|>--- conflicted
+++ resolved
@@ -32,7 +32,6 @@
 	return nil
 }
 
-<<<<<<< HEAD
 // OneBytesTape implements BytesTape and can only contain one binary string at the time
 type OneBytesTape struct {
 	bytes.Buffer
@@ -79,14 +78,10 @@
 	return h, nil
 }
 
-/* One resolver per trie (prefix) */
-type TrieResolver struct {
-=======
 // Resolver looks up (resolves) some keys and corresponding values from a database.
 // One resolver per trie (prefix).
 // See also ResolveRequest in trie.go
 type Resolver struct {
->>>>>>> 20963c5a
 	accounts   bool // Is this a resolver for accounts or for storage
 	topLevels  int  // How many top levels of the trie to keep (not roll into hashes)
 	requests   []*ResolveRequest
@@ -102,38 +97,14 @@
 	prec       bytes.Buffer
 	curr       OneBytesTape // Current key for the structure generation algorithm, as well as the input tape for the hash builder
 	succ       bytes.Buffer
-<<<<<<< HEAD
 	value      OneBytesTape // Current value to be used as the value tape for the hash builder
 	hashes     TwoHashTape  // Current code hash and storage hash as the hash tape for the hash builder
-	groups     []uint32
-	a          accounts.Account
-}
-
-func NewResolver(topLevels int, forAccounts bool, blockNr uint64) *TrieResolver {
-	tr := TrieResolver{
-=======
 	groups     []uint16
 	a          accounts.Account
 }
 
 func NewResolver(topLevels int, forAccounts bool, blockNr uint64) *Resolver {
-	var leafFunc func(b []byte) (node, error)
-	if forAccounts {
-		leafFunc = func(b []byte) (node, error) {
-			var acc accounts.Account
-			if err := acc.DecodeForHashing(b); err != nil {
-				return nil, err
-			}
-			if acc.Root == EmptyRoot {
-				return &accountNode{acc, nil, true}, nil
-			}
-			return &accountNode{acc, hashNode(acc.Root[:]), true}, nil
-		}
-	} else {
-		leafFunc = func(b []byte) (node, error) { return valueNode(common.CopyBytes(b)), nil }
-	}
 	tr := Resolver{
->>>>>>> 20963c5a
 		accounts:   forAccounts,
 		topLevels:  topLevels,
 		requests:   []*ResolveRequest{},
