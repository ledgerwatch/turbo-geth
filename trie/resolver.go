--- conflicted
+++ resolved
@@ -7,18 +7,11 @@
 	"sort"
 	"strings"
 
-<<<<<<< HEAD
 	"github.com/ledgerwatch/turbo-geth/common/pool"
-	"github.com/valyala/bytebufferpool"
-
-=======
-	"github.com/valyala/bytebufferpool"
-
-	"github.com/ledgerwatch/turbo-geth/common/pool"
->>>>>>> ad248bc1
 	"github.com/ledgerwatch/turbo-geth/core/types/accounts"
 	"github.com/ledgerwatch/turbo-geth/ethdb"
 	"github.com/ledgerwatch/turbo-geth/log"
+	"github.com/valyala/bytebufferpool"
 )
 
 var emptyHash [32]byte
@@ -174,42 +167,30 @@
 		if tr.curr.Len() > 0 {
 			tr.prefix, tr.groups = step2(tr.currentRs.HashOnly, false, tr.prec.Bytes(), tr.curr.Bytes(), tr.succ.Bytes(), tr.hb, tr.prefix, tr.groups)
 		}
-<<<<<<< HEAD
-		hbRoot := tr.hb.root()
-		hbHash := tr.hb.rootHash()
-		var hookKey []byte
-		if tr.currentReq.contract == nil {
-			hookKey = tr.currentReq.resolveHex[:tr.currentReq.resolvePos]
-		} else {
-			contractHex := keybytesToHex(tr.currentReq.contract)
-			contractHex = contractHex[:len(contractHex)-1-16] // Remove terminal nibble and incarnation bytes
-			hookKey = append(contractHex, tr.currentReq.resolveHex[:tr.currentReq.resolvePos]...)
-		}
-		tr.currentReq.t.touchAll(hbRoot, hookKey, false)
-		tr.currentReq.t.hook(hookKey, hbRoot, tr.blockNr)
-		tr.hb.Reset()
-		if tr.currentReq.resolveHash != nil && !bytes.Equal(tr.currentReq.resolveHash, hbHash[:]) {
-			return false, fmt.Errorf("mismatching hash: %s %x", tr.currentReq.resolveHash, hbHash)
-		}
-		tr.groups = 0
-=======
 		if tr.hb.hasRoot() {
 			hbRoot := tr.hb.root()
 			hbHash := tr.hb.rootHash()
-			if len(tr.currentReq.resolveHash) > 0 && !bytes.Equal(tr.currentReq.resolveHash, hbHash[:]) {
-				return false, fmt.Errorf("mismatching hash: %s %x", tr.currentReq.resolveHash, hbHash)
-			}
 
 			hasher := newHasher(false)
 			defer returnHasherToPool(hasher)
 			tr.currentReq.NodeRLP = hasher.hashChildren(hbRoot, 0)
-
-			tr.currentReq.t.hook(tr.currentReq.resolveHex[:tr.currentReq.resolvePos], hbRoot)
+			var hookKey []byte
+			if tr.currentReq.contract == nil {
+				hookKey = tr.currentReq.resolveHex[:tr.currentReq.resolvePos]
+			} else {
+				contractHex := keybytesToHex(tr.currentReq.contract)
+				contractHex = contractHex[:len(contractHex)-1-16] // Remove terminal nibble and incarnation bytes
+				hookKey = append(contractHex, tr.currentReq.resolveHex[:tr.currentReq.resolvePos]...)
+			}
+			tr.currentReq.t.touchAll(hbRoot, hookKey, false)
+			tr.currentReq.t.hook(hookKey, hbRoot)
+			if len(tr.currentReq.resolveHash) > 0 && !bytes.Equal(tr.currentReq.resolveHash, hbHash[:]) {
+				return false, fmt.Errorf("mismatching hash: %s %x", tr.currentReq.resolveHash, hbHash)
+			}
 		}
 		tr.hb.Reset()
 		tr.groups = nil
 		tr.prefix = nil
->>>>>>> ad248bc1
 		tr.keyIdx = keyIdx
 		tr.currentReq = tr.requests[tr.reqIndices[keyIdx]]
 		tr.currentRs = tr.rss[keyIdx]
@@ -300,36 +281,27 @@
 	if tr.curr.Len() > 0 {
 		tr.prefix, tr.groups = step2(tr.currentRs.HashOnly, false, tr.prec.Bytes(), tr.curr.Bytes(), tr.succ.Bytes(), tr.hb, tr.prefix, tr.groups)
 	}
-<<<<<<< HEAD
-	hbRoot := tr.hb.root()
-	hbHash := tr.hb.rootHash()
-	var hookKey []byte
-	if tr.currentReq.contract == nil {
-		hookKey = tr.currentReq.resolveHex[:tr.currentReq.resolvePos]
-	} else {
-		contractHex := keybytesToHex(tr.currentReq.contract)
-		contractHex = contractHex[:len(contractHex)-1-16] // Remove terminal nibble and incarnation bytes
-		hookKey = append(contractHex, tr.currentReq.resolveHex[:tr.currentReq.resolvePos]...)
-	}
-	tr.currentReq.t.touchAll(hbRoot, hookKey, false)
-	tr.currentReq.t.hook(hookKey, hbRoot, tr.blockNr)
-	if tr.currentReq.resolveHash != nil && !bytes.Equal(tr.currentReq.resolveHash, hbHash[:]) {
-		return fmt.Errorf("mismatching hash: %s %x", tr.currentReq.resolveHash, hbHash)
-=======
 	if tr.hb.hasRoot() {
 		hbRoot := tr.hb.root()
 		hbHash := tr.hb.rootHash()
-		if len(tr.currentReq.resolveHash) > 0 && !bytes.Equal(tr.currentReq.resolveHash, hbHash[:]) {
-			return fmt.Errorf("mismatching hash: %s %x", tr.currentReq.resolveHash, hbHash)
-		}
 
 		hasher := newHasher(false)
 		defer returnHasherToPool(hasher)
 		tr.currentReq.NodeRLP = hasher.hashChildren(hbRoot, 0)
 
-		tr.currentReq.t.touchAll(hbRoot, tr.currentReq.resolveHex[:tr.currentReq.resolvePos], false)
-		tr.currentReq.t.hook(tr.currentReq.resolveHex[:tr.currentReq.resolvePos], hbRoot)
->>>>>>> ad248bc1
+		var hookKey []byte
+		if tr.currentReq.contract == nil {
+			hookKey = tr.currentReq.resolveHex[:tr.currentReq.resolvePos]
+		} else {
+			contractHex := keybytesToHex(tr.currentReq.contract)
+			contractHex = contractHex[:len(contractHex)-1-16] // Remove terminal nibble and incarnation bytes
+			hookKey = append(contractHex, tr.currentReq.resolveHex[:tr.currentReq.resolvePos]...)
+		}
+		tr.currentReq.t.touchAll(hbRoot, hookKey, false)
+		tr.currentReq.t.hook(hookKey, hbRoot)
+		if len(tr.currentReq.resolveHash) > 0 && !bytes.Equal(tr.currentReq.resolveHash, hbHash[:]) {
+			return fmt.Errorf("mismatching hash: %s %x", tr.currentReq.resolveHash, hbHash)
+		}
 	}
 	return err
 }
