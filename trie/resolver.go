package trie

import (
	"bytes"
	"fmt"
	"sort"

<<<<<<< HEAD
	"github.com/ledgerwatch/turbo-geth/common/dbutils"
	dbg "github.com/ledgerwatch/turbo-geth/common/debug"
	"github.com/ledgerwatch/turbo-geth/core/types/accounts"
=======
	"github.com/ledgerwatch/turbo-geth/common"
>>>>>>> 1115b238
	"github.com/ledgerwatch/turbo-geth/ethdb"
	"github.com/ledgerwatch/turbo-geth/log"
)

var emptyHash [32]byte

func (t *Trie) Rebuild(db ethdb.Database, blockNr uint64) error {
	if t.root == nil {
		return nil
	}
	n, ok := t.root.(hashNode)
	if !ok {
		return fmt.Errorf("Rebuild: Expected hashNode, got %T", t.root)
	}
	if err := t.rebuildHashes(db, nil, 0, blockNr, true, n); err != nil {
		return err
	}
	log.Info("Rebuilt top of account trie and verified", "root hash", n, "callers", dbg.Callers(10))
	return nil
}

// Resolver looks up (resolves) some keys and corresponding values from a database.
// One resolver per trie (prefix).
// See also ResolveRequest in trie.go
type Resolver struct {
	accounts         bool // Is this a resolver for accounts or for storage
	requests         []*ResolveRequest
	historical       bool
	blockNr          uint64
	collectWitnesses bool       // if true, stores witnesses for all the subtries that are being resolved
	witnesses        []*Witness // list of witnesses for resolved subtries, nil if `collectWitnesses` is false
	topLevels        int        // How many top levels of the trie to keep (not roll into hashes)
}

func NewResolver(topLevels int, forAccounts bool, blockNr uint64) *Resolver {
	tr := Resolver{
		accounts:  forAccounts,
		requests:  []*ResolveRequest{},
		blockNr:   blockNr,
		topLevels: topLevels,
	}
	return &tr
}

func (tr *Resolver) CollectWitnesses(c bool) {
	tr.collectWitnesses = c
}

// PopCollectedWitnesses returns all the collected witnesses and clears the storage in this resolver
func (tr *Resolver) PopCollectedWitnesses() []*Witness {
	result := tr.witnesses
	tr.witnesses = nil
	return result
}

func (tr *Resolver) SetHistorical(h bool) {
	tr.historical = h
}

// Resolver implements sort.Interface
// and sorts by resolve requests
// (more general requests come first)
func (tr *Resolver) Len() int {
	return len(tr.requests)
}

func min(a, b int) int {
	if a < b {
		return a
	}
	return b
}

func (tr *Resolver) Less(i, j int) bool {
	ci := tr.requests[i]
	cj := tr.requests[j]
	m := min(ci.resolvePos, cj.resolvePos)
	c := bytes.Compare(ci.contract, cj.contract)
	if c != 0 {
		return c < 0
	}
	c = bytes.Compare(ci.resolveHex[:m], cj.resolveHex[:m])
	if c != 0 {
		return c < 0
	}
	return ci.resolvePos < cj.resolvePos
}

func (tr *Resolver) Swap(i, j int) {
	tr.requests[i], tr.requests[j] = tr.requests[j], tr.requests[i]
}

func (tr *Resolver) AddRequest(req *ResolveRequest) {
	tr.requests = append(tr.requests, req)
}

func (tr *Resolver) Print() {
	for _, req := range tr.requests {
		fmt.Printf("%s\n", req.String())
	}
}

<<<<<<< HEAD
// PrepareResolveParams prepares information for the MultiWalk
func (tr *Resolver) PrepareResolveParams() ([][]byte, []uint) {
	// Remove requests strictly contained in the preceding ones
	startkeys := [][]byte{}
	fixedbits := []uint{}
	tr.rss = nil
	if len(tr.requests) == 0 {
		return startkeys, fixedbits
	}
	sort.Stable(tr)
	var prevReq *ResolveRequest
	for i, req := range tr.requests {
		if prevReq == nil ||
			!bytes.Equal(req.contract, prevReq.contract) ||
			!bytes.Equal(req.resolveHex[:req.resolvePos], prevReq.resolveHex[:prevReq.resolvePos]) {

			tr.reqIndices = append(tr.reqIndices, i)
			pLen := len(req.contract)
			key := make([]byte, pLen+32)
			copy(key[:], req.contract)
			decodeNibbles(req.resolveHex[:req.resolvePos], key[pLen:])
			startkeys = append(startkeys, key)
			req.extResolvePos = req.resolvePos + 2*pLen
			fixedbits = append(fixedbits, uint(4*req.extResolvePos))
			prevReq = req
			var minLength int
			if req.resolvePos >= tr.topLevels {
				minLength = 0
			} else {
				minLength = tr.topLevels - req.resolvePos
			}
			rs := NewResolveSet(minLength)
			tr.rss = append(tr.rss, rs)
			rs.AddHex(req.resolveHex[req.resolvePos:])
		} else {
			rs := tr.rss[len(tr.rss)-1]
			rs.AddHex(req.resolveHex[req.resolvePos:])
		}
	}
	tr.currentReq = tr.requests[tr.reqIndices[0]]
	tr.currentRs = tr.rss[0]
	return startkeys, fixedbits
}

func (tr *Resolver) finaliseRoot() error {
	tr.curr.Reset()
	tr.curr.Write(tr.succ.Bytes())
	tr.succ.Reset()
	if tr.curr.Len() > 0 {
		var err error
		var data GenStructStepData
		if tr.fieldSet == 0 {
			data = GenStructStepLeafData{Value: rlphacks.RlpSerializableBytes(tr.value.Bytes())}
		} else {
			data = GenStructStepAccountData{
				FieldSet:    tr.fieldSet,
				StorageSize: tr.a.StorageSize,
				Balance:     &tr.a.Balance,
				Nonce:       tr.a.Nonce,
			}
		}
		tr.groups, err = GenStructStep(tr.currentRs.HashOnly, tr.curr.Bytes(), tr.succ.Bytes(), tr.hb, data, tr.groups, false)
		if err != nil {
			return err
		}
	}
	if tr.hb.hasRoot() {
		hbRoot := tr.hb.root()
		hbHash := tr.hb.rootHash()

		if tr.currentReq.RequiresRLP {
			hasher := newHasher(false)
			defer returnHasherToPool(hasher)
			h, err := hasher.hashChildren(hbRoot, 0)
			if err != nil {
				return err
			}
			tr.currentReq.NodeRLP = h
		}
		var hookKey []byte
		if tr.currentReq.contract == nil {
			hookKey = tr.currentReq.resolveHex[:tr.currentReq.resolvePos]
		} else {
			contractHex := keybytesToHex(tr.currentReq.contract)
			contractHex = contractHex[:len(contractHex)-1-16] // Remove terminal nibble and incarnation bytes
			hookKey = append(contractHex, tr.currentReq.resolveHex[:tr.currentReq.resolvePos]...)
		}
		//fmt.Printf("hookKey: %x, %s\n", hookKey, hbRoot.fstring(""))
		tr.currentReq.t.hook(hookKey, hbRoot)
		if len(tr.currentReq.resolveHash) > 0 && !bytes.Equal(tr.currentReq.resolveHash, hbHash[:]) {
			return fmt.Errorf("mismatching hash: %s %x for prefix %x, resolveHex %x, resolvePos %d",
				tr.currentReq.resolveHash, hbHash, tr.currentReq.contract, tr.currentReq.resolveHex, tr.currentReq.resolvePos)
		}
	}
	return nil
}

=======
>>>>>>> 1115b238
// Various values of the account field set
const (
	AccountFieldNonceOnly           uint32 = 0x01
	AccountFieldBalanceOnly         uint32 = 0x02
	AccountFieldRootOnly            uint32 = 0x04
	AccountFieldCodeHashOnly        uint32 = 0x08
	AccountFieldSSizeOnly           uint32 = 0x10
	AccountFieldSetNotAccount       uint32 = 0x00
	AccountFieldSetNotContract      uint32 = 0x03 // Bit 0 is set for nonce, bit 1 is set for balance
	AccountFieldSetContract         uint32 = 0x0f // Bits 0-3 are set for nonce, balance, storageRoot and codeHash
	AccountFieldSetContractWithSize uint32 = 0x1f // Bits 0-4 are set for nonce, balance, storageRoot, codeHash and storageSize
)

// ResolveWithDb resolves and hooks subtries using a state database.
func (tr *Resolver) ResolveWithDb(db ethdb.Database, blockNr uint64) error {
	var hf hookFunction
	if tr.collectWitnesses {
		hf = tr.extractWitnessAndHookSubtrie
	} else {
		hf = hookSubtrie
	}

	sort.Stable(tr)
	resolver := NewResolverStateful(tr.topLevels, tr.requests, hf)
	return resolver.RebuildTrie(db, blockNr, tr.accounts, tr.historical)
}

// ResolveStateless resolves and hooks subtries using a witnesses database instead of
// the state DB.
func (tr *Resolver) ResolveStateless(db WitnessStorage, blockNr uint64, trieLimit uint32, startPos int64) (int64, error) {
	sort.Stable(tr)
	resolver := NewResolverStateless(tr.requests, hookSubtrie)
	return resolver.RebuildTrie(db, blockNr, trieLimit, startPos)
}

func hookSubtrie(currentReq *ResolveRequest, hbRoot node, hbHash common.Hash) error {
	if currentReq.RequiresRLP {
		hasher := newHasher(false)
		defer returnHasherToPool(hasher)
		h, err := hasher.hashChildren(hbRoot, 0)
		if err != nil {
			return err
		}
		currentReq.NodeRLP = h
	}
<<<<<<< HEAD
	if len(v) > 0 {
		tr.curr.Reset()
		tr.curr.Write(tr.succ.Bytes())
		tr.succ.Reset()
		skip := tr.currentReq.extResolvePos // how many first nibbles to skip
		i := 0
		for _, b := range k {
			if i >= skip {
				tr.succ.WriteByte(b / 16)
			}
			i++
			if i >= skip {
				tr.succ.WriteByte(b % 16)
			}
			i++
		}
		tr.succ.WriteByte(16)
		if tr.curr.Len() > 0 {
			var err error
			var data GenStructStepData
			if tr.fieldSet == 0 {
				data = GenStructStepLeafData{Value: rlphacks.RlpSerializableBytes(tr.value.Bytes())}
			} else {
				data = GenStructStepAccountData{
					FieldSet:    tr.fieldSet,
					StorageSize: tr.a.StorageSize,
					Balance:     &tr.a.Balance,
					Nonce:       tr.a.Nonce,
				}
			}
			tr.groups, err = GenStructStep(tr.currentRs.HashOnly, tr.curr.Bytes(), tr.succ.Bytes(), tr.hb, data, tr.groups, false)
			if err != nil {
				return err
			}
		}
		// Remember the current key and value
		if tr.accounts {
			if err := tr.a.DecodeForStorage(v); err != nil {
				return err
			}
			if tr.a.IsEmptyCodeHash() && tr.a.IsEmptyRoot() {
				tr.fieldSet = AccountFieldSetNotContract
			} else {
				if tr.a.HasStorageSize {
					tr.fieldSet = AccountFieldSetContractWithSize
				} else {
					tr.fieldSet = AccountFieldSetContract
				}
				// the first item ends up deepest on the stack, the seccond item - on the top
				if err := tr.hb.hash(tr.a.CodeHash); err != nil {
					return err
				}
				if err := tr.hb.hash(tr.a.Root); err != nil {
					return err
				}
			}
		} else {
			tr.value.Buffer.Reset()
			tr.value.Buffer.Write(v)
			tr.fieldSet = AccountFieldSetNotAccount
		}
=======

	var hookKey []byte
	if currentReq.contract == nil {
		hookKey = currentReq.resolveHex[:currentReq.resolvePos]
	} else {
		contractHex := keybytesToHex(currentReq.contract)
		contractHex = contractHex[:len(contractHex)-1-16] // Remove terminal nibble and incarnation bytes
		hookKey = append(contractHex, currentReq.resolveHex[:currentReq.resolvePos]...)
	}

	//fmt.Printf("hookKey: %x, %s\n", hookKey, hbRoot.fstring(""))
	currentReq.t.hook(hookKey, hbRoot)
	if len(currentReq.resolveHash) > 0 && !bytes.Equal(currentReq.resolveHash, hbHash[:]) {
		return fmt.Errorf("mismatching hash: %s %x for prefix %x, resolveHex %x, resolvePos %d",
			currentReq.resolveHash, hbHash, currentReq.contract, currentReq.resolveHex, currentReq.resolvePos)
>>>>>>> 1115b238
	}

	return nil
}

func (tr *Resolver) extractWitnessAndHookSubtrie(currentReq *ResolveRequest, hbRoot node, hbHash common.Hash) error {
	if tr.witnesses == nil {
		tr.witnesses = make([]*Witness, 0)
	}

	witness, err := extractWitnessFromRootNode(hbRoot, tr.blockNr, false /*tr.hb.trace*/, nil, nil)
	if err != nil {
<<<<<<< HEAD
		return fmt.Errorf("for block %d: %w", blockNr, err)
	}

	if err = tr.finaliseRoot(); err != nil {
		return fmt.Errorf("error in finaliseRoot, for block %d: %w", blockNr, err)
	}
	return nil
=======
		return fmt.Errorf("error while extracting witness for resolver: %w", err)
	}

	tr.witnesses = append(tr.witnesses, witness)

	return hookSubtrie(currentReq, hbRoot, hbHash)
>>>>>>> 1115b238
}

func (t *Trie) rebuildHashes(db ethdb.Database, key []byte, pos int, blockNr uint64, accounts bool, expected hashNode) error {
	req := t.NewResolveRequest(nil, key, pos, expected)
	r := NewResolver(5, accounts, blockNr)
	r.AddRequest(req)
	return r.ResolveWithDb(db, blockNr)
}<|MERGE_RESOLUTION|>--- conflicted
+++ resolved
@@ -5,13 +5,7 @@
 	"fmt"
 	"sort"
 
-<<<<<<< HEAD
-	"github.com/ledgerwatch/turbo-geth/common/dbutils"
-	dbg "github.com/ledgerwatch/turbo-geth/common/debug"
-	"github.com/ledgerwatch/turbo-geth/core/types/accounts"
-=======
 	"github.com/ledgerwatch/turbo-geth/common"
->>>>>>> 1115b238
 	"github.com/ledgerwatch/turbo-geth/ethdb"
 	"github.com/ledgerwatch/turbo-geth/log"
 )
@@ -29,7 +23,7 @@
 	if err := t.rebuildHashes(db, nil, 0, blockNr, true, n); err != nil {
 		return err
 	}
-	log.Info("Rebuilt top of account trie and verified", "root hash", n, "callers", dbg.Callers(10))
+	log.Info("Rebuilt top of account trie and verified", "root hash", n)
 	return nil
 }
 
@@ -114,106 +108,6 @@
 	}
 }
 
-<<<<<<< HEAD
-// PrepareResolveParams prepares information for the MultiWalk
-func (tr *Resolver) PrepareResolveParams() ([][]byte, []uint) {
-	// Remove requests strictly contained in the preceding ones
-	startkeys := [][]byte{}
-	fixedbits := []uint{}
-	tr.rss = nil
-	if len(tr.requests) == 0 {
-		return startkeys, fixedbits
-	}
-	sort.Stable(tr)
-	var prevReq *ResolveRequest
-	for i, req := range tr.requests {
-		if prevReq == nil ||
-			!bytes.Equal(req.contract, prevReq.contract) ||
-			!bytes.Equal(req.resolveHex[:req.resolvePos], prevReq.resolveHex[:prevReq.resolvePos]) {
-
-			tr.reqIndices = append(tr.reqIndices, i)
-			pLen := len(req.contract)
-			key := make([]byte, pLen+32)
-			copy(key[:], req.contract)
-			decodeNibbles(req.resolveHex[:req.resolvePos], key[pLen:])
-			startkeys = append(startkeys, key)
-			req.extResolvePos = req.resolvePos + 2*pLen
-			fixedbits = append(fixedbits, uint(4*req.extResolvePos))
-			prevReq = req
-			var minLength int
-			if req.resolvePos >= tr.topLevels {
-				minLength = 0
-			} else {
-				minLength = tr.topLevels - req.resolvePos
-			}
-			rs := NewResolveSet(minLength)
-			tr.rss = append(tr.rss, rs)
-			rs.AddHex(req.resolveHex[req.resolvePos:])
-		} else {
-			rs := tr.rss[len(tr.rss)-1]
-			rs.AddHex(req.resolveHex[req.resolvePos:])
-		}
-	}
-	tr.currentReq = tr.requests[tr.reqIndices[0]]
-	tr.currentRs = tr.rss[0]
-	return startkeys, fixedbits
-}
-
-func (tr *Resolver) finaliseRoot() error {
-	tr.curr.Reset()
-	tr.curr.Write(tr.succ.Bytes())
-	tr.succ.Reset()
-	if tr.curr.Len() > 0 {
-		var err error
-		var data GenStructStepData
-		if tr.fieldSet == 0 {
-			data = GenStructStepLeafData{Value: rlphacks.RlpSerializableBytes(tr.value.Bytes())}
-		} else {
-			data = GenStructStepAccountData{
-				FieldSet:    tr.fieldSet,
-				StorageSize: tr.a.StorageSize,
-				Balance:     &tr.a.Balance,
-				Nonce:       tr.a.Nonce,
-			}
-		}
-		tr.groups, err = GenStructStep(tr.currentRs.HashOnly, tr.curr.Bytes(), tr.succ.Bytes(), tr.hb, data, tr.groups, false)
-		if err != nil {
-			return err
-		}
-	}
-	if tr.hb.hasRoot() {
-		hbRoot := tr.hb.root()
-		hbHash := tr.hb.rootHash()
-
-		if tr.currentReq.RequiresRLP {
-			hasher := newHasher(false)
-			defer returnHasherToPool(hasher)
-			h, err := hasher.hashChildren(hbRoot, 0)
-			if err != nil {
-				return err
-			}
-			tr.currentReq.NodeRLP = h
-		}
-		var hookKey []byte
-		if tr.currentReq.contract == nil {
-			hookKey = tr.currentReq.resolveHex[:tr.currentReq.resolvePos]
-		} else {
-			contractHex := keybytesToHex(tr.currentReq.contract)
-			contractHex = contractHex[:len(contractHex)-1-16] // Remove terminal nibble and incarnation bytes
-			hookKey = append(contractHex, tr.currentReq.resolveHex[:tr.currentReq.resolvePos]...)
-		}
-		//fmt.Printf("hookKey: %x, %s\n", hookKey, hbRoot.fstring(""))
-		tr.currentReq.t.hook(hookKey, hbRoot)
-		if len(tr.currentReq.resolveHash) > 0 && !bytes.Equal(tr.currentReq.resolveHash, hbHash[:]) {
-			return fmt.Errorf("mismatching hash: %s %x for prefix %x, resolveHex %x, resolvePos %d",
-				tr.currentReq.resolveHash, hbHash, tr.currentReq.contract, tr.currentReq.resolveHex, tr.currentReq.resolvePos)
-		}
-	}
-	return nil
-}
-
-=======
->>>>>>> 1115b238
 // Various values of the account field set
 const (
 	AccountFieldNonceOnly           uint32 = 0x01
@@ -259,69 +153,6 @@
 		}
 		currentReq.NodeRLP = h
 	}
-<<<<<<< HEAD
-	if len(v) > 0 {
-		tr.curr.Reset()
-		tr.curr.Write(tr.succ.Bytes())
-		tr.succ.Reset()
-		skip := tr.currentReq.extResolvePos // how many first nibbles to skip
-		i := 0
-		for _, b := range k {
-			if i >= skip {
-				tr.succ.WriteByte(b / 16)
-			}
-			i++
-			if i >= skip {
-				tr.succ.WriteByte(b % 16)
-			}
-			i++
-		}
-		tr.succ.WriteByte(16)
-		if tr.curr.Len() > 0 {
-			var err error
-			var data GenStructStepData
-			if tr.fieldSet == 0 {
-				data = GenStructStepLeafData{Value: rlphacks.RlpSerializableBytes(tr.value.Bytes())}
-			} else {
-				data = GenStructStepAccountData{
-					FieldSet:    tr.fieldSet,
-					StorageSize: tr.a.StorageSize,
-					Balance:     &tr.a.Balance,
-					Nonce:       tr.a.Nonce,
-				}
-			}
-			tr.groups, err = GenStructStep(tr.currentRs.HashOnly, tr.curr.Bytes(), tr.succ.Bytes(), tr.hb, data, tr.groups, false)
-			if err != nil {
-				return err
-			}
-		}
-		// Remember the current key and value
-		if tr.accounts {
-			if err := tr.a.DecodeForStorage(v); err != nil {
-				return err
-			}
-			if tr.a.IsEmptyCodeHash() && tr.a.IsEmptyRoot() {
-				tr.fieldSet = AccountFieldSetNotContract
-			} else {
-				if tr.a.HasStorageSize {
-					tr.fieldSet = AccountFieldSetContractWithSize
-				} else {
-					tr.fieldSet = AccountFieldSetContract
-				}
-				// the first item ends up deepest on the stack, the seccond item - on the top
-				if err := tr.hb.hash(tr.a.CodeHash); err != nil {
-					return err
-				}
-				if err := tr.hb.hash(tr.a.Root); err != nil {
-					return err
-				}
-			}
-		} else {
-			tr.value.Buffer.Reset()
-			tr.value.Buffer.Write(v)
-			tr.fieldSet = AccountFieldSetNotAccount
-		}
-=======
 
 	var hookKey []byte
 	if currentReq.contract == nil {
@@ -337,7 +168,6 @@
 	if len(currentReq.resolveHash) > 0 && !bytes.Equal(currentReq.resolveHash, hbHash[:]) {
 		return fmt.Errorf("mismatching hash: %s %x for prefix %x, resolveHex %x, resolvePos %d",
 			currentReq.resolveHash, hbHash, currentReq.contract, currentReq.resolveHex, currentReq.resolvePos)
->>>>>>> 1115b238
 	}
 
 	return nil
@@ -350,22 +180,12 @@
 
 	witness, err := extractWitnessFromRootNode(hbRoot, tr.blockNr, false /*tr.hb.trace*/, nil, nil)
 	if err != nil {
-<<<<<<< HEAD
-		return fmt.Errorf("for block %d: %w", blockNr, err)
-	}
-
-	if err = tr.finaliseRoot(); err != nil {
-		return fmt.Errorf("error in finaliseRoot, for block %d: %w", blockNr, err)
-	}
-	return nil
-=======
 		return fmt.Errorf("error while extracting witness for resolver: %w", err)
 	}
 
 	tr.witnesses = append(tr.witnesses, witness)
 
 	return hookSubtrie(currentReq, hbRoot, hbHash)
->>>>>>> 1115b238
 }
 
 func (t *Trie) rebuildHashes(db ethdb.Database, key []byte, pos int, blockNr uint64, accounts bool, expected hashNode) error {
