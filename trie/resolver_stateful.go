package trie

import (
	"bytes"
	"fmt"
	"math"
	"strings"
	"time"

	"github.com/ledgerwatch/bolt"
	"github.com/ledgerwatch/turbo-geth/common"
	"github.com/ledgerwatch/turbo-geth/common/dbutils"
	"github.com/ledgerwatch/turbo-geth/common/debug"
	"github.com/ledgerwatch/turbo-geth/common/pool"
	"github.com/ledgerwatch/turbo-geth/core/types/accounts"
	"github.com/ledgerwatch/turbo-geth/ethdb"
	"github.com/ledgerwatch/turbo-geth/metrics"
	"github.com/ledgerwatch/turbo-geth/trie/rlphacks"
)

var (
	trieResolveStatefulTimer = metrics.NewRegisteredTimer("trie/resolve/stateful", nil)
)

type hookFunction func(*ResolveRequest, node, common.Hash) error

type ResolverStateful struct {
<<<<<<< HEAD
	rss        []*ResolveSet
	curr       bytes.Buffer // Current key for the structure generation algorithm, as well as the input tape for the hash builder
	succ       bytes.Buffer
	value      bytes.Buffer // Current value to be used as the value tape for the hash builder
	groups     []uint16
	reqIndices []int // Indices pointing back to request slice from slices returned by PrepareResolveParams
	hb         *HashBuilder
	topLevels  int             // How many top levels of the trie to keep (not roll into hashes)
	currentReq *ResolveRequest // Request currently being handled
	currentRs  *ResolveSet     // ResolveSet currently being used
	keyIdx     int
	a          accounts.Account
	leafData   GenStructStepLeafData
	accData    GenStructStepAccountData
	requests   []*ResolveRequest
=======
	rss              []*ResolveSet
	rssChopped       []*ResolveSet
	curr             bytes.Buffer // Current key for the structure generation algorithm, as well as the input tape for the hash builder
	succ             bytes.Buffer
	value            bytes.Buffer // Current value to be used as the value tape for the hash builder
	groups           []uint16
	reqIndices       []int // Indices pointing back to request slice from slices returned by PrepareResolveParams
	hb               *HashBuilder
	topLevels        int             // How many top levels of the trie to keep (not roll into hashes)
	currentReq       *ResolveRequest // Request currently being handled
	currentRs        *ResolveSet     // ResolveSet currently being used
	currentRsChopped *ResolveSet
	keyIdx           int
	a                accounts.Account
	leafData         GenStructStepLeafData
	accData          GenStructStepAccountData
	requests         []*ResolveRequest
>>>>>>> f95ac2b3

	roots        []node // roots of the tries that are being built
	hookFunction hookFunction

	wasIH        bool
	wasIHStorage bool
	hashData     GenStructStepHashData
	trace        bool

	currStorage   bytes.Buffer // Current key for the structure generation algorithm, as well as the input tape for the hash builder
	succStorage   bytes.Buffer
	valueStorage  bytes.Buffer // Current value to be used as the value tape for the hash builder
	groupsStorage []uint16
	hbStorage     *HashBuilder
<<<<<<< HEAD
	rssStorage    []*ResolveSet
=======
>>>>>>> f95ac2b3

	accAddrHash []byte
	accRoot     getAccRootF
	dbBolt      *bolt.DB
}

func NewResolverStateful(topLevels int, requests []*ResolveRequest, hookFunction hookFunction) *ResolverStateful {
	return &ResolverStateful{
		topLevels:    topLevels,
		hb:           NewHashBuilder(false),
		hbStorage:    NewHashBuilder(false),
		reqIndices:   []int{},
		requests:     requests,
		hookFunction: hookFunction,
<<<<<<< HEAD

		accAddrHash: []byte{},
=======
		accAddrHash:  []byte{},
>>>>>>> f95ac2b3
	}
}

// Reset prepares the Resolver for reuse
func (tr *ResolverStateful) Reset(topLevels int, requests []*ResolveRequest, hookFunction hookFunction) {
	tr.topLevels = topLevels
	tr.requests = tr.requests[:0]
	tr.reqIndices = tr.reqIndices[:0]
	tr.keyIdx = 0
	tr.currentReq = nil
	tr.currentRs = nil
<<<<<<< HEAD
=======
	tr.currentRsChopped = nil
>>>>>>> f95ac2b3
	tr.rss = tr.rss[:0]
	tr.rssChopped = tr.rssChopped[:0]
	tr.requests = requests
	tr.hookFunction = hookFunction
	tr.curr.Reset()
	tr.succ.Reset()
	tr.value.Reset()
	tr.groups = tr.groups[:0]
	tr.a.Reset()
	tr.hb.Reset()
	tr.wasIH = false

	tr.currStorage.Reset()
	tr.succStorage.Reset()
	tr.valueStorage.Reset()
	tr.hbStorage.Reset()
	tr.groupsStorage = tr.groupsStorage[:0]
	tr.wasIHStorage = false
<<<<<<< HEAD
	tr.rssStorage = tr.rssStorage[:0]
=======
>>>>>>> f95ac2b3
	tr.accAddrHash = tr.accAddrHash[:0]
}

func (tr *ResolverStateful) PopRoots() []node {
	roots := tr.roots
	tr.roots = nil
	return roots
}

// PrepareResolveParams prepares information for the MultiWalk
func (tr *ResolverStateful) PrepareResolveParams() ([][]byte, []uint) {
	// Remove requests strictly contained in the preceding ones
	startkeys := [][]byte{}
	fixedbits := []uint{}
	tr.rss = tr.rss[:0]
<<<<<<< HEAD
	tr.rssStorage = tr.rssStorage[:0]
=======
	tr.rssChopped = tr.rssChopped[:0]
>>>>>>> f95ac2b3
	if len(tr.requests) == 0 {
		return startkeys, fixedbits
	}
	contractAsNibbles := pool.GetBuffer(256)
	defer pool.PutBuffer(contractAsNibbles)

	var prevReq *ResolveRequest
	for i, req := range tr.requests {
<<<<<<< HEAD
=======
		contractAsNibbles.Reset()
		if req.contract != nil {
			DecompressNibbles(req.contract, &contractAsNibbles.B)
		}
>>>>>>> f95ac2b3
		if prevReq != nil &&
			bytes.Equal(req.contract, prevReq.contract) &&
			bytes.Equal(req.resolveHex[:req.resolvePos], prevReq.resolveHex[:prevReq.resolvePos]) {

			if req.contract == nil {
<<<<<<< HEAD
				tr.rss[len(tr.rss)-1].AddHex(req.resolveHex[req.resolvePos:])
			} else {
				tr.rssStorage[len(tr.rssStorage)-1].AddHex(req.resolveHex[req.resolvePos:])
=======
				tr.rss[len(tr.rss)-1].AddHex(req.resolveHex)
				tr.rssChopped[len(tr.rssChopped)-1].AddHex(req.resolveHex[req.resolvePos:])
			} else {
				k := append(append([]byte{}, contractAsNibbles.B...), req.resolveHex...)
				tr.rss[len(tr.rss)-1].AddHex(k)
				tr.rssChopped[len(tr.rssChopped)-1].AddHex(req.resolveHex[req.resolvePos:])
>>>>>>> f95ac2b3
			}
			continue
		}
		if prevReq != nil && prevReq.contract == nil && req.contract != nil {
<<<<<<< HEAD
			DecompressNibbles(req.contract[:common.HashLength], &contractAsNibbles.B)
=======
>>>>>>> f95ac2b3
			prevHex := prevReq.resolveHex
			if len(prevHex) == 65 {
				prevHex = prevHex[:64]
			}
			if bytes.Equal(prevHex[:prevReq.resolvePos], contractAsNibbles.B[:prevReq.resolvePos]) {
<<<<<<< HEAD
				tr.rssStorage[len(tr.rssStorage)-1].AddHex(req.resolveHex[req.resolvePos:])
=======
				k := append(append([]byte{}, contractAsNibbles.B...), req.resolveHex...)
				tr.rss[len(tr.rss)-1].AddHex(k)
				tr.rssChopped[len(tr.rssChopped)-1].AddHex(req.resolveHex[req.resolvePos:])
>>>>>>> f95ac2b3
				continue
			}
		}
		tr.reqIndices = append(tr.reqIndices, i)
		pLen := len(req.contract)
		key := make([]byte, pLen+int(math.Ceil(float64(req.resolvePos)/2)))
		copy(key[:], req.contract)
		decodeNibbles(req.resolveHex[:req.resolvePos], key[pLen:])

		//if len(key) > common.HashLength {
		//	startkeys = append(startkeys, key[:common.HashLength])
		//	req.extResolvePos = req.resolvePos + 2*pLen
		//	fixedbits = append(fixedbits, uint(4*req.extResolvePos))
		//} else {
		startkeys = append(startkeys, key)
		req.extResolvePos = req.resolvePos + 2*pLen
		fixedbits = append(fixedbits, uint(4*req.extResolvePos))
		//}
		prevReq = req
		var minLength int
		if req.resolvePos >= tr.topLevels {
			minLength = 0
<<<<<<< HEAD
		} else {
			minLength = tr.topLevels - req.resolvePos
		}
		tr.rss = append(tr.rss, NewResolveSet(minLength))
		tr.rssStorage = append(tr.rssStorage, NewResolveSet(0))
		if req.contract == nil {
			tr.rss[len(tr.rss)-1].AddHex(req.resolveHex[req.resolvePos:])
		} else {
			tr.rssStorage[len(tr.rssStorage)-1].AddHex(req.resolveHex[req.resolvePos:])
=======
		} else {
			minLength = tr.topLevels - req.resolvePos
		}
		tr.rssChopped = append(tr.rssChopped, NewResolveSet(minLength))
		tr.rss = append(tr.rss, NewResolveSet(0))
		if req.contract == nil {
			tr.rssChopped[len(tr.rssChopped)-1].AddHex(req.resolveHex[req.resolvePos:])
			tr.rss[len(tr.rss)-1].AddHex(req.resolveHex)
		} else {
			k := append(append([]byte{}, contractAsNibbles.B...), req.resolveHex...)
			tr.rssChopped[len(tr.rssChopped)-1].AddHex(req.resolveHex[req.resolvePos:])
			tr.rss[len(tr.rss)-1].AddHex(k)
>>>>>>> f95ac2b3
		}
	}

	tr.currentReq = tr.requests[tr.reqIndices[0]]
	tr.currentRs = tr.rss[0]
	tr.currentRsChopped = tr.rssChopped[0]
	return startkeys, fixedbits
}

func (tr *ResolverStateful) finaliseRoot() error {
	tr.curr.Reset()
	tr.curr.Write(tr.succ.Bytes())
	tr.succ.Reset()
	if tr.curr.Len() > 0 {
		var err error
		var data GenStructStepData
		if tr.wasIH {
			tr.hashData.Hash = common.BytesToHash(tr.value.Bytes())
			data = &tr.hashData
		} else {
			var storageNode node
			if tr.a.Incarnation == 0 {
				tr.a.Root = EmptyRoot
			} else {
				err = tr.finaliseStorageRoot()
				if err != nil {
					return err
				}

				if tr.hbStorage.hasRoot() {
					tr.a.Root.SetBytes(common.CopyBytes(tr.hbStorage.rootHash().Bytes()))
					storageNode = tr.hbStorage.root()
				} else {
					tr.a.Root = EmptyRoot
				}

				tr.hbStorage.Reset()
<<<<<<< HEAD
=======
				tr.wasIHStorage = false
>>>>>>> f95ac2b3
				tr.groupsStorage = nil
				tr.currStorage.Reset()
				tr.succStorage.Reset()
			}

			if debug.IsStoreAccountRoot() && len(tr.accAddrHash) > 0 {
				hashRoot, err2 := tr.accRoot(common.BytesToHash(tr.accAddrHash), tr.a.Incarnation)
				if err2 != nil {
					return err2
				}

				if !bytes.Equal(tr.a.Root.Bytes(), hashRoot.Bytes()) {
					msg := fmt.Sprintf("Acc: %x, %x!=%x", tr.accAddrHash, tr.a.Root, hashRoot)
					fmt.Println(msg)
					tr.dumpPrefix(tr.accAddrHash[:1])
					panic(msg)
				}
			}

			if tr.a.IsEmptyCodeHash() && tr.a.IsEmptyRoot() {
				tr.accData.FieldSet = AccountFieldSetNotContract
			} else {
				if tr.a.HasStorageSize {
					tr.accData.FieldSet = AccountFieldSetContractWithSize
				} else {
					tr.accData.FieldSet = AccountFieldSetContract
				}
			}

			tr.accData.StorageSize = tr.a.StorageSize
			tr.accData.Balance.Set(&tr.a.Balance)
			tr.accData.Nonce = tr.a.Nonce
			tr.accData.Incarnation = tr.a.Incarnation
			data = &tr.accData
			if !tr.a.IsEmptyCodeHash() || !tr.a.IsEmptyRoot() {
				// the first item ends up deepest on the stack, the second item - on the top
				err = tr.hb.hash(tr.a.CodeHash[:])
				if err != nil {
					return err
				}

				//if tr.hb.trace {
				//	fmt.Printf("HASH\n")
				//}
				tr.hb.hashStack = append(tr.hb.hashStack, 0x80+common.HashLength)
				tr.hb.hashStack = append(tr.hb.hashStack, tr.a.Root[:]...)
				tr.hb.nodeStack = append(tr.hb.nodeStack, storageNode)
				//	err = tr.hb.hash(tr.a.Root[:])
				//	if err != nil {
				//		return err
				//	}
			}
		}
		tr.groups, err = GenStructStep(tr.currentRsChopped.HashOnly, tr.curr.Bytes(), tr.succ.Bytes(), tr.hb, data, tr.groups, false)
		if err != nil {
			return err
		}
	} else {
		// if only storage resolution required, then no account records
		err := tr.finaliseStorageRoot()
		if err != nil {
			return err
		}
<<<<<<< HEAD
	} else {
		// if only storage resolution required, then no account records
		err := tr.finaliseStorageRoot()
		if err != nil {
			return err
		}
=======
>>>>>>> f95ac2b3
		if tr.hbStorage.hasRoot() {
			hbRoot := tr.hbStorage.root()
			hbHash := tr.hbStorage.rootHash()

			tr.hbStorage.Reset()
<<<<<<< HEAD
=======
			tr.wasIHStorage = false
>>>>>>> f95ac2b3
			tr.groupsStorage = nil
			tr.currStorage.Reset()
			return tr.hookFunction(tr.currentReq, hbRoot, hbHash)
		}
		return nil
	}
	if tr.hb.hasRoot() {
		hbRoot := tr.hb.root()
		hbHash := tr.hb.rootHash()
		if err := tr.hookFunction(tr.currentReq, hbRoot, hbHash); err != nil {
			return err
		}

		return nil
	}
	return nil
}

func (tr *ResolverStateful) finaliseStorageRoot() error {
	tr.currStorage.Reset()
	tr.currStorage.Write(tr.succStorage.Bytes())
	tr.succStorage.Reset()
	if tr.currStorage.Len() > 0 {
		var err error
		var data GenStructStepData
		if tr.wasIHStorage {
			tr.hashData.Hash = common.BytesToHash(tr.valueStorage.Bytes())
			data = &tr.hashData
		} else {
			tr.leafData.Value = rlphacks.RlpSerializableBytes(tr.valueStorage.Bytes())
			data = &tr.leafData
		}
<<<<<<< HEAD
		tr.groupsStorage, err = GenStructStep(tr.rssStorage[tr.keyIdx].HashOnly, tr.currStorage.Bytes(), tr.succStorage.Bytes(), tr.hbStorage, data, tr.groupsStorage, false)
=======
		tr.groupsStorage, err = GenStructStep(tr.rssChopped[tr.keyIdx].HashOnly, tr.currStorage.Bytes(), tr.succStorage.Bytes(), tr.hbStorage, data, tr.groupsStorage, false)
>>>>>>> f95ac2b3
		if err != nil {
			return err
		}
	} else {
		// Special case when from IH we took storage root. In this case tr.currStorage.Len() == 0.
		// But still can put value on stack.
		if tr.wasIHStorage {
			if err := tr.hbStorage.hash(tr.valueStorage.Bytes()); err != nil {
				return err
			}
		} else {
			if err := tr.hbStorage.hash(EmptyRoot.Bytes()); err != nil {
				return err
			}
		}
	}

	return nil
}

func (tr *ResolverStateful) RebuildTrie(db ethdb.Database, blockNr uint64, historical bool, trace bool) error {
	if len(tr.requests) == 0 {
		return nil
	}

	defer trieResolveStatefulTimer.UpdateSince(time.Now())
	//trace = true
	tr.trace = trace

	if tr.trace {
		fmt.Printf("----------\n")
		fmt.Printf("RebuildTrie blockNr %d\n", blockNr)
		if tr.topLevels > 0 {
			fmt.Printf("tr.topLevels > 0: %d\n", tr.topLevels)
		}
	}

	startkeys, fixedbits := tr.PrepareResolveParams()
	if tr.trace {
		for i := range tr.rss {
			fmt.Printf("tr.rss[%d]->%x\n", i, tr.rss[i].hexes)
		}
<<<<<<< HEAD
		for i := range tr.rssStorage {
			fmt.Printf("tr.rssStorage[%d]->%x\n", i, tr.rssStorage[i].hexes)
=======
		for i := range tr.rssChopped {
			fmt.Printf("tr.rssChopped[%d]->%x\n", i, tr.rssChopped[i].hexes)
>>>>>>> f95ac2b3
		}
		for i := range tr.requests {
			fmt.Printf("req[%d]->%s\n", i, tr.requests[i])
		}
		fmt.Printf("fixedbits: %d\n", fixedbits)
		fmt.Printf("startkey: %x\n", startkeys)
	}
	if db == nil {
		var b strings.Builder
		fmt.Fprintf(&b, "ResolveWithDb(db=nil)\n")
		for i, sk := range startkeys {
			fmt.Fprintf(&b, "sk %x, bits: %d\n", sk, fixedbits[i])
		}
		return fmt.Errorf("unexpected resolution: %s at %s", b.String(), debug.Callers(10))
	}

	var boltDB *bolt.DB
	if hasBolt, ok := db.(ethdb.HasKV); ok {
		boltDB = hasBolt.KV()
	}

	if boltDB == nil {
		return fmt.Errorf("only Bolt supported yet, given: %T", db)
	}
	tr.dbBolt = boltDB
	tr.accRoot = func(acc common.Hash, incarnation uint64) (common.Hash, error) {
		root := EmptyRoot
		accWithInc := dbutils.GenerateStoragePrefix(acc[:], incarnation)
		v, err := db.Get(dbutils.IntermediateTrieHashBucket, accWithInc)
		if err != nil {
			return root, err
		}
		root.SetBytes(common.CopyBytes(v))
		return root, nil
	}
	var err error
	if historical {
		panic("historical data is not implemented")
	} else {
		err = tr.MultiWalk2(boltDB, startkeys, fixedbits, tr.WalkerAccount, tr.WalkerStorage, true)
	}

	if err != nil {
		return err
	}
	if err = tr.finaliseRoot(); err != nil {
		fmt.Println("Err in finalize root, writing down resolve params")
		for i := range tr.rss {
			fmt.Printf("tr.rss[%d]->%x\n", i, tr.rss[i].hexes)
		}
<<<<<<< HEAD
		for i := range tr.rssStorage {
			fmt.Printf("tr.rssStorage[%d]->%x\n", i, tr.rssStorage[i].hexes)
=======
		for i := range tr.rssChopped {
			fmt.Printf("tr.rssChopped[%d]->%x\n", i, tr.rssChopped[i].hexes)
>>>>>>> f95ac2b3
		}
		for i := range tr.requests {
			fmt.Printf("req[%d]->%s\n", i, tr.requests[i])
		}
		fmt.Printf("fixedbits: %d\n", fixedbits)
		fmt.Printf("startkey: %x\n", startkeys)
		//for i := range startkeys {
		//	tr.dumpPrefix(startkeys[i])
		//}
		return fmt.Errorf("error in finaliseRoot, for block %d: %w", blockNr, err)
	}
	return nil
}

func (tr *ResolverStateful) dumpPrefix(prefix []byte) {
	fmt.Printf("Dumping: %x\n", prefix)
	if err := tr.dbBolt.View(func(tx *bolt.Tx) error {
		return tx.Bucket(dbutils.CurrentStateBucket).ForEach(func(k, v []byte) error {
			if bytes.HasPrefix(k, prefix) {
				fmt.Printf("kv: %x\n", k)
			}
			return nil
		})
	}); err != nil {
		panic(err)
	}
}

func (tr *ResolverStateful) AttachRequestedCode(db ethdb.Getter, requests []*ResolveRequestForCode) error {
	for _, req := range requests {
		codeHash := req.codeHash
		code, err := db.Get(dbutils.CodeBucket, codeHash[:])
		if err != nil {
			return err
		}
		if req.bytecode {
			if err := req.t.UpdateAccountCode(req.addrHash[:], codeNode(code)); err != nil {
				return err
			}
		} else {
			if err := req.t.UpdateAccountCodeSize(req.addrHash[:], len(code)); err != nil {
				return err
			}
		}
	}
	return nil
}

type walker func(isIH bool, keyIdx int, k, v []byte) error

func (tr *ResolverStateful) WalkerStorage(isIH bool, keyIdx int, k, v []byte) error {
	if tr.trace && isIH {
		fmt.Printf("WalkerStorage: isIH=%v keyIdx=%d key=%x value=%x\n", isIH, keyIdx, k, v)
	}

	if keyIdx != tr.keyIdx {
		if err := tr.finaliseRoot(); err != nil {
			return err
		}
		tr.hb.Reset()
<<<<<<< HEAD
=======
		tr.wasIH = false
>>>>>>> f95ac2b3
		tr.groups = nil
		tr.keyIdx = keyIdx
		tr.currentReq = tr.requests[tr.reqIndices[keyIdx]]
		tr.currentRs = tr.rss[keyIdx]
<<<<<<< HEAD
		tr.curr.Reset()

		tr.hbStorage.Reset()
=======
		tr.currentRsChopped = tr.rssChopped[keyIdx]
		tr.curr.Reset()
		tr.hbStorage.Reset()
		tr.wasIHStorage = false
		if tr.trace {
			fmt.Printf("Reset hbStorage from WalkerStorage\n")
		}
>>>>>>> f95ac2b3
		tr.groupsStorage = nil
		tr.currStorage.Reset()
		tr.accAddrHash = tr.accAddrHash[:0]
	}

	if !isIH {
		// skip storage keys:
		// - if it has wrong incarnation
		// - if it abandoned (account deleted)
		if len(tr.accAddrHash) > 0 {
			if tr.a.Incarnation == 0 { // skip all storage if incarnation is 0
				if tr.trace {
					fmt.Printf("WalkerStorage: skip %x, because 0 incarnation\n", k)
				}
				return nil
			}
<<<<<<< HEAD

			// skip ih or storage if it has another incarnation
			accWithInc := dbutils.GenerateStoragePrefix(tr.accAddrHash, tr.a.Incarnation)
			if !bytes.HasPrefix(k, accWithInc) {
				if tr.trace {
					fmt.Printf("WalkerStorage: skip, not match accWithInc=%x\n", accWithInc)
				}

				return nil
			}
		}
	} else {
		if len(tr.accAddrHash) > 0 {
			accWithInc := dbutils.GenerateStoragePrefix(tr.accAddrHash, tr.a.Incarnation)
			if !bytes.HasPrefix(k, accWithInc) {
				if tr.trace {
					fmt.Printf("WalkerStorage: weird IH=%x, accWithInc=%x\n", k, accWithInc)
				}
			}
		}
	}

	if len(v) > 0 {
		tr.currStorage.Reset()
		tr.currStorage.Write(tr.succStorage.Bytes())
		tr.succStorage.Reset()
		skip := tr.currentReq.extResolvePos // how many first nibbles to skip

		if skip < 80 {
			skip = 80
		}

=======

			// skip ih or storage if it has another incarnation
			accWithInc := dbutils.GenerateStoragePrefix(tr.accAddrHash, tr.a.Incarnation)
			if !bytes.HasPrefix(k, accWithInc) {
				if tr.trace {
					fmt.Printf("WalkerStorage: skip, not match accWithInc=%x\n", accWithInc)
				}

				return nil
			}
		}
	} else {
		if len(tr.accAddrHash) > 0 {
			accWithInc := dbutils.GenerateStoragePrefix(tr.accAddrHash, tr.a.Incarnation)
			if !bytes.HasPrefix(k, accWithInc) {
				if tr.trace {
					fmt.Printf("WalkerStorage: weird IH=%x, accWithInc=%x\n", k, accWithInc)
				}
			}
		}
	}

	if len(v) > 0 {
		tr.currStorage.Reset()
		tr.currStorage.Write(tr.succStorage.Bytes())
		tr.succStorage.Reset()
		skip := tr.currentReq.extResolvePos // how many first nibbles to skip

		if skip < 80 {
			skip = 80
		}

>>>>>>> f95ac2b3
		i := 0
		for _, b := range k {
			if i >= skip {
				tr.succStorage.WriteByte(b / 16)
			}
			i++
			if i >= skip {
				tr.succStorage.WriteByte(b % 16)
			}
			i++
		}

		if !isIH {
			tr.succStorage.WriteByte(16)
		}

		if tr.currStorage.Len() > 0 {
			var err error
			var data GenStructStepData
			if tr.wasIHStorage {
				tr.hashData.Hash = common.BytesToHash(tr.valueStorage.Bytes())
				data = &tr.hashData
			} else {
				tr.leafData.Value = rlphacks.RlpSerializableBytes(tr.valueStorage.Bytes())
				data = &tr.leafData
			}
<<<<<<< HEAD
			tr.groupsStorage, err = GenStructStep(tr.rssStorage[tr.keyIdx].HashOnly, tr.currStorage.Bytes(), tr.succStorage.Bytes(), tr.hbStorage, data, tr.groupsStorage, false)
=======
			tr.groupsStorage, err = GenStructStep(tr.rssChopped[tr.keyIdx].HashOnly, tr.currStorage.Bytes(), tr.succStorage.Bytes(), tr.hbStorage, data, tr.groupsStorage, false)
>>>>>>> f95ac2b3
			if err != nil {
				return err
			}
		}
		// Remember the current key and value
		tr.wasIHStorage = isIH
		tr.valueStorage.Reset()
		tr.valueStorage.Write(v)
	}

	return nil
}

// Walker - k, v - shouldn't be reused in the caller's code
func (tr *ResolverStateful) WalkerAccount(isIH bool, keyIdx int, k, v []byte) error {
	if tr.trace {
		fmt.Printf("WalkerAccount: isIH=%v keyIdx=%d key=%x value=%x\n", isIH, keyIdx, k, v)
	}

	if keyIdx != tr.keyIdx {
		if err := tr.finaliseRoot(); err != nil {
			return err
		}
		tr.hb.Reset()
		tr.wasIH = false
		tr.groups = nil
		tr.keyIdx = keyIdx
		tr.currentReq = tr.requests[tr.reqIndices[keyIdx]]
		tr.currentRs = tr.rss[keyIdx]
		tr.currentRsChopped = tr.rssChopped[keyIdx]
		tr.curr.Reset()

		tr.hbStorage.Reset()
<<<<<<< HEAD
=======
		tr.wasIHStorage = false
		if tr.trace {
			fmt.Printf("Reset hbStorage from WalkerAccount\n")
		}
>>>>>>> f95ac2b3
		tr.groupsStorage = nil
		tr.currStorage.Reset()
		tr.accAddrHash = tr.accAddrHash[:0]
	}
	if len(v) > 0 {
		tr.curr.Reset()
		tr.curr.Write(tr.succ.Bytes())
		tr.succ.Reset()
		skip := tr.currentReq.extResolvePos // how many first nibbles to skip

		i := 0
		for _, b := range k {
			if i >= skip {
				tr.succ.WriteByte(b / 16)
			}
			i++
			if i >= skip {
				tr.succ.WriteByte(b % 16)
			}
			i++
		}

		if !isIH {
			tr.succ.WriteByte(16)
		}

		if tr.curr.Len() > 0 {
			var err error
			var data GenStructStepData
			if tr.wasIH {
				tr.hashData.Hash = common.BytesToHash(tr.value.Bytes())
				data = &tr.hashData
			} else {
				var storageNode node
				if tr.a.Incarnation == 0 {
					tr.a.Root = EmptyRoot
				} else {
<<<<<<< HEAD
=======
					if tr.trace {
						fmt.Printf("Finalising storage root for %x\n", tr.accAddrHash)
					}
>>>>>>> f95ac2b3
					err = tr.finaliseStorageRoot()
					if err != nil {
						return err
					}

					if tr.hbStorage.hasRoot() {
						tr.a.Root.SetBytes(common.CopyBytes(tr.hbStorage.rootHash().Bytes()))
						storageNode = tr.hbStorage.root()
<<<<<<< HEAD
					} else {
						tr.a.Root = EmptyRoot
=======
						if tr.trace {
							fmt.Printf("Got root: %x\n", tr.a.Root)
						}
					} else {
						tr.a.Root = EmptyRoot
						if tr.trace {
							fmt.Printf("Got empty root\n")
						}
>>>>>>> f95ac2b3
					}
				}

				if debug.IsStoreAccountRoot() && len(tr.accAddrHash) > 0 {
					hashRoot, err2 := tr.accRoot(common.BytesToHash(tr.accAddrHash), tr.a.Incarnation)
					if err2 != nil {
						return err2
					}

					if !bytes.Equal(tr.a.Root.Bytes(), hashRoot.Bytes()) {
						msg := fmt.Sprintf("Acc: %x %d, %x!=%x", tr.accAddrHash, tr.a.Incarnation, tr.a.Root, hashRoot)
						fmt.Println(msg)
						tr.dumpPrefix(tr.accAddrHash[:2])
						panic(msg)
					}
				}

				tr.hbStorage.Reset()
<<<<<<< HEAD
=======
				tr.wasIHStorage = false
				if tr.trace {
					fmt.Printf("Reset hbStorage from WalkerAccount - past\n")
				}
>>>>>>> f95ac2b3
				tr.groupsStorage = nil
				tr.currStorage.Reset()
				tr.succStorage.Reset()

				if tr.a.IsEmptyCodeHash() && tr.a.IsEmptyRoot() {
					tr.accData.FieldSet = AccountFieldSetNotContract
				} else {
					if tr.a.HasStorageSize {
						tr.accData.FieldSet = AccountFieldSetContractWithSize
					} else {
						tr.accData.FieldSet = AccountFieldSetContract
					}
				}

				tr.accData.StorageSize = tr.a.StorageSize
				tr.accData.Balance.Set(&tr.a.Balance)
				tr.accData.Nonce = tr.a.Nonce
				tr.accData.Incarnation = tr.a.Incarnation
				data = &tr.accData
				if !tr.a.IsEmptyCodeHash() || !tr.a.IsEmptyRoot() {
					// the first item ends up deepest on the stack, the second item - on the top
					err = tr.hb.hash(tr.a.CodeHash[:])
					if err != nil {
						return err
					}

					tr.hb.hashStack = append(tr.hb.hashStack, 0x80+common.HashLength)
					tr.hb.hashStack = append(tr.hb.hashStack, tr.a.Root[:]...)
					tr.hb.nodeStack = append(tr.hb.nodeStack, storageNode)
				}
			}
			tr.groups, err = GenStructStep(tr.currentRsChopped.HashOnly, tr.curr.Bytes(), tr.succ.Bytes(), tr.hb, data, tr.groups, false)
			if err != nil {
				return err
			}
		}
		// Remember the current key and value
		tr.wasIH = isIH

		if isIH {
			tr.value.Reset()
			tr.value.Write(v)
			tr.accAddrHash = tr.accAddrHash[:0]
			return nil
		}

		if err := tr.a.DecodeForStorage(v); err != nil {
			return fmt.Errorf("fail DecodeForStorage: %w", err)
		}
		tr.accAddrHash = tr.accAddrHash[:0]
		tr.accAddrHash = append(tr.accAddrHash, k...)
	}

	return nil
}

type getAccRootF = func(acc common.Hash, incarnation uint64) (common.Hash, error)

// MultiWalk2 - looks similar to db.MultiWalk but works with hardcoded 2-nd bucket IntermediateTrieHashBucket
func (tr *ResolverStateful) MultiWalk2(db *bolt.DB, startkeys [][]byte, fixedbits []uint, accWalker walker, storageWalker walker, isAccount bool) error {
	if len(startkeys) == 0 {
		return nil
	}

	minKeyAsNibbles := pool.GetBuffer(256)
	defer pool.PutBuffer(minKeyAsNibbles)

	rangeIdx := 0 // What is the current range we are extracting
	fixedbytes, mask := ethdb.Bytesmask(fixedbits[rangeIdx])
	startkey := startkeys[rangeIdx]
	err := db.View(func(tx *bolt.Tx) error {
		ihBucket := tx.Bucket(dbutils.IntermediateTrieHashBucket)
		var ih *bolt.Cursor
		if ihBucket != nil {
			ih = ihBucket.Cursor()
		}
		c := tx.Bucket(dbutils.CurrentStateBucket).Cursor()

		var k, v []byte
		for k, v = c.Seek(startkey); k != nil; k, v = c.Next() {
			foundAbandonedStorage := len(startkey) <= common.HashLength && len(k) > common.HashLength
			if !foundAbandonedStorage {
				break
			}
		}
		if tr.trace {
			fmt.Printf("c.Seek(%x) = %x\n", startkey, k)
		}

		var ihK, ihV []byte
		if ih != nil {
			ihK, ihV = ih.Seek(startkey)
		}

		var minKey []byte
		var isIH bool
		for k != nil || ihK != nil {
			if tr.trace {
				//fmt.Printf("For loop: %x, %x\n", ihK, k)
			}

			isIH, minKey = keyIsBefore(ihK, k)
			if fixedbytes > 0 {
				// Adjust rangeIdx if needed
				cmp := int(-1)
				for cmp != 0 {
					startKeyIndex := fixedbytes - 1
					minKeyIndex := minInt(len(minKey), fixedbytes-1)
					startKeyIndexIsBigger := startKeyIndex > minKeyIndex
					cmp = bytes.Compare(minKey[:minKeyIndex], startkey[:startKeyIndex])
					if tr.trace {
						//fmt.Printf("cmp3 %x %x [%x] (%d), %d %d\n", minKey[:minKeyIndex], startkey[:startKeyIndex], startkey, cmp, startKeyIndex, len(startkey))
					}

					if cmp == 0 && minKeyIndex == len(minKey) { // minKey has no more bytes to compare, then it's less than startKey
						if startKeyIndexIsBigger {
							cmp = -1
						}
					} else if cmp == 0 {
						if tr.trace {
							//fmt.Printf("cmp5: [%x] %x %x %b, %d %d\n", minKey, minKey[minKeyIndex], startkey[startKeyIndex], mask, minKeyIndex, startKeyIndex)
						}
						k1 := minKey[minKeyIndex] & mask
						k2 := startkey[startKeyIndex] & mask
						if k1 < k2 {
							cmp = -1
						} else if k1 > k2 {
							cmp = 1
						}
					}

					if cmp < 0 {
						for k, v = c.SeekTo(startkey); k != nil; k, v = c.Next() {
							foundAbandonedStorage := len(startkey) <= common.HashLength && len(k) > common.HashLength
							if !foundAbandonedStorage {
								break
							}
						}
						ihK, ihV = ih.SeekTo(startkey)
						if tr.trace {
							fmt.Printf("c.SeekTo(%x) = %x\n", startkey, k)
							//fmt.Printf("[wasIH = %t], ih.SeekTo(%x) = %x\n", isIH, startkey, ihK)
							//fmt.Printf("[request = %s]\n", tr.requests[tr.reqIndices[rangeIdx]])
						}
						if k == nil && ihK == nil {
							return nil
						}

						isIH, minKey = keyIsBefore(ihK, k)
						if tr.trace {
							//fmt.Printf("wasIH, minKey = %t, %x\n", isIH, minKey)
						}
					} else if cmp > 0 {
						rangeIdx++
						if rangeIdx == len(startkeys) {
							return nil
						}
						fixedbytes, mask = ethdb.Bytesmask(fixedbits[rangeIdx])
						startkey = startkeys[rangeIdx]
					}
				}
			}

			if !isIH {
				if len(k) > 32 {
					if err := storageWalker(false, rangeIdx, k, v); err != nil {
						return err
					}
				} else {
					if err := accWalker(false, rangeIdx, k, v); err != nil {
						return err
					}
				}
				k, v = c.Next()
				continue
			}

			// ih part
			canUseIntermediateHash := false

			currentReq := tr.requests[tr.reqIndices[rangeIdx]]

			minKeyAsNibbles.Reset()
			DecompressNibbles(minKey, &minKeyAsNibbles.B)

			if len(minKeyAsNibbles.B) < currentReq.extResolvePos {
				ihK, ihV = ih.Next() // go to children, not to sibling
				continue
			}

			if len(ihK) > 32 {
<<<<<<< HEAD
				canUseIntermediateHash = tr.rssStorage[rangeIdx].HashOnly(minKeyAsNibbles.B[currentReq.extResolvePos:])
				if canUseIntermediateHash && len(tr.accAddrHash) > 0 { // skip IH with wrong incarnation
					if tr.a.Incarnation == 0 {
						if tr.trace {
							//fmt.Printf("IH skip: %x, because 0 incarnation\n", ihK)
						}
						canUseIntermediateHash = false
					} else {
						accWithInc := dbutils.GenerateStoragePrefix(tr.accAddrHash, tr.a.Incarnation)
						if !bytes.HasPrefix(ihK, accWithInc) {
							if tr.trace {
								fmt.Printf("IH skip: %x, not match accWithInc=%x\n", ihK, accWithInc)
							}
							canUseIntermediateHash = false
						}
=======
				canUseIntermediateHash = tr.rss[rangeIdx].HashOnly(minKeyAsNibbles.B[:])
				if tr.trace {
					fmt.Printf("tr.rss[%d].HashOnly(%x)=%t\n", rangeIdx, minKeyAsNibbles.B[:], canUseIntermediateHash)
				}
			} else {
				canUseIntermediateHash = tr.rss[rangeIdx].HashOnly(minKeyAsNibbles.B[:])
				if tr.trace {
					fmt.Printf("tr.rss[%d].HashOnly(%x)=%t\n", rangeIdx, minKeyAsNibbles.B[:], canUseIntermediateHash)
				}
			}
			if canUseIntermediateHash && len(tr.accAddrHash) > 0 && len(ihK) > 32 { // skip IH with wrong incarnation
				accWithInc := dbutils.GenerateStoragePrefix(tr.accAddrHash, tr.a.Incarnation)
				if !bytes.HasPrefix(ihK, accWithInc) {
					if tr.trace {
						fmt.Printf("IH skip: %x, not match accWithInc=%x\n", ihK, accWithInc)
>>>>>>> f95ac2b3
					}
				}
			} else {
				canUseIntermediateHash = tr.rss[rangeIdx].HashOnly(minKeyAsNibbles.B[currentReq.extResolvePos:])
			}

			if debug.IsDisableIH() {
				canUseIntermediateHash = false
			}
			if !canUseIntermediateHash { // can't use ih as is, need go to children
				ihK, ihV = ih.Next() // go to children, not to sibling
				continue
			}

			if len(ihK) > 32 {
				if err := storageWalker(true, rangeIdx, ihK, ihV); err != nil {
					return fmt.Errorf("storageWalker err: %w", err)
				}
			} else {
				if err := accWalker(true, rangeIdx, ihK, ihV); err != nil {
					return fmt.Errorf("accWalker err: %w", err)
				}
			}

			// skip subtree
			next, ok := nextSubtree(ihK)
			if !ok { // no siblings left
				if canUseIntermediateHash { // last sub-tree was taken from IH, then nothing to look in the main bucket. Can stop.
					break
				}
				ihK, ihV = nil, nil
				continue
			}

			for k, v = c.Seek(next); k != nil; k, v = c.Next() {
				isAbandoned := len(next) <= common.HashLength && len(k) > common.HashLength
				if !isAbandoned {
					break
				}
			}
			ihK, ihV = ih.Seek(next)
		}
		return nil
	})
	return err
}

func minInt(i1, i2 int) int {
	return int(math.Min(float64(i1), float64(i2)))
}

// nextSubtree does []byte++. Returns false if overflow.
func nextSubtree(in []byte) ([]byte, bool) {
	r := make([]byte, len(in))
	copy(r, in)
	for i := len(r) - 1; i >= 0; i-- {
		if r[i] != 255 {
			r[i]++
			return r, true
		}

		r[i] = 0
	}
	return nil, false
}

// keyIsBefore - kind of bytes.Compare, but nil is the last key. And return
func keyIsBefore(k1, k2 []byte) (bool, []byte) {
	if k1 == nil {
		return false, k2
	}

	if k2 == nil {
		return true, k1
	}

	switch bytes.Compare(k1, k2) {
	case -1, 0:
		return true, k1
	default:
		return false, k2
	}
}<|MERGE_RESOLUTION|>--- conflicted
+++ resolved
@@ -25,23 +25,6 @@
 type hookFunction func(*ResolveRequest, node, common.Hash) error
 
 type ResolverStateful struct {
-<<<<<<< HEAD
-	rss        []*ResolveSet
-	curr       bytes.Buffer // Current key for the structure generation algorithm, as well as the input tape for the hash builder
-	succ       bytes.Buffer
-	value      bytes.Buffer // Current value to be used as the value tape for the hash builder
-	groups     []uint16
-	reqIndices []int // Indices pointing back to request slice from slices returned by PrepareResolveParams
-	hb         *HashBuilder
-	topLevels  int             // How many top levels of the trie to keep (not roll into hashes)
-	currentReq *ResolveRequest // Request currently being handled
-	currentRs  *ResolveSet     // ResolveSet currently being used
-	keyIdx     int
-	a          accounts.Account
-	leafData   GenStructStepLeafData
-	accData    GenStructStepAccountData
-	requests   []*ResolveRequest
-=======
 	rss              []*ResolveSet
 	rssChopped       []*ResolveSet
 	curr             bytes.Buffer // Current key for the structure generation algorithm, as well as the input tape for the hash builder
@@ -59,7 +42,6 @@
 	leafData         GenStructStepLeafData
 	accData          GenStructStepAccountData
 	requests         []*ResolveRequest
->>>>>>> f95ac2b3
 
 	roots        []node // roots of the tries that are being built
 	hookFunction hookFunction
@@ -74,10 +56,6 @@
 	valueStorage  bytes.Buffer // Current value to be used as the value tape for the hash builder
 	groupsStorage []uint16
 	hbStorage     *HashBuilder
-<<<<<<< HEAD
-	rssStorage    []*ResolveSet
-=======
->>>>>>> f95ac2b3
 
 	accAddrHash []byte
 	accRoot     getAccRootF
@@ -92,12 +70,7 @@
 		reqIndices:   []int{},
 		requests:     requests,
 		hookFunction: hookFunction,
-<<<<<<< HEAD
-
-		accAddrHash: []byte{},
-=======
 		accAddrHash:  []byte{},
->>>>>>> f95ac2b3
 	}
 }
 
@@ -109,10 +82,7 @@
 	tr.keyIdx = 0
 	tr.currentReq = nil
 	tr.currentRs = nil
-<<<<<<< HEAD
-=======
 	tr.currentRsChopped = nil
->>>>>>> f95ac2b3
 	tr.rss = tr.rss[:0]
 	tr.rssChopped = tr.rssChopped[:0]
 	tr.requests = requests
@@ -131,10 +101,6 @@
 	tr.hbStorage.Reset()
 	tr.groupsStorage = tr.groupsStorage[:0]
 	tr.wasIHStorage = false
-<<<<<<< HEAD
-	tr.rssStorage = tr.rssStorage[:0]
-=======
->>>>>>> f95ac2b3
 	tr.accAddrHash = tr.accAddrHash[:0]
 }
 
@@ -150,11 +116,7 @@
 	startkeys := [][]byte{}
 	fixedbits := []uint{}
 	tr.rss = tr.rss[:0]
-<<<<<<< HEAD
-	tr.rssStorage = tr.rssStorage[:0]
-=======
 	tr.rssChopped = tr.rssChopped[:0]
->>>>>>> f95ac2b3
 	if len(tr.requests) == 0 {
 		return startkeys, fixedbits
 	}
@@ -163,50 +125,33 @@
 
 	var prevReq *ResolveRequest
 	for i, req := range tr.requests {
-<<<<<<< HEAD
-=======
 		contractAsNibbles.Reset()
 		if req.contract != nil {
 			DecompressNibbles(req.contract, &contractAsNibbles.B)
 		}
->>>>>>> f95ac2b3
 		if prevReq != nil &&
 			bytes.Equal(req.contract, prevReq.contract) &&
 			bytes.Equal(req.resolveHex[:req.resolvePos], prevReq.resolveHex[:prevReq.resolvePos]) {
 
 			if req.contract == nil {
-<<<<<<< HEAD
-				tr.rss[len(tr.rss)-1].AddHex(req.resolveHex[req.resolvePos:])
-			} else {
-				tr.rssStorage[len(tr.rssStorage)-1].AddHex(req.resolveHex[req.resolvePos:])
-=======
 				tr.rss[len(tr.rss)-1].AddHex(req.resolveHex)
 				tr.rssChopped[len(tr.rssChopped)-1].AddHex(req.resolveHex[req.resolvePos:])
 			} else {
 				k := append(append([]byte{}, contractAsNibbles.B...), req.resolveHex...)
 				tr.rss[len(tr.rss)-1].AddHex(k)
 				tr.rssChopped[len(tr.rssChopped)-1].AddHex(req.resolveHex[req.resolvePos:])
->>>>>>> f95ac2b3
 			}
 			continue
 		}
 		if prevReq != nil && prevReq.contract == nil && req.contract != nil {
-<<<<<<< HEAD
-			DecompressNibbles(req.contract[:common.HashLength], &contractAsNibbles.B)
-=======
->>>>>>> f95ac2b3
 			prevHex := prevReq.resolveHex
 			if len(prevHex) == 65 {
 				prevHex = prevHex[:64]
 			}
 			if bytes.Equal(prevHex[:prevReq.resolvePos], contractAsNibbles.B[:prevReq.resolvePos]) {
-<<<<<<< HEAD
-				tr.rssStorage[len(tr.rssStorage)-1].AddHex(req.resolveHex[req.resolvePos:])
-=======
 				k := append(append([]byte{}, contractAsNibbles.B...), req.resolveHex...)
 				tr.rss[len(tr.rss)-1].AddHex(k)
 				tr.rssChopped[len(tr.rssChopped)-1].AddHex(req.resolveHex[req.resolvePos:])
->>>>>>> f95ac2b3
 				continue
 			}
 		}
@@ -229,17 +174,6 @@
 		var minLength int
 		if req.resolvePos >= tr.topLevels {
 			minLength = 0
-<<<<<<< HEAD
-		} else {
-			minLength = tr.topLevels - req.resolvePos
-		}
-		tr.rss = append(tr.rss, NewResolveSet(minLength))
-		tr.rssStorage = append(tr.rssStorage, NewResolveSet(0))
-		if req.contract == nil {
-			tr.rss[len(tr.rss)-1].AddHex(req.resolveHex[req.resolvePos:])
-		} else {
-			tr.rssStorage[len(tr.rssStorage)-1].AddHex(req.resolveHex[req.resolvePos:])
-=======
 		} else {
 			minLength = tr.topLevels - req.resolvePos
 		}
@@ -252,7 +186,6 @@
 			k := append(append([]byte{}, contractAsNibbles.B...), req.resolveHex...)
 			tr.rssChopped[len(tr.rssChopped)-1].AddHex(req.resolveHex[req.resolvePos:])
 			tr.rss[len(tr.rss)-1].AddHex(k)
->>>>>>> f95ac2b3
 		}
 	}
 
@@ -290,10 +223,7 @@
 				}
 
 				tr.hbStorage.Reset()
-<<<<<<< HEAD
-=======
 				tr.wasIHStorage = false
->>>>>>> f95ac2b3
 				tr.groupsStorage = nil
 				tr.currStorage.Reset()
 				tr.succStorage.Reset()
@@ -357,24 +287,12 @@
 		if err != nil {
 			return err
 		}
-<<<<<<< HEAD
-	} else {
-		// if only storage resolution required, then no account records
-		err := tr.finaliseStorageRoot()
-		if err != nil {
-			return err
-		}
-=======
->>>>>>> f95ac2b3
 		if tr.hbStorage.hasRoot() {
 			hbRoot := tr.hbStorage.root()
 			hbHash := tr.hbStorage.rootHash()
 
 			tr.hbStorage.Reset()
-<<<<<<< HEAD
-=======
 			tr.wasIHStorage = false
->>>>>>> f95ac2b3
 			tr.groupsStorage = nil
 			tr.currStorage.Reset()
 			return tr.hookFunction(tr.currentReq, hbRoot, hbHash)
@@ -407,11 +325,7 @@
 			tr.leafData.Value = rlphacks.RlpSerializableBytes(tr.valueStorage.Bytes())
 			data = &tr.leafData
 		}
-<<<<<<< HEAD
-		tr.groupsStorage, err = GenStructStep(tr.rssStorage[tr.keyIdx].HashOnly, tr.currStorage.Bytes(), tr.succStorage.Bytes(), tr.hbStorage, data, tr.groupsStorage, false)
-=======
 		tr.groupsStorage, err = GenStructStep(tr.rssChopped[tr.keyIdx].HashOnly, tr.currStorage.Bytes(), tr.succStorage.Bytes(), tr.hbStorage, data, tr.groupsStorage, false)
->>>>>>> f95ac2b3
 		if err != nil {
 			return err
 		}
@@ -454,13 +368,8 @@
 		for i := range tr.rss {
 			fmt.Printf("tr.rss[%d]->%x\n", i, tr.rss[i].hexes)
 		}
-<<<<<<< HEAD
-		for i := range tr.rssStorage {
-			fmt.Printf("tr.rssStorage[%d]->%x\n", i, tr.rssStorage[i].hexes)
-=======
 		for i := range tr.rssChopped {
 			fmt.Printf("tr.rssChopped[%d]->%x\n", i, tr.rssChopped[i].hexes)
->>>>>>> f95ac2b3
 		}
 		for i := range tr.requests {
 			fmt.Printf("req[%d]->%s\n", i, tr.requests[i])
@@ -511,13 +420,8 @@
 		for i := range tr.rss {
 			fmt.Printf("tr.rss[%d]->%x\n", i, tr.rss[i].hexes)
 		}
-<<<<<<< HEAD
-		for i := range tr.rssStorage {
-			fmt.Printf("tr.rssStorage[%d]->%x\n", i, tr.rssStorage[i].hexes)
-=======
 		for i := range tr.rssChopped {
 			fmt.Printf("tr.rssChopped[%d]->%x\n", i, tr.rssChopped[i].hexes)
->>>>>>> f95ac2b3
 		}
 		for i := range tr.requests {
 			fmt.Printf("req[%d]->%s\n", i, tr.requests[i])
@@ -578,19 +482,11 @@
 			return err
 		}
 		tr.hb.Reset()
-<<<<<<< HEAD
-=======
 		tr.wasIH = false
->>>>>>> f95ac2b3
 		tr.groups = nil
 		tr.keyIdx = keyIdx
 		tr.currentReq = tr.requests[tr.reqIndices[keyIdx]]
 		tr.currentRs = tr.rss[keyIdx]
-<<<<<<< HEAD
-		tr.curr.Reset()
-
-		tr.hbStorage.Reset()
-=======
 		tr.currentRsChopped = tr.rssChopped[keyIdx]
 		tr.curr.Reset()
 		tr.hbStorage.Reset()
@@ -598,7 +494,6 @@
 		if tr.trace {
 			fmt.Printf("Reset hbStorage from WalkerStorage\n")
 		}
->>>>>>> f95ac2b3
 		tr.groupsStorage = nil
 		tr.currStorage.Reset()
 		tr.accAddrHash = tr.accAddrHash[:0]
@@ -615,7 +510,6 @@
 				}
 				return nil
 			}
-<<<<<<< HEAD
 
 			// skip ih or storage if it has another incarnation
 			accWithInc := dbutils.GenerateStoragePrefix(tr.accAddrHash, tr.a.Incarnation)
@@ -648,40 +542,6 @@
 			skip = 80
 		}
 
-=======
-
-			// skip ih or storage if it has another incarnation
-			accWithInc := dbutils.GenerateStoragePrefix(tr.accAddrHash, tr.a.Incarnation)
-			if !bytes.HasPrefix(k, accWithInc) {
-				if tr.trace {
-					fmt.Printf("WalkerStorage: skip, not match accWithInc=%x\n", accWithInc)
-				}
-
-				return nil
-			}
-		}
-	} else {
-		if len(tr.accAddrHash) > 0 {
-			accWithInc := dbutils.GenerateStoragePrefix(tr.accAddrHash, tr.a.Incarnation)
-			if !bytes.HasPrefix(k, accWithInc) {
-				if tr.trace {
-					fmt.Printf("WalkerStorage: weird IH=%x, accWithInc=%x\n", k, accWithInc)
-				}
-			}
-		}
-	}
-
-	if len(v) > 0 {
-		tr.currStorage.Reset()
-		tr.currStorage.Write(tr.succStorage.Bytes())
-		tr.succStorage.Reset()
-		skip := tr.currentReq.extResolvePos // how many first nibbles to skip
-
-		if skip < 80 {
-			skip = 80
-		}
-
->>>>>>> f95ac2b3
 		i := 0
 		for _, b := range k {
 			if i >= skip {
@@ -708,11 +568,7 @@
 				tr.leafData.Value = rlphacks.RlpSerializableBytes(tr.valueStorage.Bytes())
 				data = &tr.leafData
 			}
-<<<<<<< HEAD
-			tr.groupsStorage, err = GenStructStep(tr.rssStorage[tr.keyIdx].HashOnly, tr.currStorage.Bytes(), tr.succStorage.Bytes(), tr.hbStorage, data, tr.groupsStorage, false)
-=======
 			tr.groupsStorage, err = GenStructStep(tr.rssChopped[tr.keyIdx].HashOnly, tr.currStorage.Bytes(), tr.succStorage.Bytes(), tr.hbStorage, data, tr.groupsStorage, false)
->>>>>>> f95ac2b3
 			if err != nil {
 				return err
 			}
@@ -746,13 +602,10 @@
 		tr.curr.Reset()
 
 		tr.hbStorage.Reset()
-<<<<<<< HEAD
-=======
 		tr.wasIHStorage = false
 		if tr.trace {
 			fmt.Printf("Reset hbStorage from WalkerAccount\n")
 		}
->>>>>>> f95ac2b3
 		tr.groupsStorage = nil
 		tr.currStorage.Reset()
 		tr.accAddrHash = tr.accAddrHash[:0]
@@ -790,12 +643,9 @@
 				if tr.a.Incarnation == 0 {
 					tr.a.Root = EmptyRoot
 				} else {
-<<<<<<< HEAD
-=======
 					if tr.trace {
 						fmt.Printf("Finalising storage root for %x\n", tr.accAddrHash)
 					}
->>>>>>> f95ac2b3
 					err = tr.finaliseStorageRoot()
 					if err != nil {
 						return err
@@ -804,10 +654,6 @@
 					if tr.hbStorage.hasRoot() {
 						tr.a.Root.SetBytes(common.CopyBytes(tr.hbStorage.rootHash().Bytes()))
 						storageNode = tr.hbStorage.root()
-<<<<<<< HEAD
-					} else {
-						tr.a.Root = EmptyRoot
-=======
 						if tr.trace {
 							fmt.Printf("Got root: %x\n", tr.a.Root)
 						}
@@ -816,7 +662,6 @@
 						if tr.trace {
 							fmt.Printf("Got empty root\n")
 						}
->>>>>>> f95ac2b3
 					}
 				}
 
@@ -835,13 +680,10 @@
 				}
 
 				tr.hbStorage.Reset()
-<<<<<<< HEAD
-=======
 				tr.wasIHStorage = false
 				if tr.trace {
 					fmt.Printf("Reset hbStorage from WalkerAccount - past\n")
 				}
->>>>>>> f95ac2b3
 				tr.groupsStorage = nil
 				tr.currStorage.Reset()
 				tr.succStorage.Reset()
@@ -1033,23 +875,6 @@
 			}
 
 			if len(ihK) > 32 {
-<<<<<<< HEAD
-				canUseIntermediateHash = tr.rssStorage[rangeIdx].HashOnly(minKeyAsNibbles.B[currentReq.extResolvePos:])
-				if canUseIntermediateHash && len(tr.accAddrHash) > 0 { // skip IH with wrong incarnation
-					if tr.a.Incarnation == 0 {
-						if tr.trace {
-							//fmt.Printf("IH skip: %x, because 0 incarnation\n", ihK)
-						}
-						canUseIntermediateHash = false
-					} else {
-						accWithInc := dbutils.GenerateStoragePrefix(tr.accAddrHash, tr.a.Incarnation)
-						if !bytes.HasPrefix(ihK, accWithInc) {
-							if tr.trace {
-								fmt.Printf("IH skip: %x, not match accWithInc=%x\n", ihK, accWithInc)
-							}
-							canUseIntermediateHash = false
-						}
-=======
 				canUseIntermediateHash = tr.rss[rangeIdx].HashOnly(minKeyAsNibbles.B[:])
 				if tr.trace {
 					fmt.Printf("tr.rss[%d].HashOnly(%x)=%t\n", rangeIdx, minKeyAsNibbles.B[:], canUseIntermediateHash)
@@ -1065,11 +890,8 @@
 				if !bytes.HasPrefix(ihK, accWithInc) {
 					if tr.trace {
 						fmt.Printf("IH skip: %x, not match accWithInc=%x\n", ihK, accWithInc)
->>>>>>> f95ac2b3
-					}
-				}
-			} else {
-				canUseIntermediateHash = tr.rss[rangeIdx].HashOnly(minKeyAsNibbles.B[currentReq.extResolvePos:])
+					}
+				}
 			}
 
 			if debug.IsDisableIH() {
