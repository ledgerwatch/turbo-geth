--- conflicted
+++ resolved
@@ -652,7 +652,6 @@
 				accData.Incarnation = a.Incarnation
 				aEmptyRoot = a.IsEmptyRoot()
 				copy(aRoot[:], a.Root[:])
-<<<<<<< HEAD
 				fieldSet = 0
 				if a.Balance.Sign() != 0 {
 					fieldSet |= AccountFieldBalanceOnly
@@ -660,12 +659,6 @@
 				if a.Nonce != 0 {
 					fieldSet |= AccountFieldNonceOnly
 				}
-				if a.HasStorageSize {
-					fieldSet |= AccountFieldSSizeOnly
-				}
-=======
-				fieldSet = AccountFieldSetNotContract // base level - nonce and balance
->>>>>>> abe54cd7
 				if !a.IsEmptyCodeHash() {
 					fieldSet |= AccountFieldCodeOnly
 					if err := hb.hash(a.CodeHash[:]); err != nil {
