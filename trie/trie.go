--- conflicted
+++ resolved
@@ -642,8 +642,7 @@
 	}
 }
 
-<<<<<<< HEAD
-func (t *Trie) hook(hex []byte, n node, blockNr uint64) {
+func (t *Trie) hook(hex []byte, n node) {
 	if n == nil {
 		return
 	}
@@ -655,9 +654,6 @@
 		t.root = &shortNode{Key: hexToCompact(hex), Val: n}
 		return
 	}
-=======
-func (t *Trie) hook(hex []byte, n node) {
->>>>>>> ad248bc1
 	var nd = t.root
 	var parent node
 	var needInsert bool // node needs to be inserted rather than "hooked"
@@ -714,7 +710,7 @@
 			hex = concat(hex, compactToHex(sn.Key)...)
 			n = sn.Val
 		}
-		_, t.root = t.insert(t.root, hex, 0, n, blockNr)
+		_, t.root = t.insert(t.root, hex, 0, n, 0)
 		return
 	}
 	if _, ok := nd.(hashNode); !ok {
